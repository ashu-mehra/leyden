--- conflicted
+++ resolved
@@ -28,12 +28,9 @@
  * G1ConcRSLogCacheSize and ObjectAlignmentInBytes options values
  * @requires vm.gc=="G1" | vm.gc=="null"
  * @library /testlibrary /../../test/lib
-<<<<<<< HEAD
  * @modules java.base/sun.misc
  *          java.management
-=======
  * @build com.oracle.java.testlibrary.* sun.hotspot.WhiteBox
->>>>>>> 4811592f
  * @build TestShrinkAuxiliaryData TestShrinkAuxiliaryData15
  * @run main ClassFileInstaller sun.hotspot.WhiteBox
  *                              sun.hotspot.WhiteBox$WhiteBoxPermission
