/*
 * Copyright (c) 2018, 2023, Oracle and/or its affiliates. All rights reserved.
 * Copyright (c) 2020, 2023, Huawei Technologies Co., Ltd. All rights reserved.
 * DO NOT ALTER OR REMOVE COPYRIGHT NOTICES OR THIS FILE HEADER.
 *
 * This code is free software; you can redistribute it and/or modify it
 * under the terms of the GNU General Public License version 2 only, as
 * published by the Free Software Foundation.
 *
 * This code is distributed in the hope that it will be useful, but WITHOUT
 * ANY WARRANTY; without even the implied warranty of MERCHANTABILITY or
 * FITNESS FOR A PARTICULAR PURPOSE.  See the GNU General Public License
 * version 2 for more details (a copy is included in the LICENSE file that
 * accompanied this code).
 *
 * You should have received a copy of the GNU General Public License version
 * 2 along with this work; if not, write to the Free Software Foundation,
 * Inc., 51 Franklin St, Fifth Floor, Boston, MA 02110-1301 USA.
 *
 * Please contact Oracle, 500 Oracle Parkway, Redwood Shores, CA 94065 USA
 * or visit www.oracle.com if you need additional information or have any
 * questions.
 *
 */

#include "precompiled.hpp"
#include "classfile/classLoaderData.hpp"
#include "gc/shared/barrierSet.hpp"
#include "gc/shared/barrierSetAssembler.hpp"
#include "gc/shared/barrierSetNMethod.hpp"
#include "gc/shared/collectedHeap.hpp"
#include "interpreter/interp_masm.hpp"
#include "memory/universe.hpp"
#include "runtime/javaThread.hpp"
#include "runtime/jniHandles.hpp"
#include "runtime/sharedRuntime.hpp"
#include "runtime/stubRoutines.hpp"

#define __ masm->

void BarrierSetAssembler::load_at(MacroAssembler* masm, DecoratorSet decorators, BasicType type,
                                  Register dst, Address src, Register tmp1, Register tmp2) {
  // RA is live. It must be saved around calls.

  bool in_heap = (decorators & IN_HEAP) != 0;
  bool in_native = (decorators & IN_NATIVE) != 0;
  bool is_not_null = (decorators & IS_NOT_NULL) != 0;
  switch (type) {
    case T_OBJECT:  // fall through
    case T_ARRAY: {
      if (in_heap) {
        if (UseCompressedOops) {
          __ lwu(dst, src);
          if (is_not_null) {
            __ decode_heap_oop_not_null(dst);
          } else {
            __ decode_heap_oop(dst);
          }
        } else {
          __ ld(dst, src);
        }
      } else {
        assert(in_native, "why else?");
        __ ld(dst, src);
      }
      break;
    }
    case T_BOOLEAN: __ load_unsigned_byte (dst, src); break;
    case T_BYTE:    __ load_signed_byte   (dst, src); break;
    case T_CHAR:    __ load_unsigned_short(dst, src); break;
    case T_SHORT:   __ load_signed_short  (dst, src); break;
    case T_INT:     __ lw                 (dst, src); break;
    case T_LONG:    __ ld                 (dst, src); break;
    case T_ADDRESS: __ ld                 (dst, src); break;
    case T_FLOAT:   __ flw                (f10, src); break;
    case T_DOUBLE:  __ fld                (f10, src); break;
    default: Unimplemented();
  }
}

void BarrierSetAssembler::store_at(MacroAssembler* masm, DecoratorSet decorators, BasicType type,
                                   Address dst, Register val, Register tmp1, Register tmp2, Register tmp3) {
  bool in_heap = (decorators & IN_HEAP) != 0;
  bool in_native = (decorators & IN_NATIVE) != 0;
  switch (type) {
    case T_OBJECT: // fall through
    case T_ARRAY: {
      val = val == noreg ? zr : val;
      if (in_heap) {
        if (UseCompressedOops) {
          assert(!dst.uses(val), "not enough registers");
          if (val != zr) {
            __ encode_heap_oop(val);
          }
          __ sw(val, dst);
        } else {
          __ sd(val, dst);
        }
      } else {
        assert(in_native, "why else?");
        __ sd(val, dst);
      }
      break;
    }
    case T_BOOLEAN:
      __ andi(val, val, 0x1);  // boolean is true if LSB is 1
      __ sb(val, dst);
      break;
    case T_BYTE:    __ sb(val, dst); break;
    case T_CHAR:    __ sh(val, dst); break;
    case T_SHORT:   __ sh(val, dst); break;
    case T_INT:     __ sw(val, dst); break;
    case T_LONG:    __ sd(val, dst); break;
    case T_ADDRESS: __ sd(val, dst); break;
    case T_FLOAT:   __ fsw(f10,  dst); break;
    case T_DOUBLE:  __ fsd(f10,  dst); break;
    default: Unimplemented();
  }

}

void BarrierSetAssembler::copy_load_at(MacroAssembler* masm,
                                       DecoratorSet decorators,
                                       BasicType type,
                                       size_t bytes,
                                       Register dst,
                                       Address src,
                                       Register tmp) {
  if (bytes == 1) {
    __ lbu(dst, src);
  } else if (bytes == 2) {
    __ lhu(dst, src);
  } else if (bytes == 4) {
    __ lwu(dst, src);
  } else if (bytes == 8) {
    __ ld(dst, src);
  } else {
    // Not the right size
    ShouldNotReachHere();
  }
  if ((decorators & ARRAYCOPY_CHECKCAST) != 0 && UseCompressedOops) {
    __ decode_heap_oop(dst);
  }
}

void BarrierSetAssembler::copy_store_at(MacroAssembler* masm,
                                        DecoratorSet decorators,
                                        BasicType type,
                                        size_t bytes,
                                        Address dst,
                                        Register src,
                                        Register tmp1,
                                        Register tmp2,
                                        Register tmp3) {
  if ((decorators & ARRAYCOPY_CHECKCAST) != 0 && UseCompressedOops) {
    __ encode_heap_oop(src);
  }

  if (bytes == 1) {
    __ sb(src, dst);
  } else if (bytes == 2) {
    __ sh(src, dst);
  } else if (bytes == 4) {
    __ sw(src, dst);
  } else if (bytes == 8) {
    __ sd(src, dst);
  } else {
    // Not the right size
    ShouldNotReachHere();
  }
}

void BarrierSetAssembler::try_resolve_jobject_in_native(MacroAssembler* masm, Register jni_env,
                                                        Register obj, Register tmp, Label& slowpath) {
  // If mask changes we need to ensure that the inverse is still encodable as an immediate
  STATIC_ASSERT(JNIHandles::tag_mask == 3);
  __ andi(obj, obj, ~JNIHandles::tag_mask);
  __ ld(obj, Address(obj, 0));             // *obj
}

// Defines obj, preserves var_size_in_bytes, okay for tmp2 == var_size_in_bytes.
void BarrierSetAssembler::tlab_allocate(MacroAssembler* masm, Register obj,
                                        Register var_size_in_bytes,
                                        int con_size_in_bytes,
                                        Register tmp1,
                                        Register tmp2,
                                        Label& slow_case,
                                        bool is_far) {
  assert_different_registers(obj, tmp2);
  assert_different_registers(obj, var_size_in_bytes);
  Register end = tmp2;

  __ ld(obj, Address(xthread, JavaThread::tlab_top_offset()));
  if (var_size_in_bytes == noreg) {
    __ la(end, Address(obj, con_size_in_bytes));
  } else {
    __ add(end, obj, var_size_in_bytes);
  }
  __ ld(t0, Address(xthread, JavaThread::tlab_end_offset()));
  __ bgtu(end, t0, slow_case, is_far);

  // update the tlab top pointer
  __ sd(end, Address(xthread, JavaThread::tlab_top_offset()));

  // recover var_size_in_bytes if necessary
  if (var_size_in_bytes == end) {
    __ sub(var_size_in_bytes, var_size_in_bytes, obj);
  }
}

void BarrierSetAssembler::incr_allocated_bytes(MacroAssembler* masm,
                                               Register var_size_in_bytes,
                                               int con_size_in_bytes,
                                               Register tmp1) {
  assert(tmp1->is_valid(), "need temp reg");

  __ ld(tmp1, Address(xthread, in_bytes(JavaThread::allocated_bytes_offset())));
  if (var_size_in_bytes->is_valid()) {
    __ add(tmp1, tmp1, var_size_in_bytes);
  } else {
    __ add(tmp1, tmp1, con_size_in_bytes);
  }
  __ sd(tmp1, Address(xthread, in_bytes(JavaThread::allocated_bytes_offset())));
}

static volatile uint32_t _patching_epoch = 0;

address BarrierSetAssembler::patching_epoch_addr() {
  return (address)&_patching_epoch;
}

void BarrierSetAssembler::increment_patching_epoch() {
  Atomic::inc(&_patching_epoch);
}

void BarrierSetAssembler::clear_patching_epoch() {
  _patching_epoch = 0;
}

void BarrierSetAssembler::nmethod_entry_barrier(MacroAssembler* masm, Label* slow_path, Label* continuation, Label* guard) {
  BarrierSetNMethod* bs_nm = BarrierSet::barrier_set()->barrier_set_nmethod();

  if (bs_nm == nullptr) {
    return;
  }

  Assembler::IncompressibleRegion ir(masm);  // Fixed length: see entry_barrier_offset()

  Label local_guard;
  NMethodPatchingType patching_type = nmethod_patching_type();

  if (slow_path == nullptr) {
    guard = &local_guard;

    // RISCV atomic operations require that the memory address be naturally aligned.
    __ align(4);
  }

  __ lwu(t0, *guard);

  switch (patching_type) {
    case NMethodPatchingType::conc_data_patch:
      // Subsequent loads of oops must occur after load of guard value.
      // BarrierSetNMethod::disarm sets guard with release semantics.
      __ membar(MacroAssembler::LoadLoad); // fall through to stw_instruction_and_data_patch
    case NMethodPatchingType::stw_instruction_and_data_patch:
      {
        // With STW patching, no data or instructions are updated concurrently,
        // which means there isn't really any need for any fencing for neither
        // data nor instruction modification happening concurrently. The
        // instruction patching is synchronized with global icache_flush() by
        // the write hart on riscv. So here we can do a plain conditional
        // branch with no fencing.
        Address thread_disarmed_addr(xthread, in_bytes(bs_nm->thread_disarmed_guard_value_offset()));
        __ lwu(t1, thread_disarmed_addr);
        break;
      }
    case NMethodPatchingType::conc_instruction_and_data_patch:
      {
        // If we patch code we need both a code patching and a loadload
        // fence. It's not super cheap, so we use a global epoch mechanism
        // to hide them in a slow path.
        // The high level idea of the global epoch mechanism is to detect
        // when any thread has performed the required fencing, after the
        // last nmethod was disarmed. This implies that the required
        // fencing has been performed for all preceding nmethod disarms
        // as well. Therefore, we do not need any further fencing.
        __ la(t1, ExternalAddress((address)&_patching_epoch));
        // Embed an artificial data dependency to order the guard load
        // before the epoch load.
        __ srli(ra, t0, 32);
        __ orr(t1, t1, ra);
        // Read the global epoch value.
        __ lwu(t1, t1);
        // Combine the guard value (low order) with the epoch value (high order).
        __ slli(t1, t1, 32);
        __ orr(t0, t0, t1);
        // Compare the global values with the thread-local values
        Address thread_disarmed_and_epoch_addr(xthread, in_bytes(bs_nm->thread_disarmed_guard_value_offset()));
        __ ld(t1, thread_disarmed_and_epoch_addr);
        break;
      }
    default:
      ShouldNotReachHere();
  }

  if (slow_path == nullptr) {
    Label skip_barrier;
    __ beq(t0, t1, skip_barrier);

<<<<<<< HEAD
    int32_t offset = 0;
    __ movptr(t0, StubRoutines::method_entry_barrier(), offset);
    __ jalr(ra, t0, offset);
=======
    RuntimeAddress target(StubRoutines::method_entry_barrier());
    __ relocate(target.rspec(), [&] {
      int32_t offset;
      __ la_patchable(t0, target, offset);
      __ jalr(ra, t0, offset);
    });

>>>>>>> 2c4c6c9b
    __ j(skip_barrier);

    __ bind(local_guard);

    MacroAssembler::assert_alignment(__ pc());
    __ emit_int32(0); // nmethod guard value. Skipped over in common case.
    __ bind(skip_barrier);
  } else {
    __ beq(t0, t1, *continuation);
    __ j(*slow_path);
    __ bind(*continuation);
  }
}

void BarrierSetAssembler::c2i_entry_barrier(MacroAssembler* masm) {
  BarrierSetNMethod* bs = BarrierSet::barrier_set()->barrier_set_nmethod();
  if (bs == nullptr) {
    return;
  }

  Label bad_call;
  __ beqz(xmethod, bad_call);

  // Pointer chase to the method holder to find out if the method is concurrently unloading.
  Label method_live;
  __ load_method_holder_cld(t0, xmethod);

  // Is it a strong CLD?
  __ lwu(t1, Address(t0, ClassLoaderData::keep_alive_offset()));
  __ bnez(t1, method_live);

  // Is it a weak but alive CLD?
  __ push_reg(RegSet::of(x28), sp);

  __ ld(x28, Address(t0, ClassLoaderData::holder_offset()));

  __ resolve_weak_handle(x28, t0, t1);
  __ mv(t0, x28);

  __ pop_reg(RegSet::of(x28), sp);

  __ bnez(t0, method_live);

  __ bind(bad_call);

  __ far_jump(RuntimeAddress(SharedRuntime::get_handle_wrong_method_stub()));
  __ bind(method_live);
}

void BarrierSetAssembler::check_oop(MacroAssembler* masm, Register obj, Register tmp1, Register tmp2, Label& error) {
  // Check if the oop is in the right area of memory
  __ mv(tmp2, (intptr_t) Universe::verify_oop_mask());
  __ andr(tmp1, obj, tmp2);
  __ mv(tmp2, (intptr_t) Universe::verify_oop_bits());

  // Compare tmp1 and tmp2.
  __ bne(tmp1, tmp2, error);

  // Make sure klass is 'reasonable', which is not zero.
  __ load_klass(obj, obj, tmp1); // get klass
  __ beqz(obj, error);           // if klass is null it is broken
}<|MERGE_RESOLUTION|>--- conflicted
+++ resolved
@@ -308,11 +308,6 @@
     Label skip_barrier;
     __ beq(t0, t1, skip_barrier);
 
-<<<<<<< HEAD
-    int32_t offset = 0;
-    __ movptr(t0, StubRoutines::method_entry_barrier(), offset);
-    __ jalr(ra, t0, offset);
-=======
     RuntimeAddress target(StubRoutines::method_entry_barrier());
     __ relocate(target.rspec(), [&] {
       int32_t offset;
@@ -320,7 +315,6 @@
       __ jalr(ra, t0, offset);
     });
 
->>>>>>> 2c4c6c9b
     __ j(skip_barrier);
 
     __ bind(local_guard);
