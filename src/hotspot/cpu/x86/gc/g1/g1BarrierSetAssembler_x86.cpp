--- conflicted
+++ resolved
@@ -296,11 +296,7 @@
     uint offset = in_bytes(AOTRuntimeConstants::grain_shift_offset());
     __ movptr(tmp, store_addr);
     __ xorptr(tmp, new_val);
-<<<<<<< HEAD
-    //__ push(rscratch1); TODO: do we need to spill rscratch1 here?
-=======
     __ push(rscratch1);
->>>>>>> 9409197a
     __ lea(rscratch1, ExternalAddress(aotrc));
     if (VM_Version::supports_bmi2()) {
       __ movq(rscratch1, Address(rscratch1, offset));
@@ -311,11 +307,7 @@
       __ shrptr(tmp);
       __ pop(rcx);
     }
-<<<<<<< HEAD
-    //__ pop(rscratch1);
-=======
     __ pop(rscratch1);
->>>>>>> 9409197a
     __ jcc(Assembler::equal, done);
   } else {
 #endif // INCLUDE_CDS
