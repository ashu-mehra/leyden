/*
 * Copyright (c) 1997, 2024, Oracle and/or its affiliates. All rights reserved.
 * DO NOT ALTER OR REMOVE COPYRIGHT NOTICES OR THIS FILE HEADER.
 *
 * This code is free software; you can redistribute it and/or modify it
 * under the terms of the GNU General Public License version 2 only, as
 * published by the Free Software Foundation.
 *
 * This code is distributed in the hope that it will be useful, but WITHOUT
 * ANY WARRANTY; without even the implied warranty of MERCHANTABILITY or
 * FITNESS FOR A PARTICULAR PURPOSE.  See the GNU General Public License
 * version 2 for more details (a copy is included in the LICENSE file that
 * accompanied this code).
 *
 * You should have received a copy of the GNU General Public License version
 * 2 along with this work; if not, write to the Free Software Foundation,
 * Inc., 51 Franklin St, Fifth Floor, Boston, MA 02110-1301 USA.
 *
 * Please contact Oracle, 500 Oracle Parkway, Redwood Shores, CA 94065 USA
 * or visit www.oracle.com if you need additional information or have any
 * questions.
 *
 */

#ifndef SHARE_RUNTIME_SHAREDRUNTIME_HPP
#define SHARE_RUNTIME_SHAREDRUNTIME_HPP

#include "code/codeBlob.hpp"
#include "code/vmreg.hpp"
#include "interpreter/linkResolver.hpp"
#include "memory/allStatic.hpp"
#include "memory/resourceArea.hpp"
#include "utilities/macros.hpp"

class AdapterHandlerEntry;
class AdapterFingerPrint;
class vframeStream;

// Runtime is the base class for various runtime interfaces
// (InterpreterRuntime, CompilerRuntime, etc.). It provides
// shared functionality such as exception forwarding (C++ to
// Java exceptions), locking/unlocking mechanisms, statistical
// information, etc.

#define SHARED_RUNTIME_STUBS_DO(template, last_entry)     \
  template(wrong_method)                                  \
  template(wrong_method_abstract)                         \
  template(ic_miss)                                       \
  template(resolve_opt_virtual_call)                      \
  template(resolve_virtual_call)                          \
  template(resolve_static_call)                           \
  template(deopt)                                         \
  template(polling_page_vectors_safepoint_handler)        \
  template(polling_page_safepoint_handler)                \
  template(polling_page_return_handler)                   \
  last_entry(number_of_ids)                               \

class SharedRuntime: AllStatic {
  friend class VMStructs;

public:
  enum class StubID : int {
#   define STUB_ENUM_ID(name) name ## _id
#   define DECLARE_STUB_ID(name) STUB_ENUM_ID(name),
#   define DECLARE_LAST_STUB_ID(name) name
    SHARED_RUNTIME_STUBS_DO(DECLARE_STUB_ID, DECLARE_LAST_STUB_ID)
#   undef STUB_ENUM_ID
#   undef DECLARE_STUB_ID
#   undef DECLARE_LAST_STUB_ID
  };


private:
  static methodHandle resolve_sub_helper(bool is_virtual, bool is_optimized, TRAPS);

  // Shared stub locations

  static RuntimeStub*        _wrong_method_blob;
  static RuntimeStub*        _wrong_method_abstract_blob;
  static RuntimeStub*        _ic_miss_blob;
  static RuntimeStub*        _resolve_opt_virtual_call_blob;
  static RuntimeStub*        _resolve_virtual_call_blob;
  static RuntimeStub*        _resolve_static_call_blob;
  static address             _resolve_static_call_entry;

  static DeoptimizationBlob* _deopt_blob;

  static SafepointBlob*      _polling_page_vectors_safepoint_handler_blob;
  static SafepointBlob*      _polling_page_safepoint_handler_blob;
  static SafepointBlob*      _polling_page_return_handler_blob;

#ifdef COMPILER2
  static UncommonTrapBlob*   _uncommon_trap_blob;
#endif // COMPILER2

  static nmethod*            _cont_doYield_stub;

#ifndef PRODUCT
  // Counters
  static int64_t _nof_megamorphic_calls;         // total # of megamorphic calls (through vtable)
#endif // !PRODUCT

 private:
  enum { POLL_AT_RETURN,  POLL_AT_LOOP, POLL_AT_VECTOR_LOOP };
  static SafepointBlob* generate_handler_blob(SharedRuntime::StubID id, address call_ptr, int poll_type);
  static RuntimeStub*   generate_resolve_blob(SharedRuntime::StubID id, address destination, const char* name);

 public:
  static void generate_stubs(void);

  // max bytes for each dtrace string parameter
  enum { max_dtrace_string_size = 256 };

  // The following arithmetic routines are used on platforms that do
  // not have machine instructions to implement their functionality.
  // Do not remove these.

  // long arithmetics
  static jlong   lmul(jlong y, jlong x);
  static jlong   ldiv(jlong y, jlong x);
  static jlong   lrem(jlong y, jlong x);

  // float and double remainder
  static jfloat  frem(jfloat  x, jfloat  y);
  static jdouble drem(jdouble x, jdouble y);


#ifdef _WIN64
  // Workaround for fmod issue in the Windows x64 CRT
  static double fmod_winx64(double x, double y);
#endif

#ifdef __SOFTFP__
  static jfloat  fadd(jfloat x, jfloat y);
  static jfloat  fsub(jfloat x, jfloat y);
  static jfloat  fmul(jfloat x, jfloat y);
  static jfloat  fdiv(jfloat x, jfloat y);

  static jdouble dadd(jdouble x, jdouble y);
  static jdouble dsub(jdouble x, jdouble y);
  static jdouble dmul(jdouble x, jdouble y);
  static jdouble ddiv(jdouble x, jdouble y);
#endif // __SOFTFP__

  // float conversion (needs to set appropriate rounding mode)
  static jint    f2i (jfloat  x);
  static jlong   f2l (jfloat  x);
  static jint    d2i (jdouble x);
  static jlong   d2l (jdouble x);
  static jfloat  d2f (jdouble x);
  static jfloat  l2f (jlong   x);
  static jdouble l2d (jlong   x);
  static jfloat  i2f (jint    x);

#ifdef __SOFTFP__
  static jdouble i2d (jint    x);
  static jdouble f2d (jfloat  x);
#endif // __SOFTFP__

  // double trigonometrics and transcendentals
  static jdouble dsin(jdouble x);
  static jdouble dcos(jdouble x);
  static jdouble dtan(jdouble x);
  static jdouble dlog(jdouble x);
  static jdouble dlog10(jdouble x);
  static jdouble dexp(jdouble x);
  static jdouble dpow(jdouble x, jdouble y);

#if defined(__SOFTFP__) || defined(E500V2)
  static double dabs(double f);
#endif

#if defined(__SOFTFP__) || defined(PPC)
  static double dsqrt(double f);
#endif

  // Montgomery multiplication
  static void montgomery_multiply(jint *a_ints, jint *b_ints, jint *n_ints,
                                  jint len, jlong inv, jint *m_ints);
  static void montgomery_square(jint *a_ints, jint *n_ints,
                                jint len, jlong inv, jint *m_ints);

#ifdef __SOFTFP__
  // C++ compiler generates soft float instructions as well as passing
  // float and double in registers.
  static int  fcmpl(float x, float y);
  static int  fcmpg(float x, float y);
  static int  dcmpl(double x, double y);
  static int  dcmpg(double x, double y);

  static int unordered_fcmplt(float x, float y);
  static int unordered_dcmplt(double x, double y);
  static int unordered_fcmple(float x, float y);
  static int unordered_dcmple(double x, double y);
  static int unordered_fcmpge(float x, float y);
  static int unordered_dcmpge(double x, double y);
  static int unordered_fcmpgt(float x, float y);
  static int unordered_dcmpgt(double x, double y);

  static float  fneg(float f);
  static double dneg(double f);
#endif

  // exception handling across interpreter/compiler boundaries
  static address raw_exception_handler_for_return_address(JavaThread* current, address return_address);
  static address exception_handler_for_return_address(JavaThread* current, address return_address);

  // exception handling and implicit exceptions
  static address compute_compiled_exc_handler(nmethod* nm, address ret_pc, Handle& exception,
                                              bool force_unwind, bool top_frame_only, bool& recursive_exception_occurred);
  enum ImplicitExceptionKind {
    IMPLICIT_NULL,
    IMPLICIT_DIVIDE_BY_ZERO,
    STACK_OVERFLOW
  };
  static void    throw_AbstractMethodError(JavaThread* current);
  static void    throw_IncompatibleClassChangeError(JavaThread* current);
  static void    throw_ArithmeticException(JavaThread* current);
  static void    throw_NullPointerException(JavaThread* current);
  static void    throw_NullPointerException_at_call(JavaThread* current);
  static void    throw_StackOverflowError(JavaThread* current);
  static void    throw_delayed_StackOverflowError(JavaThread* current);
  static void    throw_StackOverflowError_common(JavaThread* current, bool delayed);
  static address continuation_for_implicit_exception(JavaThread* current,
                                                     address faulting_pc,
                                                     ImplicitExceptionKind exception_kind);

  // Post-slow-path-allocation, pre-initializing-stores step for
  // implementing e.g. ReduceInitialCardMarks
  static void on_slowpath_allocation_exit(JavaThread* current);

  static void enable_stack_reserved_zone(JavaThread* current);
  static frame look_for_reserved_stack_annotated_method(JavaThread* current, frame fr);

  // Shared stub locations
  static address get_poll_stub(address pc);

  static address get_ic_miss_stub() {
    assert(_ic_miss_blob!= nullptr, "oops");
    return _ic_miss_blob->entry_point();
  }

  static address get_handle_wrong_method_stub() {
    assert(_wrong_method_blob!= nullptr, "oops");
    return _wrong_method_blob->entry_point();
  }

  static address get_handle_wrong_method_abstract_stub() {
    assert(_wrong_method_abstract_blob!= nullptr, "oops");
    return _wrong_method_abstract_blob->entry_point();
  }

#ifdef COMPILER2
  static void generate_uncommon_trap_blob(void);
  static UncommonTrapBlob* uncommon_trap_blob()                  { return _uncommon_trap_blob; }
#endif // COMPILER2

  static address get_resolve_opt_virtual_call_stub() {
    assert(_resolve_opt_virtual_call_blob != nullptr, "oops");
    return _resolve_opt_virtual_call_blob->entry_point();
  }
  static address get_resolve_virtual_call_stub() {
    assert(_resolve_virtual_call_blob != nullptr, "oops");
    return _resolve_virtual_call_blob->entry_point();
  }
  static address get_resolve_static_call_stub() {
    assert(_resolve_static_call_blob != nullptr, "oops");
    return _resolve_static_call_blob->entry_point();
  }

  static SafepointBlob* polling_page_return_handler_blob()     { return _polling_page_return_handler_blob; }
  static SafepointBlob* polling_page_safepoint_handler_blob()  { return _polling_page_safepoint_handler_blob; }
  static SafepointBlob* polling_page_vectors_safepoint_handler_blob()  { return _polling_page_vectors_safepoint_handler_blob; }

  static nmethod* cont_doYield_stub() {
    assert(_cont_doYield_stub != nullptr, "oops");
    return _cont_doYield_stub;
  }

  // Counters
#ifndef PRODUCT
  static address nof_megamorphic_calls_addr() { return (address)&_nof_megamorphic_calls; }
#endif // PRODUCT

  // Helper routine for full-speed JVMTI exception throwing support
  static void throw_and_post_jvmti_exception(JavaThread* current, Handle h_exception);
  static void throw_and_post_jvmti_exception(JavaThread* current, Symbol* name, const char *message = nullptr);

#if INCLUDE_JVMTI
  // Functions for JVMTI notifications
  static void notify_jvmti_vthread_start(oopDesc* vt, jboolean hide, JavaThread* current);
  static void notify_jvmti_vthread_end(oopDesc* vt, jboolean hide, JavaThread* current);
  static void notify_jvmti_vthread_mount(oopDesc* vt, jboolean hide, JavaThread* current);
  static void notify_jvmti_vthread_unmount(oopDesc* vt, jboolean hide, JavaThread* current);
#endif

  // RedefineClasses() tracing support for obsolete method entry
  static int rc_trace_method_entry(JavaThread* thread, Method* m);

  // To be used as the entry point for unresolved native methods.
  static address native_method_throw_unsatisfied_link_error_entry();

  static void register_finalizer(JavaThread* thread, oopDesc* obj);

  // dtrace notifications
  static int dtrace_object_alloc(oopDesc* o);
  static int dtrace_object_alloc(JavaThread* thread, oopDesc* o);
  static int dtrace_object_alloc(JavaThread* thread, oopDesc* o, size_t size);
  static int dtrace_method_entry(JavaThread* thread, Method* m);
  static int dtrace_method_exit(JavaThread* thread, Method* m);

  // Utility method for retrieving the Java thread id, returns 0 if the
  // thread is not a well formed Java thread.
  static jlong get_java_tid(JavaThread* thread);


  // used by native wrappers to re-enable yellow if overflow happened in native code
  static void reguard_yellow_pages();

  // Fill in the "X cannot be cast to a Y" message for ClassCastException
  //
  // @param thr the current thread
  // @param caster_klass the class of the object we are casting
  // @return the dynamically allocated exception message (must be freed
  // by the caller using a resource mark)
  //
  // BCP must refer to the current 'checkcast' opcode for the frame
  // on top of the stack.
  // The caller (or one of its callers) must use a ResourceMark
  // in order to correctly free the result.
  //
  static char* generate_class_cast_message(JavaThread* thr, Klass* caster_klass);

  // Fill in the "X cannot be cast to a Y" message for ClassCastException
  //
  // @param caster_klass the class of the object we are casting
  // @param target_klass the target klass attempt
  // @return the dynamically allocated exception message (must be freed
  // by the caller using a resource mark)
  //
  // This version does not require access the frame, so it can be called
  // from interpreted code
  // The caller (or one of it's callers) must use a ResourceMark
  // in order to correctly free the result.
  //
  static char* generate_class_cast_message(Klass* caster_klass, Klass* target_klass, Symbol* target_klass_name = nullptr);

  // Resolves a call site- may patch in the destination of the call into the
  // compiled code.
  static methodHandle resolve_helper(bool is_virtual, bool is_optimized, TRAPS);

 private:
  // deopt blob
  static void generate_deopt_blob(void);

  static bool handle_ic_miss_helper_internal(Handle receiver, nmethod* caller_nm, const frame& caller_frame,
                                             methodHandle callee_method, Bytecodes::Code bc, CallInfo& call_info,
                                             bool& needs_ic_stub_refill, TRAPS);

 public:
  static DeoptimizationBlob* deopt_blob(void)      { return _deopt_blob; }

  // Resets a call-site in compiled code so it will get resolved again.
  static methodHandle reresolve_call_site(TRAPS);

  // In the code prolog, if the klass comparison fails, the inline cache
  // misses and the call site is patched to megamorphic
  static methodHandle handle_ic_miss_helper(TRAPS);

  // Find the method that called us.
  static methodHandle find_callee_method(TRAPS);

  static void monitor_enter_helper(oopDesc* obj, BasicLock* lock, JavaThread* thread);

  static void monitor_exit_helper(oopDesc* obj, BasicLock* lock, JavaThread* current);

  // Issue UL warning for unlocked JNI monitor on virtual thread termination
  static void log_jni_monitor_still_held();

 private:
  static Handle find_callee_info(Bytecodes::Code& bc, CallInfo& callinfo, TRAPS);
  static Handle find_callee_info_helper(vframeStream& vfst, Bytecodes::Code& bc, CallInfo& callinfo, TRAPS);

  static Method* extract_attached_method(vframeStream& vfst);

#if defined(X86) && defined(COMPILER1)
  // For Object.hashCode, System.identityHashCode try to pull hashCode from object header if available.
  static void inline_check_hashcode_from_object_header(MacroAssembler* masm, const methodHandle& method, Register obj_reg, Register result);
#endif // X86 && COMPILER1

 public:

  // Read the array of BasicTypes from a Java signature, and compute where
  // compiled Java code would like to put the results.  Values in reg_lo and
  // reg_hi refer to 4-byte quantities.  Values less than SharedInfo::stack0 are
  // registers, those above refer to 4-byte stack slots.  All stack slots are
  // based off of the window top.  SharedInfo::stack0 refers to the first usable
  // slot in the bottom of the frame. SharedInfo::stack0+1 refers to the memory word
  // 4-bytes higher.
  // return value is the maximum number of VMReg stack slots the convention will use.
  static int java_calling_convention(const BasicType* sig_bt, VMRegPair* regs, int total_args_passed);

  static void check_member_name_argument_is_last_argument(const methodHandle& method,
                                                          const BasicType* sig_bt,
                                                          const VMRegPair* regs) NOT_DEBUG_RETURN;

  // Ditto except for calling C
  //
  // C argument in register AND stack slot.
  // Some architectures require that an argument must be passed in a register
  // AND in a stack slot. These architectures provide a second VMRegPair array
  // to be filled by the c_calling_convention method. On other architectures,
  // null is being passed as the second VMRegPair array, so arguments are either
  // passed in a register OR in a stack slot.
  static int c_calling_convention(const BasicType *sig_bt, VMRegPair *regs, int total_args_passed);

  static int vector_calling_convention(VMRegPair *regs,
                                       uint num_bits,
                                       uint total_args_passed);

  // Generate I2C and C2I adapters. These adapters are simple argument marshalling
  // blobs. Unlike adapters in the tiger and earlier releases the code in these
  // blobs does not create a new frame and are therefore virtually invisible
  // to the stack walking code. In general these blobs extend the callers stack
  // as needed for the conversion of argument locations.

  // When calling a c2i blob the code will always call the interpreter even if
  // by the time we reach the blob there is compiled code available. This allows
  // the blob to pass the incoming stack pointer (the sender sp) in a known
  // location for the interpreter to record. This is used by the frame code
  // to correct the sender code to match up with the stack pointer when the
  // thread left the compiled code. In addition it allows the interpreter
  // to remove the space the c2i adapter allocated to do its argument conversion.

  // Although a c2i blob will always run interpreted even if compiled code is
  // present if we see that compiled code is present the compiled call site
  // will be patched/re-resolved so that later calls will run compiled.

  // Additionally a c2i blob need to have a unverified entry because it can be reached
  // in situations where the call site is an inlined cache site and may go megamorphic.

  // A i2c adapter is simpler than the c2i adapter. This is because it is assumed
  // that the interpreter before it does any call dispatch will record the current
  // stack pointer in the interpreter frame. On return it will restore the stack
  // pointer as needed. This means the i2c adapter code doesn't need any special
  // handshaking path with compiled code to keep the stack walking correct.

  static AdapterHandlerEntry* generate_i2c2i_adapters(MacroAssembler *_masm,
                                                      int total_args_passed,
                                                      int max_arg,
                                                      const BasicType *sig_bt,
                                                      const VMRegPair *regs,
                                                      AdapterFingerPrint* fingerprint);

  static void gen_i2c_adapter(MacroAssembler *_masm,
                              int total_args_passed,
                              int comp_args_on_stack,
                              const BasicType *sig_bt,
                              const VMRegPair *regs);

  // OSR support

  // OSR_migration_begin will extract the jvm state from an interpreter
  // frame (locals, monitors) and store the data in a piece of C heap
  // storage. This then allows the interpreter frame to be removed from the
  // stack and the OSR nmethod to be called. That method is called with a
  // pointer to the C heap storage. This pointer is the return value from
  // OSR_migration_begin.

  static intptr_t* OSR_migration_begin(JavaThread *thread);

  // OSR_migration_end is a trivial routine. It is called after the compiled
  // method has extracted the jvm state from the C heap that OSR_migration_begin
  // created. It's entire job is to simply free this storage.
  static void OSR_migration_end(intptr_t* buf);

  // Convert a sig into a calling convention register layout
  // and find interesting things about it.
  static VMRegPair* find_callee_arguments(Symbol* sig, bool has_receiver, bool has_appendix, int *arg_size);
  static VMReg name_for_receiver();

  // "Top of Stack" slots that may be unused by the calling convention but must
  // otherwise be preserved.
  // On Intel these are not necessary and the value can be zero.
  // On Sparc this describes the words reserved for storing a register window
  // when an interrupt occurs.
  static uint out_preserve_stack_slots();

  // Stack slots that may be unused by the calling convention but must
  // otherwise be preserved.  On Intel this includes the return address.
  // On PowerPC it includes the 4 words holding the old TOC & LR glue.
  static uint in_preserve_stack_slots();

  // Is vector's size (in bytes) bigger than a size saved by default?
  // For example, on x86 16 bytes XMM registers are saved by default.
  static bool is_wide_vector(int size);

  // Save and restore a native result
  static void    save_native_result(MacroAssembler *_masm, BasicType ret_type, int frame_slots);
  static void restore_native_result(MacroAssembler *_masm, BasicType ret_type, int frame_slots);

  // Generate a native wrapper for a given method.  The method takes arguments
  // in the Java compiled code convention, marshals them to the native
  // convention (handlizes oops, etc), transitions to native, makes the call,
  // returns to java state (possibly blocking), unhandlizes any result and
  // returns.
  //
  // The wrapper may contain special-case code if the given method
  // is a compiled method handle adapter, such as _invokeBasic, _linkToVirtual, etc.
  static nmethod* generate_native_wrapper(MacroAssembler* masm,
                                          const methodHandle& method,
                                          int compile_id,
                                          BasicType* sig_bt,
                                          VMRegPair* regs,
                                          BasicType ret_type);

  // A compiled caller has just called the interpreter, but compiled code
  // exists.  Patch the caller so he no longer calls into the interpreter.
  static void fixup_callers_callsite(Method* moop, address ret_pc);
  static bool should_fixup_call_destination(address destination, address entry_point, address caller_pc, Method* moop, CodeBlob* cb);

  // Slow-path Locking and Unlocking
  static void complete_monitor_locking_C(oopDesc* obj, BasicLock* lock, JavaThread* current);
  static void complete_monitor_unlocking_C(oopDesc* obj, BasicLock* lock, JavaThread* current);

  // Resolving of calls
  static address get_resolved_entry        (JavaThread* current, methodHandle callee_method);
  static address resolve_static_call_C     (JavaThread* current);
  static address resolve_virtual_call_C    (JavaThread* current);
  static address resolve_opt_virtual_call_C(JavaThread* current);

  // arraycopy, the non-leaf version.  (See StubRoutines for all the leaf calls.)
  static void slow_arraycopy_C(oopDesc* src,  jint src_pos,
                               oopDesc* dest, jint dest_pos,
                               jint length, JavaThread* thread);

  // handle ic miss with caller being compiled code
  // wrong method handling (inline cache misses)
  static address handle_wrong_method(JavaThread* current);
  static address handle_wrong_method_abstract(JavaThread* current);
  static address handle_wrong_method_ic_miss(JavaThread* current);

  static address handle_unsafe_access(JavaThread* thread, address next_pc);

 private:
  static PerfTickCounters* _perf_resolve_opt_virtual_total_time;
  static PerfTickCounters* _perf_resolve_virtual_total_time;
  static PerfTickCounters* _perf_resolve_static_total_time;
  static PerfTickCounters* _perf_handle_wrong_method_total_time;
  static PerfTickCounters* _perf_ic_miss_total_time;
 public:
  static uint _ic_miss_ctr;                      // total # of IC misses
  static uint _wrong_method_ctr;
  static uint _resolve_static_ctr;
  static uint _resolve_virtual_ctr;
  static uint _resolve_opt_virtual_ctr;

  static void print_counters_on(outputStream* st);

#ifndef PRODUCT

  // Collect and print inline cache miss statistics
 private:
  enum { maxICmiss_count = 100 };
  static int     _ICmiss_index;                  // length of IC miss histogram
  static int     _ICmiss_count[maxICmiss_count]; // miss counts
  static address _ICmiss_at[maxICmiss_count];    // miss addresses
  static void trace_ic_miss(address at);

 public:
  static uint _implicit_null_throws;
  static uint _implicit_div0_throws;

  static uint _jbyte_array_copy_ctr;       // Slow-path byte array copy
  static uint _jshort_array_copy_ctr;      // Slow-path short array copy
  static uint _jint_array_copy_ctr;        // Slow-path int array copy
  static uint _jlong_array_copy_ctr;       // Slow-path long array copy
  static uint _oop_array_copy_ctr;         // Slow-path oop array copy
  static uint _checkcast_array_copy_ctr;   // Slow-path oop array copy, with cast
  static uint _unsafe_array_copy_ctr;      // Slow-path includes alignment checks
  static uint _generic_array_copy_ctr;     // Slow-path includes type decoding
  static uint _slow_array_copy_ctr;        // Slow-path failed out to a method call

  static uint _unsafe_set_memory_ctr;      // Slow-path includes alignment checks

  static uint _new_instance_ctr;           // 'new' object requires GC
  static uint _new_array_ctr;              // 'new' array requires GC
  static uint _multi2_ctr, _multi3_ctr, _multi4_ctr, _multi5_ctr;
  static uint _find_handler_ctr;           // find exception handler
  static uint _rethrow_ctr;                // rethrow exception
  static uint _mon_enter_stub_ctr;         // monitor enter stub
  static uint _mon_exit_stub_ctr;          // monitor exit stub
  static uint _mon_enter_ctr;              // monitor enter slow
  static uint _mon_exit_ctr;               // monitor exit slow
  static uint _partial_subtype_ctr;        // SubRoutines::partial_subtype_check

  // Statistics code
  // stats for "normal" compiled calls (non-interface)
  static int64_t _nof_normal_calls;               // total # of calls
  static int64_t _nof_inlined_calls;              // total # of inlined normal calls
  static int64_t _nof_static_calls;               // total # of calls to static methods or super methods (invokespecial)
  static int64_t _nof_inlined_static_calls;       // total # of inlined static calls
  // stats for compiled interface calls
  static int64_t _nof_interface_calls;            // total # of compiled calls
  static int64_t _nof_inlined_interface_calls;    // total # of inlined interface calls

 public: // for compiler
  static address nof_normal_calls_addr()                { return (address)&_nof_normal_calls; }
  static address nof_inlined_calls_addr()               { return (address)&_nof_inlined_calls; }
  static address nof_static_calls_addr()                { return (address)&_nof_static_calls; }
  static address nof_inlined_static_calls_addr()        { return (address)&_nof_inlined_static_calls; }
  static address nof_interface_calls_addr()             { return (address)&_nof_interface_calls; }
  static address nof_inlined_interface_calls_addr()     { return (address)&_nof_inlined_interface_calls; }

  static void print_call_statistics_on(outputStream* st);
  static void print_ic_miss_histogram_on(outputStream* st);
#endif // PRODUCT

  static void print_statistics() PRODUCT_RETURN;

<<<<<<< HEAD
  // Blob ids for shared, stubroutines, C1 and C2 runtime generated blobs can be packed
  // into a 32 bit integer word by anding an int enum tag from any of the
  // 4 enum ranges with an enum type-specific tag in the high 3 bits

private:
  static const uint32_t BLOB_TAG_SHIFT = 29;
  static const uint32_t SHARED_BLOB_TAG = 0U << BLOB_TAG_SHIFT;
  static const uint32_t C1_BLOB_TAG     = 1U << BLOB_TAG_SHIFT;
  static const uint32_t OPTO_BLOB_TAG   = 2U << BLOB_TAG_SHIFT;
  static const uint32_t STUB_ROUTINES_BLOB_TAG = 4U << BLOB_TAG_SHIFT;
  static const uint32_t BLOB_TAG_MASK   = 7U << BLOB_TAG_SHIFT;
=======
  // Blob ids for shared, C1 and C2 runtime generated blobs can be packed
  // into a 32 bit integer word by anding an int enum tag from any of the
  // 3 enum ranges with an enum type-specific tag in the high 2 bits

private:
  static const uint32_t BLOB_TAG_SHIFT = 30;
  static const uint32_t SHARED_BLOB_TAG = 0U << BLOB_TAG_SHIFT;
  static const uint32_t C1_BLOB_TAG     = 1U << BLOB_TAG_SHIFT;
  static const uint32_t OPTO_BLOB_TAG   = 2U << BLOB_TAG_SHIFT;
  static const uint32_t BLOB_TAG_MASK   = 3U << BLOB_TAG_SHIFT;
>>>>>>> b5749ceb

  static int decode_id(uint32_t blobId) {
    return (blobId & ~BLOB_TAG_MASK);
  }

  static uint32_t decode_tag(uint32_t blobId) {
    return (blobId & BLOB_TAG_MASK);
  }

  static uint32_t encode_id(int id, uint32_t tag)  {
    assert(in_range(id), "stub id is too large");
    return tag | (uint32_t)id;
  }

  static bool is_shared(uint32_t blobId) { return decode_tag(blobId) == SHARED_BLOB_TAG;}
  static bool is_c1(uint32_t blobId) { return decode_tag(blobId) == C1_BLOB_TAG;}
  static bool is_opto(uint32_t blobId) { return decode_tag(blobId) == OPTO_BLOB_TAG;}
<<<<<<< HEAD
  static bool is_stubroutines(uint32_t blobId) { return decode_tag(blobId) == STUB_ROUTINES_BLOB_TAG; }
=======
>>>>>>> b5749ceb

  static bool in_range(int id) { return (id & BLOB_TAG_MASK) == 0; }

  // stub id encode and decode routinesthis includes variants that are
  // exposes to c1/opto runtime classes. note these private methods
  // accept/return raw enum tags (ints) rather than the actual enums
  // so we don't have to include the c1/opto headers heer

  static uint32_t encode_shared_id(int id) {
    return encode_id(id,  SHARED_BLOB_TAG);
  }
  static int decode_shared_id(uint32_t blobId) {
    assert(is_shared(blobId), "not a shared id");
    return decode_id(blobId);
  }
#ifdef COMPILER1
  friend class Runtime1;
  static uint32_t encode_c1_id(int id) {
    return encode_id(id,  C1_BLOB_TAG);
  }
  static int decode_c1_id(uint32_t blobId) {
    assert(is_c1(blobId), "not a c1 id");
    return decode_id(blobId);
  }
#endif
#ifdef COMPILER1
  friend class OptoRuntime;
  static uint32_t encode_opto_id(int id) {
    return encode_id(id,  OPTO_BLOB_TAG);
  }
  static int decode_opto_id(uint32_t blobId) {
    assert(is_opto(blobId), "not an opto id");
    return decode_id(blobId);
  }
#endif

  // translate shared runtime blob ids to/from unique codes

public:
  static uint32_t shared_to_blobId(SharedRuntime::StubID id) {
    return encode_shared_id((int)id);
  }
  static SharedRuntime::StubID blob_to_sharedId(uint32_t blobId) {
    int tag = decode_opto_id(blobId);
    assert (tag >= 0 && tag < (int)SharedRuntime::StubID::number_of_ids, "invalid shared blob id tag");
    return (SharedRuntime::StubID)tag;
  }
<<<<<<< HEAD

  friend class StubRoutines;
  static uint32_t encode_stubroutines_id(int id) {
    return encode_id(id, STUB_ROUTINES_BLOB_TAG);
  }
  static int decode_stubroutines_id(uint32_t blobId) {
    assert(is_stubroutines(blobId), "not a stubroutines id");
    return decode_id(blobId);
  }
=======
>>>>>>> b5749ceb
};


// ---------------------------------------------------------------------------
// Implementation of AdapterHandlerLibrary
//
// This library manages argument marshaling adapters and native wrappers.
// There are 2 flavors of adapters: I2C and C2I.
//
// The I2C flavor takes a stock interpreted call setup, marshals the
// arguments for a Java-compiled call, and jumps to Rmethod-> code()->
// code_begin().  It is broken to call it without an nmethod assigned.
// The usual behavior is to lift any register arguments up out of the
// stack and possibly re-pack the extra arguments to be contiguous.
// I2C adapters will save what the interpreter's stack pointer will be
// after arguments are popped, then adjust the interpreter's frame
// size to force alignment and possibly to repack the arguments.
// After re-packing, it jumps to the compiled code start.  There are
// no safepoints in this adapter code and a GC cannot happen while
// marshaling is in progress.
//
// The C2I flavor takes a stock compiled call setup plus the target method in
// Rmethod, marshals the arguments for an interpreted call and jumps to
// Rmethod->_i2i_entry.  On entry, the interpreted frame has not yet been
// setup.  Compiled frames are fixed-size and the args are likely not in the
// right place.  Hence all the args will likely be copied into the
// interpreter's frame, forcing that frame to grow.  The compiled frame's
// outgoing stack args will be dead after the copy.
//
// Native wrappers, like adapters, marshal arguments.  Unlike adapters they
// also perform an official frame push & pop.  They have a call to the native
// routine in their middles and end in a return (instead of ending in a jump).
// The native wrappers are stored in real nmethods instead of the BufferBlobs
// used by the adapters.  The code generation happens here because it's very
// similar to what the adapters have to do.

class AdapterHandlerEntry : public CHeapObj<mtCode> {
  friend class AdapterHandlerLibrary;

 private:
  AdapterFingerPrint* _fingerprint;
  address _i2c_entry;
  address _c2i_entry;
  address _c2i_unverified_entry;
  address _c2i_no_clinit_check_entry;

#ifdef ASSERT
  // Captures code and signature used to generate this adapter when
  // verifying adapter equivalence.
  unsigned char* _saved_code;
  int            _saved_code_length;
#endif

  AdapterHandlerEntry(AdapterFingerPrint* fingerprint, address i2c_entry, address c2i_entry,
                      address c2i_unverified_entry,
                      address c2i_no_clinit_check_entry) :
    _fingerprint(fingerprint),
    _i2c_entry(i2c_entry),
    _c2i_entry(c2i_entry),
    _c2i_unverified_entry(c2i_unverified_entry),
    _c2i_no_clinit_check_entry(c2i_no_clinit_check_entry)
#ifdef ASSERT
    , _saved_code_length(0)
#endif
  { }

  ~AdapterHandlerEntry();

 public:
  address get_i2c_entry()                  const { return _i2c_entry; }
  address get_c2i_entry()                  const { return _c2i_entry; }
  address get_c2i_unverified_entry()       const { return _c2i_unverified_entry; }
  address get_c2i_no_clinit_check_entry()  const { return _c2i_no_clinit_check_entry; }

  address base_address();
  void relocate(address new_base);

  AdapterFingerPrint* fingerprint() const { return _fingerprint; }

#ifdef ASSERT
  // Used to verify that code generated for shared adapters is equivalent
  void save_code   (unsigned char* code, int length);
  bool compare_code(AdapterHandlerEntry* other);
#endif

  //virtual void print_on(outputStream* st) const;  DO NOT USE
  void print_adapter_on(outputStream* st) const;
};

class AdapterHandlerLibrary: public AllStatic {
  friend class SharedRuntime;
 private:
  static BufferBlob* _buffer; // the temporary code buffer in CodeCache
  static AdapterHandlerEntry* _abstract_method_handler;
  static AdapterHandlerEntry* _no_arg_handler;
  static AdapterHandlerEntry* _int_arg_handler;
  static AdapterHandlerEntry* _obj_arg_handler;
  static AdapterHandlerEntry* _obj_int_arg_handler;
  static AdapterHandlerEntry* _obj_obj_arg_handler;

  static BufferBlob* buffer_blob();
  static void initialize();
  static AdapterHandlerEntry* create_adapter(AdapterBlob*& new_adapter,
                                             int total_args_passed,
                                             BasicType* sig_bt,
                                             bool allocate_code_blob);
  static AdapterHandlerEntry* get_simple_adapter(const methodHandle& method);
 public:

  static AdapterHandlerEntry* new_entry(AdapterFingerPrint* fingerprint,
                                        address i2c_entry,
                                        address c2i_entry,
                                        address c2i_unverified_entry,
                                        address c2i_no_clinit_check_entry = nullptr);
  static void create_native_wrapper(const methodHandle& method);
  static AdapterHandlerEntry* get_adapter(const methodHandle& method);

  static void print_handler(const CodeBlob* b) { print_handler_on(tty, b); }
  static void print_handler_on(outputStream* st, const CodeBlob* b);
  static bool contains(const CodeBlob* b);
#ifndef PRODUCT
  static void print_statistics_on(outputStream* st);
#endif // PRODUCT
};

#endif // SHARE_RUNTIME_SHAREDRUNTIME_HPP<|MERGE_RESOLUTION|>--- conflicted
+++ resolved
@@ -618,7 +618,6 @@
 
   static void print_statistics() PRODUCT_RETURN;
 
-<<<<<<< HEAD
   // Blob ids for shared, stubroutines, C1 and C2 runtime generated blobs can be packed
   // into a 32 bit integer word by anding an int enum tag from any of the
   // 4 enum ranges with an enum type-specific tag in the high 3 bits
@@ -630,18 +629,6 @@
   static const uint32_t OPTO_BLOB_TAG   = 2U << BLOB_TAG_SHIFT;
   static const uint32_t STUB_ROUTINES_BLOB_TAG = 4U << BLOB_TAG_SHIFT;
   static const uint32_t BLOB_TAG_MASK   = 7U << BLOB_TAG_SHIFT;
-=======
-  // Blob ids for shared, C1 and C2 runtime generated blobs can be packed
-  // into a 32 bit integer word by anding an int enum tag from any of the
-  // 3 enum ranges with an enum type-specific tag in the high 2 bits
-
-private:
-  static const uint32_t BLOB_TAG_SHIFT = 30;
-  static const uint32_t SHARED_BLOB_TAG = 0U << BLOB_TAG_SHIFT;
-  static const uint32_t C1_BLOB_TAG     = 1U << BLOB_TAG_SHIFT;
-  static const uint32_t OPTO_BLOB_TAG   = 2U << BLOB_TAG_SHIFT;
-  static const uint32_t BLOB_TAG_MASK   = 3U << BLOB_TAG_SHIFT;
->>>>>>> b5749ceb
 
   static int decode_id(uint32_t blobId) {
     return (blobId & ~BLOB_TAG_MASK);
@@ -659,10 +646,7 @@
   static bool is_shared(uint32_t blobId) { return decode_tag(blobId) == SHARED_BLOB_TAG;}
   static bool is_c1(uint32_t blobId) { return decode_tag(blobId) == C1_BLOB_TAG;}
   static bool is_opto(uint32_t blobId) { return decode_tag(blobId) == OPTO_BLOB_TAG;}
-<<<<<<< HEAD
   static bool is_stubroutines(uint32_t blobId) { return decode_tag(blobId) == STUB_ROUTINES_BLOB_TAG; }
-=======
->>>>>>> b5749ceb
 
   static bool in_range(int id) { return (id & BLOB_TAG_MASK) == 0; }
 
@@ -710,7 +694,6 @@
     assert (tag >= 0 && tag < (int)SharedRuntime::StubID::number_of_ids, "invalid shared blob id tag");
     return (SharedRuntime::StubID)tag;
   }
-<<<<<<< HEAD
 
   friend class StubRoutines;
   static uint32_t encode_stubroutines_id(int id) {
@@ -720,8 +703,6 @@
     assert(is_stubroutines(blobId), "not a stubroutines id");
     return decode_id(blobId);
   }
-=======
->>>>>>> b5749ceb
 };
 
 
