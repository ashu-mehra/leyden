--- conflicted
+++ resolved
@@ -2002,7 +2002,6 @@
           "(default) disables native heap trimming.")                       \
           range(0, UINT_MAX)                                                \
                                                                             \
-<<<<<<< HEAD
   product(bool, ProfileVMLocks, false, DIAGNOSTIC,                          \
           "Profile VM locks usage on main thread")                          \
                                                                             \
@@ -2011,10 +2010,9 @@
                                                                             \
   product(bool, ProfileRuntimeCalls, false, DIAGNOSTIC,                     \
           "Profile calls into VM runtime on main thread")                   \
-=======
+                                                                            \
   product(bool, ProfileExceptionHandlers, true,                             \
           "Profile exception handlers")                                     \
->>>>>>> 2c4c6c9b
 
 // end of RUNTIME_FLAGS
 
