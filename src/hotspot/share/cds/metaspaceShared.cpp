/*
 * Copyright (c) 2012, 2024, Oracle and/or its affiliates. All rights reserved.
 * DO NOT ALTER OR REMOVE COPYRIGHT NOTICES OR THIS FILE HEADER.
 *
 * This code is free software; you can redistribute it and/or modify it
 * under the terms of the GNU General Public License version 2 only, as
 * published by the Free Software Foundation.
 *
 * This code is distributed in the hope that it will be useful, but WITHOUT
 * ANY WARRANTY; without even the implied warranty of MERCHANTABILITY or
 * FITNESS FOR A PARTICULAR PURPOSE.  See the GNU General Public License
 * version 2 for more details (a copy is included in the LICENSE file that
 * accompanied this code).
 *
 * You should have received a copy of the GNU General Public License version
 * 2 along with this work; if not, write to the Free Software Foundation,
 * Inc., 51 Franklin St, Fifth Floor, Boston, MA 02110-1301 USA.
 *
 * Please contact Oracle, 500 Oracle Parkway, Redwood Shores, CA 94065 USA
 * or visit www.oracle.com if you need additional information or have any
 * questions.
 *
 */

#include "precompiled.hpp"
#include "cds/archiveBuilder.hpp"
#include "cds/archiveHeapLoader.hpp"
#include "cds/archiveHeapWriter.hpp"
#include "cds/cds_globals.hpp"
#include "cds/cdsAccess.hpp"
#include "cds/cdsConfig.hpp"
#include "cds/cdsProtectionDomain.hpp"
#include "cds/cds_globals.hpp"
#include "cds/classListParser.hpp"
#include "cds/classListWriter.hpp"
#include "cds/classPreinitializer.hpp"
#include "cds/classPrelinker.hpp"
#include "cds/classPreloader.hpp"
#include "cds/cppVtables.hpp"
#include "cds/dumpAllocStats.hpp"
#include "cds/dynamicArchive.hpp"
#include "cds/filemap.hpp"
#include "cds/finalImageRecipes.hpp"
#include "cds/heapShared.hpp"
#include "cds/lambdaFormInvokers.hpp"
#include "cds/metaspaceShared.hpp"
#include "classfile/classLoaderDataGraph.hpp"
#include "classfile/classLoaderDataShared.hpp"
#include "classfile/classLoaderExt.hpp"
#include "classfile/javaClasses.inline.hpp"
#include "classfile/loaderConstraints.hpp"
#include "classfile/modules.hpp"
#include "classfile/placeholders.hpp"
#include "classfile/stringTable.hpp"
#include "classfile/symbolTable.hpp"
#include "classfile/systemDictionary.hpp"
#include "classfile/systemDictionaryShared.hpp"
#include "classfile/vmClasses.hpp"
#include "classfile/vmSymbols.hpp"
#include "code/codeCache.hpp"
#include "code/SCCache.hpp"
#include "compiler/compileBroker.hpp"
#include "compiler/precompiler.hpp"
#include "gc/shared/gcVMOperations.hpp"
#include "interpreter/bytecodeStream.hpp"
#include "interpreter/bytecodes.hpp"
#include "jvm_io.h"
#include "logging/log.hpp"
#include "logging/logMessage.hpp"
#include "logging/logStream.hpp"
#include "memory/metaspace.hpp"
#include "memory/metaspaceClosure.hpp"
#include "memory/resourceArea.hpp"
#include "memory/universe.hpp"
#include "nmt/memTracker.hpp"
#include "oops/compressedKlass.hpp"
#include "oops/instanceMirrorKlass.hpp"
#include "oops/klass.inline.hpp"
#include "oops/method.inline.hpp"
#include "oops/objArrayOop.hpp"
#include "oops/oop.inline.hpp"
#include "oops/oopHandle.hpp"
#include "oops/trainingData.hpp"
#include "prims/jvmtiExport.hpp"
#include "prims/whitebox.hpp"
#include "runtime/arguments.hpp"
#include "runtime/globals.hpp"
#include "runtime/globals_extension.hpp"
#include "runtime/handles.inline.hpp"
#include "runtime/javaCalls.hpp"
#include "runtime/os.inline.hpp"
#include "runtime/safepointVerifiers.hpp"
#include "runtime/sharedRuntime.hpp"
#include "runtime/vmOperations.hpp"
#include "runtime/vmThread.hpp"
#include "sanitizers/leak.hpp"
#include "utilities/align.hpp"
#include "utilities/bitMap.inline.hpp"
#include "utilities/defaultStream.hpp"
#include "utilities/ostream.hpp"
#include "utilities/resourceHash.hpp"

ReservedSpace MetaspaceShared::_symbol_rs;
VirtualSpace MetaspaceShared::_symbol_vs;
bool MetaspaceShared::_archive_loading_failed = false;
bool MetaspaceShared::_remapped_readwrite = false;
void* MetaspaceShared::_shared_metaspace_static_top = nullptr;
intx MetaspaceShared::_relocation_delta;
char* MetaspaceShared::_requested_base_address;
Array<Method*>* MetaspaceShared::_archived_method_handle_intrinsics = nullptr;
bool MetaspaceShared::_use_optimized_module_handling = true;

// The CDS archive is divided into the following regions:
//     rw  - read-write metadata
//     ro  - read-only metadata and read-only tables
//     hp  - heap region
//     bm  - bitmap for relocating the above 7 regions.
//
// The rw and ro regions are linearly allocated, in the order of rw->ro.
// These regions are aligned with MetaspaceShared::core_region_alignment().
//
// These 2 regions are populated in the following steps:
// [0] All classes are loaded in MetaspaceShared::preload_classes(). All metadata are
//     temporarily allocated outside of the shared regions.
// [1] We enter a safepoint and allocate a buffer for the rw/ro regions.
// [2] C++ vtables are copied into the rw region.
// [3] ArchiveBuilder copies RW metadata into the rw region.
// [4] ArchiveBuilder copies RO metadata into the ro region.
// [5] SymbolTable, StringTable, SystemDictionary, and a few other read-only data
//     are copied into the ro region as read-only tables.
//
// The heap region is populated by HeapShared::archive_objects.
//
// The bitmap region is used to relocate the ro/rw/hp regions.

static DumpRegion _symbol_region("symbols");

char* MetaspaceShared::symbol_space_alloc(size_t num_bytes) {
  return _symbol_region.allocate(num_bytes);
}

// os::vm_allocation_granularity() is usually 4K for most OSes. However, some platforms
// such as linux-aarch64 and macos-x64 ...
// it can be either 4K or 64K and on macos-aarch64 it is 16K. To generate archives that are
// compatible for both settings, an alternative cds core region alignment can be enabled
// at building time:
//   --enable-compactible-cds-alignment
// Upon successful configuration, the compactible alignment then can be defined in:
//   os_linux_aarch64.cpp
//   os_bsd_x86.cpp
size_t MetaspaceShared::core_region_alignment() {
  return os::cds_core_region_alignment();
}

static bool shared_base_valid(char* shared_base) {
  // We check user input for SharedBaseAddress at dump time. We must weed out values
  // we already know to be invalid later.

  // At CDS runtime, "shared_base" will be the (attempted) mapping start. It will also
  // be the encoding base, since the the headers of archived base objects (and with Lilliput,
  // the prototype mark words) carry pre-computed narrow Klass IDs that refer to the mapping
  // start as base.
  //
  // Therefore, "shared_base" must be later usable as encoding base.
  return AARCH64_ONLY(is_aligned(shared_base, 4 * G)) NOT_AARCH64(true);
}

class DumpClassListCLDClosure : public CLDClosure {
  static const int INITIAL_TABLE_SIZE = 1987;
  static const int MAX_TABLE_SIZE = 61333;

  fileStream *_stream;
  ResizeableResourceHashtable<InstanceKlass*, bool,
                              AnyObj::C_HEAP, mtClassShared> _dumped_classes;

  void dump(InstanceKlass* ik) {
    bool created;
    _dumped_classes.put_if_absent(ik, &created);
    if (!created) {
      return;
    }
    if (_dumped_classes.maybe_grow()) {
      log_info(cds, hashtables)("Expanded _dumped_classes table to %d", _dumped_classes.table_size());
    }
    if (ik->java_super()) {
      dump(ik->java_super());
    }
    Array<InstanceKlass*>* interfaces = ik->local_interfaces();
    int len = interfaces->length();
    for (int i = 0; i < len; i++) {
      dump(interfaces->at(i));
    }
    ClassListWriter::write_to_stream(ik, _stream);
  }

public:
  DumpClassListCLDClosure(fileStream* f)
  : CLDClosure(), _dumped_classes(INITIAL_TABLE_SIZE, MAX_TABLE_SIZE) {
    _stream = f;
  }

  void do_cld(ClassLoaderData* cld) {
    for (Klass* klass = cld->klasses(); klass != nullptr; klass = klass->next_link()) {
      if (klass->is_instance_klass()) {
        dump(InstanceKlass::cast(klass));
      }
    }
  }
};

void MetaspaceShared::dump_loaded_classes(const char* file_name, TRAPS) {
  fileStream stream(file_name, "w");
  if (stream.is_open()) {
    MutexLocker lock(ClassLoaderDataGraph_lock);
    MutexLocker lock2(ClassListFile_lock, Mutex::_no_safepoint_check_flag);
    DumpClassListCLDClosure collect_classes(&stream);
    ClassLoaderDataGraph::loaded_cld_do(&collect_classes);
  } else {
    THROW_MSG(vmSymbols::java_io_IOException(), "Failed to open file");
  }
}

static bool shared_base_too_high(char* specified_base, char* aligned_base, size_t cds_max) {
  if (specified_base != nullptr && aligned_base < specified_base) {
    // SharedBaseAddress is very high (e.g., 0xffffffffffffff00) so
    // align_up(SharedBaseAddress, MetaspaceShared::core_region_alignment()) has wrapped around.
    return true;
  }
  if (max_uintx - uintx(aligned_base) < uintx(cds_max)) {
    // The end of the archive will wrap around
    return true;
  }

  return false;
}

static char* compute_shared_base(size_t cds_max) {
  char* specified_base = (char*)SharedBaseAddress;
  char* aligned_base = align_up(specified_base, MetaspaceShared::core_region_alignment());
  if (UseCompressedClassPointers) {
    aligned_base = align_up(specified_base, Metaspace::reserve_alignment());
  }

  if (aligned_base != specified_base) {
    log_info(cds)("SharedBaseAddress (" INTPTR_FORMAT ") aligned up to " INTPTR_FORMAT,
                   p2i(specified_base), p2i(aligned_base));
  }

  const char* err = nullptr;
  if (shared_base_too_high(specified_base, aligned_base, cds_max)) {
    err = "too high";
  } else if (!shared_base_valid(aligned_base)) {
    err = "invalid for this platform";
  } else {
    return aligned_base;
  }

  log_warning(cds)("SharedBaseAddress (" INTPTR_FORMAT ") is %s. Reverted to " INTPTR_FORMAT,
                   p2i((void*)SharedBaseAddress), err,
                   p2i((void*)Arguments::default_SharedBaseAddress()));

  specified_base = (char*)Arguments::default_SharedBaseAddress();
  aligned_base = align_up(specified_base, MetaspaceShared::core_region_alignment());

  // Make sure the default value of SharedBaseAddress specified in globals.hpp is sane.
  assert(!shared_base_too_high(specified_base, aligned_base, cds_max), "Sanity");
  assert(shared_base_valid(aligned_base), "Sanity");
  return aligned_base;
}

void MetaspaceShared::initialize_for_static_dump() {
  assert(CDSConfig::is_dumping_static_archive(), "sanity");

  if (CDSConfig::is_dumping_preimage_static_archive() || CDSConfig::is_dumping_final_static_archive()) {
    if (!((UseG1GC || UseParallelGC || UseSerialGC) && UseCompressedClassPointers)) {
      vm_exit_during_initialization("Cannot create the CacheDataStore",
                                    "UseCompressedClassPointers must be enabled, and collector must be G1, Parallel, or Serial");
    }
  }

  log_info(cds)("Core region alignment: " SIZE_FORMAT, core_region_alignment());
  // The max allowed size for CDS archive. We use this to limit SharedBaseAddress
  // to avoid address space wrap around.
  size_t cds_max;
  const size_t reserve_alignment = core_region_alignment();

#ifdef _LP64
  const uint64_t UnscaledClassSpaceMax = (uint64_t(max_juint) + 1);
  cds_max = align_down(UnscaledClassSpaceMax, reserve_alignment);
#else
  // We don't support archives larger than 256MB on 32-bit due to limited
  //  virtual address space.
  cds_max = align_down(256*M, reserve_alignment);
#endif

  _requested_base_address = compute_shared_base(cds_max);
  SharedBaseAddress = (size_t)_requested_base_address;

  size_t symbol_rs_size = LP64_ONLY(3 * G) NOT_LP64(128 * M);
  _symbol_rs = ReservedSpace(symbol_rs_size);
  if (!_symbol_rs.is_reserved()) {
    log_error(cds)("Unable to reserve memory for symbols: " SIZE_FORMAT " bytes.", symbol_rs_size);
    MetaspaceShared::unrecoverable_writing_error();
  }
  _symbol_region.init(&_symbol_rs, &_symbol_vs);
}

// Called by universe_post_init()
void MetaspaceShared::post_initialize(TRAPS) {
  if (CDSConfig::is_using_archive()) {
    int size = FileMapInfo::get_number_of_shared_paths();
    if (size > 0) {
      CDSProtectionDomain::allocate_shared_data_arrays(size, CHECK);
      if (!CDSConfig::is_dumping_dynamic_archive()) {
        FileMapInfo* info;
        if (FileMapInfo::dynamic_info() == nullptr) {
          info = FileMapInfo::current_info();
        } else {
          info = FileMapInfo::dynamic_info();
        }
        ClassLoaderExt::init_paths_start_index(info->app_class_paths_start_index());
        ClassLoaderExt::init_app_module_paths_start_index(info->app_module_paths_start_index());
      }
    }
  }
}

static GrowableArrayCHeap<OopHandle, mtClassShared>* _extra_interned_strings = nullptr;
static GrowableArrayCHeap<Symbol*, mtClassShared>* _extra_symbols = nullptr;
static GrowableArray<Method*>* _method_handle_intrinsics = nullptr;

void MetaspaceShared::read_extra_data(JavaThread* current, const char* filename) {
  _extra_interned_strings = new GrowableArrayCHeap<OopHandle, mtClassShared>(10000);
  _extra_symbols = new GrowableArrayCHeap<Symbol*, mtClassShared>(1000);

  HashtableTextDump reader(filename);
  reader.check_version("VERSION: 1.0");

  while (reader.remain() > 0) {
    int utf8_length;
    int prefix_type = reader.scan_prefix(&utf8_length);
    ResourceMark rm(current);
    if (utf8_length == 0x7fffffff) {
      // buf_len will overflown 32-bit value.
      log_error(cds)("string length too large: %d", utf8_length);
      MetaspaceShared::unrecoverable_loading_error();
    }
    int buf_len = utf8_length+1;
    char* utf8_buffer = NEW_RESOURCE_ARRAY(char, buf_len);
    reader.get_utf8(utf8_buffer, utf8_length);
    utf8_buffer[utf8_length] = '\0';

    if (prefix_type == HashtableTextDump::SymbolPrefix) {
      _extra_symbols->append(SymbolTable::new_permanent_symbol(utf8_buffer));
    } else{
      assert(prefix_type == HashtableTextDump::StringPrefix, "Sanity");
      ExceptionMark em(current);
      JavaThread* THREAD = current; // For exception macros.
      oop str = StringTable::intern(utf8_buffer, THREAD);

      if (HAS_PENDING_EXCEPTION) {
        log_warning(cds, heap)("[line %d] extra interned string allocation failed; size too large: %d",
                               reader.last_line_no(), utf8_length);
        CLEAR_PENDING_EXCEPTION;
      } else {
#if INCLUDE_CDS_JAVA_HEAP
        if (ArchiveHeapWriter::is_string_too_large_to_archive(str)) {
          log_warning(cds, heap)("[line %d] extra interned string ignored; size too large: %d",
                                 reader.last_line_no(), utf8_length);
          continue;
        }
        // Make sure this string is included in the dumped interned string table.
        assert(str != nullptr, "must succeed");
        _extra_interned_strings->append(OopHandle(Universe::vm_global(), str));
#endif
      }
    }
  }
}

void MetaspaceShared::make_method_handle_intrinsics_shareable() {
  for (int i = 0; i < _method_handle_intrinsics->length(); i++) {
    Method* m = ArchiveBuilder::current()->get_buffered_addr(_method_handle_intrinsics->at(i));
    m->remove_unshareable_info();
    // Each method has its own constant pool (which is distinct from m->method_holder()->constants());
    m->constants()->remove_unshareable_info();
  }
}

void MetaspaceShared::write_method_handle_intrinsics() {
  int len = _method_handle_intrinsics->length();
  _archived_method_handle_intrinsics = ArchiveBuilder::new_ro_array<Method*>(len);
  for (int i = 0; i < len; i++) {
    ArchiveBuilder::current()->write_pointer_in_buffer(_archived_method_handle_intrinsics->adr_at(i),
                                                       _method_handle_intrinsics->at(i));
  }
  log_info(cds)("Archived %d method handle intrinsics", len);
}

// Read/write a data stream for restoring/preserving metadata pointers and
// miscellaneous data from/to the shared archive file.

void MetaspaceShared::serialize(SerializeClosure* soc) {
  int tag = 0;
  soc->do_tag(--tag);

  // Verify the sizes of various metadata in the system.
  soc->do_tag(sizeof(Method));
  soc->do_tag(sizeof(ConstMethod));
  soc->do_tag(arrayOopDesc::base_offset_in_bytes(T_BYTE));
  soc->do_tag(sizeof(ConstantPool));
  soc->do_tag(sizeof(ConstantPoolCache));
  soc->do_tag(objArrayOopDesc::base_offset_in_bytes());
  soc->do_tag(typeArrayOopDesc::base_offset_in_bytes(T_BYTE));
  soc->do_tag(sizeof(Symbol));

  // Need to do this first, as subsequent steps may call virtual functions
  // in archived Metadata objects.
  CppVtables::serialize(soc);
  soc->do_tag(--tag);

  // Dump/restore miscellaneous metadata.
  JavaClasses::serialize_offsets(soc);
  HeapShared::serialize_misc_info(soc);
  Universe::serialize(soc);
  soc->do_tag(--tag);

  // Dump/restore references to commonly used names and signatures.
  vmSymbols::serialize(soc);
  soc->do_tag(--tag);

  // Dump/restore the symbol/string/subgraph_info tables
  SymbolTable::serialize_shared_table_header(soc);
  StringTable::serialize_shared_table_header(soc);
  HeapShared::serialize_tables(soc);
  SystemDictionaryShared::serialize_dictionary_headers(soc);
  ClassPreloader::serialize(soc, true);
  FinalImageRecipes::serialize(soc, true);
  TrainingData::serialize_training_data(soc);
  InstanceMirrorKlass::serialize_offsets(soc);

  // Dump/restore well known classes (pointers)
  SystemDictionaryShared::serialize_vm_classes(soc);
  soc->do_tag(--tag);

  CDS_JAVA_HEAP_ONLY(Modules::serialize(soc);)
  CDS_JAVA_HEAP_ONLY(ClassLoaderDataShared::serialize(soc);)
  soc->do_ptr((void**)&_archived_method_handle_intrinsics);


  LambdaFormInvokers::serialize(soc);
  soc->do_tag(666);
}

static void rewrite_nofast_bytecode(const methodHandle& method) {
  BytecodeStream bcs(method);
  while (!bcs.is_last_bytecode()) {
    Bytecodes::Code opcode = bcs.next();
    switch (opcode) {
    case Bytecodes::_getfield:      *bcs.bcp() = Bytecodes::_nofast_getfield;      break;
    case Bytecodes::_putfield:      *bcs.bcp() = Bytecodes::_nofast_putfield;      break;
    case Bytecodes::_aload_0:       *bcs.bcp() = Bytecodes::_nofast_aload_0;       break;
    case Bytecodes::_iload: {
      if (!bcs.is_wide()) {
        *bcs.bcp() = Bytecodes::_nofast_iload;
      }
      break;
    }
    default: break;
    }
  }
}

// [1] Rewrite all bytecodes as needed, so that the ConstMethod* will not be modified
//     at run time by RewriteBytecodes/RewriteFrequentPairs
// [2] Assign a fingerprint, so one doesn't need to be assigned at run-time.
void MetaspaceShared::rewrite_nofast_bytecodes_and_calculate_fingerprints(Thread* thread, InstanceKlass* ik) {
  for (int i = 0; i < ik->methods()->length(); i++) {
    methodHandle m(thread, ik->methods()->at(i));
    if (ik->can_be_verified_at_dumptime() && ik->is_linked()) {
      rewrite_nofast_bytecode(m);
    }
    Fingerprinter fp(m);
    // The side effect of this call sets method's fingerprint field.
    fp.fingerprint();
  }
}

class VM_PopulateDumpSharedSpace : public VM_Operation {
private:
  ArchiveHeapInfo _heap_info;
<<<<<<< HEAD
=======
  FileMapInfo* _map_info;
  StaticArchiveBuilder& _builder;

>>>>>>> 1ef34c18
  void dump_java_heap_objects(GrowableArray<Klass*>* klasses) NOT_CDS_JAVA_HEAP_RETURN;
  void dump_shared_symbol_table(GrowableArray<Symbol*>* symbols) {
    log_info(cds)("Dumping symbol table ...");
    SymbolTable::write_to_archive(symbols);
  }
  char* dump_read_only_tables();
  StaticArchiveBuilder& _builder;
  FileMapInfo* _mapinfo;
public:

  VM_PopulateDumpSharedSpace(StaticArchiveBuilder& b) :
<<<<<<< HEAD
    VM_Operation(), _heap_info(), _builder(b), _mapinfo(nullptr) {}
=======
    VM_Operation(), _heap_info(), _map_info(nullptr), _builder(b) {}
>>>>>>> 1ef34c18

  bool skip_operation() const { return false; }

  VMOp_Type type() const { return VMOp_PopulateDumpSharedSpace; }
  ArchiveHeapInfo* heap_info()  { return &_heap_info; }
  FileMapInfo* map_info() const { return _map_info; }
  void doit();   // outline because gdb sucks
  bool allow_nested_vm_operations() const { return true; }
  FileMapInfo* mapinfo() const { return _mapinfo; }
  ArchiveHeapInfo* heap_info() { return &_heap_info; }
}; // class VM_PopulateDumpSharedSpace

class StaticArchiveBuilder : public ArchiveBuilder {
public:
  StaticArchiveBuilder() : ArchiveBuilder() {}

  virtual void iterate_roots(MetaspaceClosure* it) {
    FileMapInfo::metaspace_pointers_do(it);
    SystemDictionaryShared::dumptime_classes_do(it);
    Universe::metaspace_pointers_do(it);
    vmSymbols::metaspace_pointers_do(it);
    TrainingData::iterate_roots(it);

    // The above code should find all the symbols that are referenced by the
    // archived classes. We just need to add the extra symbols which
    // may not be used by any of the archived classes -- these are usually
    // symbols that we anticipate to be used at run time, so we can store
    // them in the RO region, to be shared across multiple processes.
    if (_extra_symbols != nullptr) {
      for (int i = 0; i < _extra_symbols->length(); i++) {
        it->push(_extra_symbols->adr_at(i));
      }
    }

    for (int i = 0; i < _method_handle_intrinsics->length(); i++) {
      it->push(_method_handle_intrinsics->adr_at(i));
    }
  }
};

char* VM_PopulateDumpSharedSpace::dump_read_only_tables() {
  ArchiveBuilder::OtherROAllocMark mark;

  SystemDictionaryShared::write_to_archive();
  ClassPreloader::record_initiated_classes(true);
  ClassPreloader::record_unregistered_classes();
  TrainingData::dump_training_data();
  MetaspaceShared::write_method_handle_intrinsics();

  // Write lambform lines into archive
  LambdaFormInvokers::dump_static_archive_invokers();
  // Write module name into archive
  CDS_JAVA_HEAP_ONLY(Modules::dump_main_module_name();)
  // Write the other data to the output array.
  DumpRegion* ro_region = ArchiveBuilder::current()->ro_region();
  char* start = ro_region->top();
  WriteClosure wc(ro_region);
  MetaspaceShared::serialize(&wc);

  return start;
}

void VM_PopulateDumpSharedSpace::doit() {
  DEBUG_ONLY(SystemDictionaryShared::NoClassLoadingMark nclm);

  FileMapInfo::check_nonempty_dir_in_shared_path_table();

  NOT_PRODUCT(SystemDictionary::verify();)

  // Block concurrent class unloading from changing the _dumptime_table
  MutexLocker ml(DumpTimeTable_lock, Mutex::_no_safepoint_check_flag);

  HeapShared::start_finding_archivable_hidden_classes();
  SystemDictionaryShared::check_excluded_classes();
  HeapShared::end_finding_archivable_hidden_classes();

  _builder.gather_source_objs();
  _builder.reserve_buffer();
<<<<<<< HEAD

  CppVtables::dumptime_init(&_builder);

  _builder.sort_metadata_objs();
  _builder.dump_rw_metadata();
  _builder.dump_ro_metadata();
  _builder.relocate_metaspaceobj_embedded_pointers();

  dump_java_heap_objects(_builder.klasses());
  dump_shared_symbol_table(_builder.symbols());

  {
    ArchiveBuilder::OtherROAllocMark mark;
    ClassPreloader::record_preloaded_classes(true);
    if (CDSConfig::is_dumping_preimage_static_archive()) {
      FinalImageRecipes::record_recipes();
    }
  }

  log_info(cds)("Make classes shareable");
  _builder.make_klasses_shareable();
  MetaspaceShared::make_method_handle_intrinsics_shareable();
=======

  CppVtables::dumptime_init(&_builder);

  _builder.sort_metadata_objs();
  _builder.dump_rw_metadata();
  _builder.dump_ro_metadata();
  _builder.relocate_metaspaceobj_embedded_pointers();

  dump_java_heap_objects(_builder.klasses());
  dump_shared_symbol_table(_builder.symbols());

  log_info(cds)("Make classes shareable");
  _builder.make_klasses_shareable();
>>>>>>> 1ef34c18

  char* serialized_data = dump_read_only_tables();

  SystemDictionaryShared::adjust_lambda_proxy_class_dictionary();

  log_info(cds)("Adjust method info dictionary");
  SystemDictionaryShared::adjust_method_info_dictionary();

  log_info(cds)("Make training data shareable");
  _builder.make_training_data_shareable();

  // The vtable clones contain addresses of the current process.
  // We don't want to write these addresses into the archive.
  CppVtables::zero_archived_vtables();

  // Write the archive file
<<<<<<< HEAD
  const char* static_archive;
  if (CDSConfig::is_dumping_final_static_archive()) {
    static_archive = CacheDataStore;
    assert(FileMapInfo::current_info() != nullptr, "sanity");
    delete FileMapInfo::current_info();
  } else {
    static_archive = CDSConfig::static_archive_path();
  }
  assert(static_archive != nullptr, "SharedArchiveFile not set?");
  _mapinfo = new FileMapInfo(static_archive, true);
  _mapinfo->populate_header(MetaspaceShared::core_region_alignment());
  _mapinfo->set_serialized_data(serialized_data);
  _mapinfo->set_cloned_vtables(CppVtables::vtables_serialized_base());
=======
  const char* static_archive = CDSConfig::static_archive_path();
  assert(static_archive != nullptr, "SharedArchiveFile not set?");
  _map_info = new FileMapInfo(static_archive, true);
  _map_info->populate_header(MetaspaceShared::core_region_alignment());
  _map_info->set_serialized_data(serialized_data);
  _map_info->set_cloned_vtables(CppVtables::vtables_serialized_base());
>>>>>>> 1ef34c18
}

class CollectCLDClosure : public CLDClosure {
  GrowableArray<ClassLoaderData*> _loaded_cld;
  GrowableArray<OopHandle> _loaded_cld_handles; // keep the CLDs alive
  Thread* _current_thread;
public:
  CollectCLDClosure(Thread* thread) : _current_thread(thread) {}
  ~CollectCLDClosure() {
    for (int i = 0; i < _loaded_cld_handles.length(); i++) {
      _loaded_cld_handles.at(i).release(Universe::vm_global());
    }
  }
  void do_cld(ClassLoaderData* cld) {
    assert(cld->is_alive(), "must be");
    _loaded_cld.append(cld);
    _loaded_cld_handles.append(OopHandle(Universe::vm_global(), cld->holder()));
  }

  int nof_cld() const                { return _loaded_cld.length(); }
  ClassLoaderData* cld_at(int index) { return _loaded_cld.at(index); }
};

// Check if we can eagerly link this class at dump time, so we can avoid the
// runtime linking overhead (especially verification)
bool MetaspaceShared::may_be_eagerly_linked(InstanceKlass* ik) {
  if (CDSConfig::preserve_all_dumptime_verification_states(ik)) {
    assert(ik->can_be_verified_at_dumptime(), "sanity");
  }
  if (!ik->can_be_verified_at_dumptime()) {
    // For old classes, try to leave them in the unlinked state, so
    // we can still store them in the archive. They must be
    // linked/verified at runtime.
    return false;
  }

  if (CDSConfig::is_dumping_dynamic_archive() && ik->is_shared_unregistered_class()) {
    // Linking of unregistered classes at this stage may cause more
    // classes to be resolved, resulting in calls to ClassLoader.loadClass()
    // that may not be expected by custom class loaders.
    //
    // It's OK to do this for the built-in loaders as we know they can
    // tolerate this.
    return false;
  }
  return true;
}

void MetaspaceShared::link_shared_classes(bool jcmd_request, TRAPS) {
  ClassPreloader::initialize();
  ClassPrelinker::initialize();

  if (!jcmd_request && !CDSConfig::is_dumping_dynamic_archive()
      && !CDSConfig::is_dumping_preimage_static_archive()
      && !CDSConfig::is_dumping_final_static_archive()) {
    // If we have regenerated invoker classes in the dynamic archive,
    // they will conflict with the resolved CONSTANT_Klass references that are stored
    // in the static archive. This is not easy to handle. Let's disable
    // it for dynamic archive for now.
    LambdaFormInvokers::regenerate_holder_classes(CHECK);
  }

  // Collect all loaded ClassLoaderData.
  CollectCLDClosure collect_cld(THREAD);
  {
    // ClassLoaderDataGraph::loaded_cld_do requires ClassLoaderDataGraph_lock.
    // We cannot link the classes while holding this lock (or else we may run into deadlock).
    // Therefore, we need to first collect all the CLDs, and then link their classes after
    // releasing the lock.
    MutexLocker lock(ClassLoaderDataGraph_lock);
    ClassLoaderDataGraph::loaded_cld_do(&collect_cld);
  }

  while (true) {
    bool has_linked = false;
    for (int i = 0; i < collect_cld.nof_cld(); i++) {
      ClassLoaderData* cld = collect_cld.cld_at(i);
      for (Klass* klass = cld->klasses(); klass != nullptr; klass = klass->next_link()) {
        if (klass->is_instance_klass()) {
          InstanceKlass* ik = InstanceKlass::cast(klass);
          if (may_be_eagerly_linked(ik)) {
            has_linked |= try_link_class(THREAD, ik);
          }
          if (CDSConfig::is_dumping_heap() && ik->is_linked() && !ik->is_initialized()) {
            ClassPreinitializer::maybe_preinit_class(ik, CHECK);
          }
        }
      }
    }

    if (!has_linked) {
      break;
    }
    // Class linking includes verification which may load more classes.
    // Keep scanning until we have linked no more classes.
  }

  // Resolve constant pool entries -- we don't load any new classes during this stage
  for (int i = 0; i < collect_cld.nof_cld(); i++) {
    ClassLoaderData* cld = collect_cld.cld_at(i);
    for (Klass* klass = cld->klasses(); klass != nullptr; klass = klass->next_link()) {
      if (klass->is_instance_klass()) {
        InstanceKlass* ik = InstanceKlass::cast(klass);
        ClassPrelinker::dumptime_resolve_constants(ik, CHECK);
        if (CDSConfig::is_dumping_preimage_static_archive()) {
          FinalImageRecipes::add_reflection_data_flags(ik, CHECK);
        }
      }
    }
  }

  if (CDSConfig::is_dumping_preimage_static_archive()) {
    // Do this after all classes are verified by the above loop.
    // Any classes loaded from here on will be automatically excluded, so
    // there's no need to force verification or resolve CP entries. 
    RecordTraining = false;
    SystemDictionaryShared::ignore_new_classes();
    LambdaFormInvokers::regenerate_holder_classes(CHECK);
    RecordTraining = true;
  }

  if (CDSConfig::is_dumping_final_static_archive()) {
    FinalImageRecipes::apply_recipes(CHECK);
  }
}

void MetaspaceShared::prepare_for_dumping() {
  assert(CDSConfig::is_dumping_archive(), "sanity");
  CDSConfig::check_unsupported_dumping_module_options();
  ClassLoader::initialize_shared_path(JavaThread::current());
}

// Preload classes from a list, populate the shared spaces and dump to a
// file.
void MetaspaceShared::preload_and_dump(TRAPS) {
  ResourceMark rm(THREAD);
<<<<<<< HEAD
  HandleMark hm(THREAD);

  if (CDSConfig::is_dumping_final_static_archive() && PrintTrainingInfo) {
    tty->print_cr("==================== archived_training_data ** before dumping ====================");
    TrainingData::print_archived_training_data_on(tty);
  }

=======
>>>>>>> 1ef34c18
  StaticArchiveBuilder builder;
  preload_and_dump_impl(builder, THREAD);
  if (HAS_PENDING_EXCEPTION) {
    if (PENDING_EXCEPTION->is_a(vmClasses::OutOfMemoryError_klass())) {
      log_error(cds)("Out of memory. Please run with a larger Java heap, current MaxHeapSize = "
                     SIZE_FORMAT "M", MaxHeapSize/M);
      MetaspaceShared::writing_error();
    } else {
      log_error(cds)("%s: %s", PENDING_EXCEPTION->klass()->external_name(),
                     java_lang_String::as_utf8_string(java_lang_Throwable::message(PENDING_EXCEPTION)));
      MetaspaceShared::writing_error("Unexpected exception, use -Xlog:cds,exceptions=trace for detail");
    }
  }
}

#if INCLUDE_CDS_JAVA_HEAP && defined(_LP64)
void MetaspaceShared::adjust_heap_sizes_for_dumping() {
  if (!CDSConfig::is_dumping_heap() || UseCompressedOops) {
    return;
  }
  // CDS heap dumping requires all string oops to have an offset
  // from the heap bottom that can be encoded in 32-bit.
  julong max_heap_size = (julong)(4 * G);

  if (MinHeapSize > max_heap_size) {
    log_debug(cds)("Setting MinHeapSize to 4G for CDS dumping, original size = " SIZE_FORMAT "M", MinHeapSize/M);
    FLAG_SET_ERGO(MinHeapSize, max_heap_size);
  }
  if (InitialHeapSize > max_heap_size) {
    log_debug(cds)("Setting InitialHeapSize to 4G for CDS dumping, original size = " SIZE_FORMAT "M", InitialHeapSize/M);
    FLAG_SET_ERGO(InitialHeapSize, max_heap_size);
  }
  if (MaxHeapSize > max_heap_size) {
    log_debug(cds)("Setting MaxHeapSize to 4G for CDS dumping, original size = " SIZE_FORMAT "M", MaxHeapSize/M);
    FLAG_SET_ERGO(MaxHeapSize, max_heap_size);
  }
}
#endif // INCLUDE_CDS_JAVA_HEAP && _LP64

void MetaspaceShared::get_default_classlist(char* default_classlist, const size_t buf_size) {
  // Construct the path to the class list (in jre/lib)
  // Walk up two directories from the location of the VM and
  // optionally tack on "lib" (depending on platform)
  os::jvm_path(default_classlist, (jint)(buf_size));
  for (int i = 0; i < 3; i++) {
    char *end = strrchr(default_classlist, *os::file_separator());
    if (end != nullptr) *end = '\0';
  }
  size_t classlist_path_len = strlen(default_classlist);
  if (classlist_path_len >= 3) {
    if (strcmp(default_classlist + classlist_path_len - 3, "lib") != 0) {
      if (classlist_path_len < buf_size - 4) {
        jio_snprintf(default_classlist + classlist_path_len,
                     buf_size - classlist_path_len,
                     "%slib", os::file_separator());
        classlist_path_len += 4;
      }
    }
  }
  if (classlist_path_len < buf_size - 10) {
    jio_snprintf(default_classlist + classlist_path_len,
                 buf_size - classlist_path_len,
                 "%sclasslist", os::file_separator());
  }
}

void MetaspaceShared::preload_classes(TRAPS) {
  char default_classlist[JVM_MAXPATHLEN];
  const char* classlist_path;

  get_default_classlist(default_classlist, sizeof(default_classlist));
  if (SharedClassListFile == nullptr) {
    classlist_path = default_classlist;
  } else {
    classlist_path = SharedClassListFile;
  }

  log_info(cds)("Loading classes to share ...");
  ClassListParser::parse_classlist(classlist_path,
                                   ClassListParser::_parse_all, CHECK);
  if (ExtraSharedClassListFile) {
    ClassListParser::parse_classlist(ExtraSharedClassListFile,
                                     ClassListParser::_parse_all, CHECK);
  }
  if (classlist_path != default_classlist) {
    struct stat statbuf;
    if (os::stat(default_classlist, &statbuf) == 0) {
      // File exists, let's use it.
      ClassListParser::parse_classlist(default_classlist,
                                       ClassListParser::_parse_lambda_forms_invokers_only, CHECK);
    }
  }

  // Exercise the manifest processing code to ensure classes used by CDS at runtime
  // are always archived
  const char* dummy = "Manifest-Version: 1.0\n";
  CDSProtectionDomain::create_jar_manifest(dummy, strlen(dummy), CHECK);

  log_info(cds)("Loading classes to share: done.");
}

void MetaspaceShared::preload_and_dump_impl(StaticArchiveBuilder& builder, TRAPS) {
<<<<<<< HEAD
  if (CDSConfig::is_dumping_classic_static_archive()) {
    // We are running with -Xshare:dump
    preload_classes(CHECK);

    if (SharedArchiveConfigFile) {
      log_info(cds)("Reading extra data from %s ...", SharedArchiveConfigFile);
      read_extra_data(THREAD, SharedArchiveConfigFile);
      log_info(cds)("Reading extra data: done.");
    }
  }

  if (CDSConfig::is_dumping_preimage_static_archive()) {
    log_info(cds)("Reading lambda form invokers of in JDK default classlist ...");
    char default_classlist[JVM_MAXPATHLEN];
    get_default_classlist(default_classlist, sizeof(default_classlist));
    struct stat statbuf;
    if (os::stat(default_classlist, &statbuf) == 0) {
      ClassListParser::parse_classlist(default_classlist,
                                       ClassListParser::_parse_lambda_forms_invokers_only, CHECK);
    }
  }
=======
  preload_classes(CHECK);
>>>>>>> 1ef34c18

#if INCLUDE_CDS_JAVA_HEAP
  if (CDSConfig::is_dumping_invokedynamic()) {
    // We also assume no other Java threads are running
    // This makes sure that the MethodType and MethodTypeForm objects are clean.
    JavaValue result(T_VOID);
    JavaCalls::call_static(&result, vmClasses::MethodType_klass(),
                           vmSymbols::dumpSharedArchive(),
                           vmSymbols::void_method_signature(),
                           CHECK);
  }
#endif

  // Rewrite and link classes
  log_info(cds)("Rewriting and linking classes ...");
  // Link any classes which got missed. This would happen if we have loaded classes that
  // were not explicitly specified in the classlist. E.g., if an interface implemented by class K
  // fails verification, all other interfaces that were not specified in the classlist but
  // are implemented by K are not verified.
  link_shared_classes(false/*not from jcmd*/, CHECK);
  log_info(cds)("Rewriting and linking classes: done");

  if (CDSConfig::is_dumping_final_static_archive()) {
    assert(RecordTraining == false, "must be");
    RecordTraining = true;
  }

  TrainingData::init_dumptime_table(CHECK); // captures TrainingDataSetLocker

  _method_handle_intrinsics = new (mtClassShared) GrowableArray<Method*>(256, mtClassShared);
  SystemDictionary::get_all_method_handle_intrinsics(_method_handle_intrinsics);

#if INCLUDE_CDS_JAVA_HEAP
  if (CDSConfig::is_dumping_heap()) {
    if (!HeapShared::is_archived_boot_layer_available(THREAD)) {
      log_info(cds)("archivedBootLayer not available, disabling full module graph");
      CDSConfig::stop_dumping_full_module_graph();
    }
    HeapShared::init_for_dumping(CHECK);
    ArchiveHeapWriter::init();
    if (CDSConfig::is_dumping_full_module_graph()) {
      HeapShared::reset_archived_object_states(CHECK);
    }

    if (ArchiveLoaderLookupCache) {
      SystemDictionaryShared::create_loader_positive_lookup_cache(CHECK);
    }

    // Do this at the very end, when no Java code will be executed. Otherwise
    // some new strings may be added to the intern table.
    StringTable::allocate_shared_strings_array(CHECK);
  }
#endif

  VM_PopulateDumpSharedSpace op(builder);
  VMThread::execute(&op);
<<<<<<< HEAD
  FileMapInfo* mapinfo = op.mapinfo();
  ArchiveHeapInfo* heap_info = op.heap_info();

  if (CDSConfig::is_dumping_preimage_static_archive()) {
    write_static_archive(&builder, mapinfo, heap_info);
    fork_and_dump_final_static_archive();
  } else if (CDSConfig::is_dumping_final_static_archive()) {
    RecordTraining = false;
    if (StoreCachedCode && CachedCodeFile != nullptr) { // FIXME: new workflow -- remove the CachedCodeFile flag
      if (log_is_enabled(Info, cds, jit)) {
        CDSAccess::test_heap_access_api();
      }

      // We have just created the final image. Let's run the AOT compiler
      if (PrintTrainingInfo) {
        tty->print_cr("==================== archived_training_data ** after dumping ====================");
        TrainingData::print_archived_training_data_on(tty);
      }

      CDSConfig::enable_dumping_cached_code();
      {
        builder.start_cc_region();
        Precompiler::compile_cached_code(&builder, CHECK);
        builder.end_cc_region();
      }
      CDSConfig::disable_dumping_cached_code();

      SCCache::close(); // Write final data and close archive
    }
    write_static_archive(&builder, mapinfo, heap_info);
  } else {
    write_static_archive(&builder, mapinfo, heap_info);
  }
}

void MetaspaceShared::write_static_archive(ArchiveBuilder* builder, FileMapInfo *mapinfo, ArchiveHeapInfo* heap_info) {
=======

  if (!write_static_archive(&builder, op.map_info(), op.heap_info())) {
    THROW_MSG(vmSymbols::java_io_IOException(), "Encountered error while dumping");
  }
}

bool MetaspaceShared::write_static_archive(ArchiveBuilder* builder, FileMapInfo* map_info, ArchiveHeapInfo* heap_info) {
>>>>>>> 1ef34c18
  // relocate the data so that it can be mapped to MetaspaceShared::requested_base_address()
  // without runtime relocation.
  builder->relocate_to_requested();

<<<<<<< HEAD
  mapinfo->open_for_write();
  builder->write_archive(mapinfo, heap_info);

  if (PrintSystemDictionaryAtExit) {
    SystemDictionary::print();
  }
=======
  map_info->open_for_write();
  if (!map_info->is_open()) {
    return false;
  }
  builder->write_archive(map_info, heap_info);
>>>>>>> 1ef34c18

  if (AllowArchivingWithJavaAgent) {
    log_warning(cds)("This archive was created with AllowArchivingWithJavaAgent. It should be used "
            "for testing purposes only and should not be used in a production environment");
  }
<<<<<<< HEAD
}

void MetaspaceShared::fork_and_dump_final_static_archive() {
  assert(CDSConfig::is_dumping_preimage_static_archive(), "sanity");

  ResourceMark rm;
  stringStream st;
  st.print("%s%sbin%sjava", Arguments::get_java_home(), os::file_separator(), os::file_separator());
  const char* cp = Arguments::get_appclasspath();
  if (cp != nullptr && strlen(cp) > 0 && strcmp(cp, ".") != 0) {
    st.print(" -cp ");  st.print_raw(cp);
  }
  for (int i = 0; i < Arguments::num_jvm_flags(); i++) {
    st.print(" %s", Arguments::jvm_flags_array()[i]);
  }
  for (int i = 0; i < Arguments::num_jvm_args(); i++) {
    st.print(" %s", Arguments::jvm_args_array()[i]);
  }
  st.print(" -XX:CDSPreimage=%s", SharedArchiveFile);

  const char* cmd = st.freeze();
  if (CDSManualFinalImage) {
    tty->print_cr("-XX:+CDSManualFinalImage is specified");
    tty->print_cr("Please manually execute the following command to create the final CDS image:");
    tty->print("    "); tty->print_raw_cr(cmd);
  } else {
    log_info(cds)("Launching child process to create final CDS image:");
    log_info(cds)("    %s", cmd);
    int status = os::fork_and_exec(cmd);
    if (status != 0) {
      log_error(cds)("Child process finished; status = %d", status);
      log_error(cds)("To reproduce the error");
      ResourceMark rm;
      LogStream ls(Log(cds)::error());
      ls.print("    "); ls.print_raw_cr(cmd);
      vm_direct_exit(status);
    } else {
      log_info(cds)("Child process finished; status = %d", status);
      status = remove(SharedArchiveFile);
      if (status != 0) {
        log_error(cds)("Failed to remove CDSPreimage file %s", SharedArchiveFile);
      } else {
        log_info(cds)("Removed CDSPreimage file %s", SharedArchiveFile);
      }
    }
  }
=======
  return true;
>>>>>>> 1ef34c18
}

// Returns true if the class's status has changed.
bool MetaspaceShared::try_link_class(JavaThread* current, InstanceKlass* ik) {
  ExceptionMark em(current);
  JavaThread* THREAD = current; // For exception macros.
  assert(CDSConfig::is_dumping_archive(), "sanity");

  if (ik->is_shared() && !CDSConfig::is_dumping_final_static_archive()) {
    assert(CDSConfig::is_dumping_dynamic_archive(), "must be");
    return false;
  }

  if (ik->is_loaded() && !ik->is_linked() && ik->can_be_verified_at_dumptime() &&
      !SystemDictionaryShared::has_class_failed_verification(ik)) {
    bool saved = BytecodeVerificationLocal;
    if (ik->is_shared_unregistered_class() && ik->class_loader() == nullptr) {
      // The verification decision is based on BytecodeVerificationRemote
      // for non-system classes. Since we are using the null classloader
      // to load non-system classes for customized class loaders during dumping,
      // we need to temporarily change BytecodeVerificationLocal to be the same as
      // BytecodeVerificationRemote. Note this can cause the parent system
      // classes also being verified. The extra overhead is acceptable during
      // dumping.
      BytecodeVerificationLocal = BytecodeVerificationRemote;
    }
    ik->link_class(THREAD);
    if (HAS_PENDING_EXCEPTION) {
      ResourceMark rm(THREAD);
      log_warning(cds)("Preload Warning: Verification failed for %s",
                    ik->external_name());
      CLEAR_PENDING_EXCEPTION;
      SystemDictionaryShared::set_class_has_failed_verification(ik);
    }
    ik->compute_has_loops_flag_for_methods();
    BytecodeVerificationLocal = saved;
    return true;
  } else {
    return false;
  }
}

#if INCLUDE_CDS_JAVA_HEAP
void VM_PopulateDumpSharedSpace::dump_java_heap_objects(GrowableArray<Klass*>* klasses) {
  if(!HeapShared::can_write()) {
    if (!CDSConfig::is_dumping_preimage_static_archive()) {
     log_info(cds)(
      "Archived java heap is not supported as UseG1GC "
      "and UseCompressedClassPointers are required."
      "Current settings: UseG1GC=%s, UseCompressedClassPointers=%s.",
      BOOL_TO_STR(UseG1GC), BOOL_TO_STR(UseCompressedClassPointers));
    }
    return;
  }
  // Find all the interned strings that should be dumped.
  int i;
  for (i = 0; i < klasses->length(); i++) {
    Klass* k = klasses->at(i);
    if (k->is_instance_klass()) {
      InstanceKlass* ik = InstanceKlass::cast(k);
      if (ik->is_linked()) {
        ik->constants()->add_dumped_interned_strings();
      }
    }
  }
  if (_extra_interned_strings != nullptr) {
    for (i = 0; i < _extra_interned_strings->length(); i ++) {
      OopHandle string = _extra_interned_strings->at(i);
      HeapShared::add_to_dumped_interned_strings(string.resolve());
    }
  }

  HeapShared::archive_objects(&_heap_info);
  ArchiveBuilder::OtherROAllocMark mark;
  HeapShared::write_subgraph_info_table();
}
#endif // INCLUDE_CDS_JAVA_HEAP

void MetaspaceShared::set_shared_metaspace_range(void* base, void *static_top, void* top) {
  assert(base <= static_top && static_top <= top, "must be");
  _shared_metaspace_static_top = static_top;
  MetaspaceObj::set_shared_metaspace_range(base, top);
}

bool MetaspaceShared::is_shared_dynamic(void* p) {
  if ((p < MetaspaceObj::shared_metaspace_top()) &&
      (p >= _shared_metaspace_static_top)) {
    return true;
  } else {
    return false;
  }
}

bool MetaspaceShared::is_shared_static(void* p) {
  if (is_in_shared_metaspace(p) && !is_shared_dynamic(p)) {
    return true;
  } else {
    return false;
  }
}

// This function is called when the JVM is unable to load the specified archive(s) due to one
// of the following conditions.
// - There's an error that indicates that the archive(s) files were corrupt or otherwise damaged.
// - When -XX:+RequireSharedSpaces is specified, AND the JVM cannot load the archive(s) due
//   to version or classpath mismatch.
void MetaspaceShared::unrecoverable_loading_error(const char* message) {
  log_error(cds)("An error has occurred while processing the shared archive file.");
  if (message != nullptr) {
    log_error(cds)("%s", message);
  }
  vm_exit_during_initialization("Unable to use shared archive.", nullptr);
}

// This function is called when the JVM is unable to write the specified CDS archive due to an
// unrecoverable error.
void MetaspaceShared::unrecoverable_writing_error(const char* message) {
  writing_error(message);
  vm_direct_exit(1);
}

// This function is called when the JVM is unable to write the specified CDS archive due to a
// an error. The error will be propagated
void MetaspaceShared::writing_error(const char* message) {
  log_error(cds)("An error has occurred while writing the shared archive file.");
  if (message != nullptr) {
    log_error(cds)("%s", message);
  }
}

void MetaspaceShared::initialize_runtime_shared_and_meta_spaces() {
  assert(CDSConfig::is_using_archive(), "Must be called when UseSharedSpaces is enabled");
  MapArchiveResult result = MAP_ARCHIVE_OTHER_FAILURE;

  FileMapInfo* static_mapinfo = FileMapInfo::current_info();
  FileMapInfo* dynamic_mapinfo = nullptr;

  if (static_mapinfo != nullptr) {
    log_info(cds)("Core region alignment: " SIZE_FORMAT, static_mapinfo->core_region_alignment());
    dynamic_mapinfo = open_dynamic_archive();

    // First try to map at the requested address
    result = map_archives(static_mapinfo, dynamic_mapinfo, true);
    if (result == MAP_ARCHIVE_MMAP_FAILURE) {
      // Mapping has failed (probably due to ASLR). Let's map at an address chosen
      // by the OS.
      log_info(cds)("Try to map archive(s) at an alternative address");
      result = map_archives(static_mapinfo, dynamic_mapinfo, false);
    }
  }

  if (result == MAP_ARCHIVE_SUCCESS) {
    bool dynamic_mapped = (dynamic_mapinfo != nullptr && dynamic_mapinfo->is_mapped());
    char* cds_base = static_mapinfo->mapped_base();
    char* cds_end =  dynamic_mapped ? dynamic_mapinfo->mapped_end() : static_mapinfo->mapped_end();
    // Register CDS memory region with LSan.
    LSAN_REGISTER_ROOT_REGION(cds_base, cds_end - cds_base);
    set_shared_metaspace_range(cds_base, static_mapinfo->mapped_end(), cds_end);
    _relocation_delta = static_mapinfo->relocation_delta();
    _requested_base_address = static_mapinfo->requested_base_address();
    if (dynamic_mapped) {
      FileMapInfo::set_shared_path_table(dynamic_mapinfo);
      // turn AutoCreateSharedArchive off if successfully mapped
      AutoCreateSharedArchive = false;
    } else {
      FileMapInfo::set_shared_path_table(static_mapinfo);
    }
  } else {
    set_shared_metaspace_range(nullptr, nullptr, nullptr);
    if (CDSConfig::is_dumping_dynamic_archive()) {
      log_warning(cds)("-XX:ArchiveClassesAtExit is unsupported when base CDS archive is not loaded. Run with -Xlog:cds for more info.");
    }
    UseSharedSpaces = false;
    // The base archive cannot be mapped. We cannot dump the dynamic shared archive.
    AutoCreateSharedArchive = false;
    CDSConfig::disable_dumping_dynamic_archive();
    log_info(cds)("Unable to map shared spaces");
    if (PrintSharedArchiveAndExit) {
      MetaspaceShared::unrecoverable_loading_error("Unable to use shared archive.");
    } else if (RequireSharedSpaces) {
      MetaspaceShared::unrecoverable_loading_error("Unable to map shared spaces");
    } else if (CDSConfig::is_dumping_final_static_archive()) {
      assert(CDSPreimage != nullptr, "must be");
      log_error(cds)("Unable to map shared spaces for CDSPreimage = %s", CDSPreimage);
      MetaspaceShared::unrecoverable_loading_error();
    }
  }

  // If mapping failed and -XShare:on, the vm should exit
  bool has_failed = false;
  if (static_mapinfo != nullptr && !static_mapinfo->is_mapped()) {
    has_failed = true;
    delete static_mapinfo;
  }
  if (dynamic_mapinfo != nullptr && !dynamic_mapinfo->is_mapped()) {
    has_failed = true;
    delete dynamic_mapinfo;
  }
  if (RequireSharedSpaces && has_failed) {
    // static archive mapped but dynamic archive failed
      MetaspaceShared::unrecoverable_loading_error("Unable to map shared spaces");
  }
}

// This is called very early at VM start up to get the size of the cached_code region, which
// is used in CodeCache::initialize_heaps()
void MetaspaceShared::open_static_archive() {
  if (!UseSharedSpaces) {
    return;
  }
  const char* static_archive = CDSConfig::static_archive_path();
  assert(static_archive != nullptr, "sanity");
  FileMapInfo* mapinfo = new FileMapInfo(static_archive, true);
  if (!mapinfo->initialize()) {
    delete(mapinfo);
  } else {
    FileMapRegion* r = mapinfo->region_at(MetaspaceShared::cc);
    CDSAccess::set_cached_code_size(r->used());
  }
}

FileMapInfo* MetaspaceShared::open_dynamic_archive() {
  if (CDSConfig::is_dumping_dynamic_archive()) {
    return nullptr;
  }
  const char* dynamic_archive = CDSConfig::dynamic_archive_path();
  if (dynamic_archive == nullptr) {
    return nullptr;
  }

  FileMapInfo* mapinfo = new FileMapInfo(dynamic_archive, false);
  if (!mapinfo->initialize()) {
    delete(mapinfo);
    if (RequireSharedSpaces) {
      MetaspaceShared::unrecoverable_loading_error("Failed to initialize dynamic archive");
    }
    return nullptr;
  }
  return mapinfo;
}

// use_requested_addr:
//  true  = map at FileMapHeader::_requested_base_address
//  false = map at an alternative address picked by OS.
MapArchiveResult MetaspaceShared::map_archives(FileMapInfo* static_mapinfo, FileMapInfo* dynamic_mapinfo,
                                               bool use_requested_addr) {
  if (use_requested_addr && static_mapinfo->requested_base_address() == nullptr) {
    log_info(cds)("Archive(s) were created with -XX:SharedBaseAddress=0. Always map at os-selected address.");
    return MAP_ARCHIVE_MMAP_FAILURE;
  }

  PRODUCT_ONLY(if (ArchiveRelocationMode == 1 && use_requested_addr) {
      // For product build only -- this is for benchmarking the cost of doing relocation.
      // For debug builds, the check is done below, after reserving the space, for better test coverage
      // (see comment below).
      log_info(cds)("ArchiveRelocationMode == 1: always map archive(s) at an alternative address");
      return MAP_ARCHIVE_MMAP_FAILURE;
    });

  if (ArchiveRelocationMode == 2 && !use_requested_addr) {
    log_info(cds)("ArchiveRelocationMode == 2: never map archive(s) at an alternative address");
    return MAP_ARCHIVE_MMAP_FAILURE;
  };

  if (dynamic_mapinfo != nullptr) {
    // Ensure that the OS won't be able to allocate new memory spaces between the two
    // archives, or else it would mess up the simple comparison in MetaspaceObj::is_shared().
    assert(static_mapinfo->mapping_end_offset() == dynamic_mapinfo->mapping_base_offset(), "no gap");
  }

  ReservedSpace total_space_rs, archive_space_rs, class_space_rs;
  MapArchiveResult result = MAP_ARCHIVE_OTHER_FAILURE;
  char* mapped_base_address = reserve_address_space_for_archives(static_mapinfo,
                                                                 dynamic_mapinfo,
                                                                 use_requested_addr,
                                                                 total_space_rs,
                                                                 archive_space_rs,
                                                                 class_space_rs);
  if (mapped_base_address == nullptr) {
    result = MAP_ARCHIVE_MMAP_FAILURE;
    log_debug(cds)("Failed to reserve spaces (use_requested_addr=%u)", (unsigned)use_requested_addr);
  } else {

#ifdef ASSERT
    // Some sanity checks after reserving address spaces for archives
    //  and class space.
    assert(archive_space_rs.is_reserved(), "Sanity");
    if (Metaspace::using_class_space()) {
      // Class space must closely follow the archive space. Both spaces
      //  must be aligned correctly.
      assert(class_space_rs.is_reserved(),
             "A class space should have been reserved");
      assert(class_space_rs.base() >= archive_space_rs.end(),
             "class space should follow the cds archive space");
      assert(is_aligned(archive_space_rs.base(),
                        core_region_alignment()),
             "Archive space misaligned");
      assert(is_aligned(class_space_rs.base(),
                        Metaspace::reserve_alignment()),
             "class space misaligned");
    }
#endif // ASSERT

    log_info(cds)("Reserved archive_space_rs [" INTPTR_FORMAT " - " INTPTR_FORMAT "] (" SIZE_FORMAT ") bytes",
                   p2i(archive_space_rs.base()), p2i(archive_space_rs.end()), archive_space_rs.size());
    log_info(cds)("Reserved class_space_rs   [" INTPTR_FORMAT " - " INTPTR_FORMAT "] (" SIZE_FORMAT ") bytes",
                   p2i(class_space_rs.base()), p2i(class_space_rs.end()), class_space_rs.size());

    if (MetaspaceShared::use_windows_memory_mapping()) {
      // We have now reserved address space for the archives, and will map in
      //  the archive files into this space.
      //
      // Special handling for Windows: on Windows we cannot map a file view
      //  into an existing memory mapping. So, we unmap the address range we
      //  just reserved again, which will make it available for mapping the
      //  archives.
      // Reserving this range has not been for naught however since it makes
      //  us reasonably sure the address range is available.
      //
      // But still it may fail, since between unmapping the range and mapping
      //  in the archive someone else may grab the address space. Therefore
      //  there is a fallback in FileMap::map_region() where we just read in
      //  the archive files sequentially instead of mapping it in. We couple
      //  this with use_requested_addr, since we're going to patch all the
      //  pointers anyway so there's no benefit to mmap.
      if (use_requested_addr) {
        assert(!total_space_rs.is_reserved(), "Should not be reserved for Windows");
        log_info(cds)("Windows mmap workaround: releasing archive space.");
        archive_space_rs.release();
      }
    }
    MapArchiveResult static_result = map_archive(static_mapinfo, mapped_base_address, archive_space_rs);
    MapArchiveResult dynamic_result = (static_result == MAP_ARCHIVE_SUCCESS) ?
                                     map_archive(dynamic_mapinfo, mapped_base_address, archive_space_rs) : MAP_ARCHIVE_OTHER_FAILURE;

    DEBUG_ONLY(if (ArchiveRelocationMode == 1 && use_requested_addr) {
      // This is for simulating mmap failures at the requested address. In
      //  debug builds, we do it here (after all archives have possibly been
      //  mapped), so we can thoroughly test the code for failure handling
      //  (releasing all allocated resource, etc).
      log_info(cds)("ArchiveRelocationMode == 1: always map archive(s) at an alternative address");
      if (static_result == MAP_ARCHIVE_SUCCESS) {
        static_result = MAP_ARCHIVE_MMAP_FAILURE;
      }
      if (dynamic_result == MAP_ARCHIVE_SUCCESS) {
        dynamic_result = MAP_ARCHIVE_MMAP_FAILURE;
      }
    });

    if (static_result == MAP_ARCHIVE_SUCCESS) {
      if (dynamic_result == MAP_ARCHIVE_SUCCESS) {
        result = MAP_ARCHIVE_SUCCESS;
      } else if (dynamic_result == MAP_ARCHIVE_OTHER_FAILURE) {
        assert(dynamic_mapinfo != nullptr && !dynamic_mapinfo->is_mapped(), "must have failed");
        // No need to retry mapping the dynamic archive again, as it will never succeed
        // (bad file, etc) -- just keep the base archive.
        log_warning(cds, dynamic)("Unable to use shared archive. The top archive failed to load: %s",
                                  dynamic_mapinfo->full_path());
        result = MAP_ARCHIVE_SUCCESS;
        // TODO, we can give the unused space for the dynamic archive to class_space_rs, but there's no
        // easy API to do that right now.
      } else {
        result = MAP_ARCHIVE_MMAP_FAILURE;
      }
    } else if (static_result == MAP_ARCHIVE_OTHER_FAILURE) {
      result = MAP_ARCHIVE_OTHER_FAILURE;
    } else {
      result = MAP_ARCHIVE_MMAP_FAILURE;
    }
  }

  if (result == MAP_ARCHIVE_SUCCESS) {
    SharedBaseAddress = (size_t)mapped_base_address;
#ifdef _LP64
        if (Metaspace::using_class_space()) {
          // Set up ccs in metaspace.
          Metaspace::initialize_class_space(class_space_rs);

          // Set up compressed Klass pointer encoding: the encoding range must
          //  cover both archive and class space.
          address cds_base = (address)static_mapinfo->mapped_base();
          address ccs_end = (address)class_space_rs.end();
          assert(ccs_end > cds_base, "Sanity check");
#if INCLUDE_CDS_JAVA_HEAP
          // We archived objects with pre-computed narrow Klass id. Set up encoding such that these Ids stay valid.
          address precomputed_narrow_klass_base = cds_base;
          const int precomputed_narrow_klass_shift = ArchiveHeapWriter::precomputed_narrow_klass_shift;
          CompressedKlassPointers::initialize_for_given_encoding(
            cds_base, ccs_end - cds_base, // Klass range
            precomputed_narrow_klass_base, precomputed_narrow_klass_shift // precomputed encoding, see ArchiveHeapWriter
            );
#else
          CompressedKlassPointers::initialize (
            cds_base, ccs_end - cds_base // Klass range
            );
#endif // INCLUDE_CDS_JAVA_HEAP
          // map_or_load_heap_region() compares the current narrow oop and klass encodings
          // with the archived ones, so it must be done after all encodings are determined.
          static_mapinfo->map_or_load_heap_region();
        }
#endif // _LP64
    log_info(cds)("initial optimized module handling: %s", CDSConfig::is_using_optimized_module_handling() ? "enabled" : "disabled");
    log_info(cds)("initial full module graph: %s", CDSConfig::is_using_full_module_graph() ? "enabled" : "disabled");
  } else {
    unmap_archive(static_mapinfo);
    unmap_archive(dynamic_mapinfo);
    release_reserved_spaces(total_space_rs, archive_space_rs, class_space_rs);
  }

  return result;
}


// This will reserve two address spaces suitable to house Klass structures, one
//  for the cds archives (static archive and optionally dynamic archive) and
//  optionally one move for ccs.
//
// Since both spaces must fall within the compressed class pointer encoding
//  range, they are allocated close to each other.
//
// Space for archives will be reserved first, followed by a potential gap,
//  followed by the space for ccs:
//
// +-- Base address             A        B                     End
// |                            |        |                      |
// v                            v        v                      v
// +-------------+--------------+        +----------------------+
// | static arc  | [dyn. arch]  | [gap]  | compr. class space   |
// +-------------+--------------+        +----------------------+
//
// (The gap may result from different alignment requirements between metaspace
//  and CDS)
//
// If UseCompressedClassPointers is disabled, only one address space will be
//  reserved:
//
// +-- Base address             End
// |                            |
// v                            v
// +-------------+--------------+
// | static arc  | [dyn. arch]  |
// +-------------+--------------+
//
// Base address: If use_archive_base_addr address is true, the Base address is
//  determined by the address stored in the static archive. If
//  use_archive_base_addr address is false, this base address is determined
//  by the platform.
//
// If UseCompressedClassPointers=1, the range encompassing both spaces will be
//  suitable to en/decode narrow Klass pointers: the base will be valid for
//  encoding, the range [Base, End) not surpass KlassEncodingMetaspaceMax.
//
// Return:
//
// - On success:
//    - total_space_rs will be reserved as whole for archive_space_rs and
//      class_space_rs if UseCompressedClassPointers is true.
//      On Windows, try reserve archive_space_rs and class_space_rs
//      separately first if use_archive_base_addr is true.
//    - archive_space_rs will be reserved and large enough to host static and
//      if needed dynamic archive: [Base, A).
//      archive_space_rs.base and size will be aligned to CDS reserve
//      granularity.
//    - class_space_rs: If UseCompressedClassPointers=1, class_space_rs will
//      be reserved. Its start address will be aligned to metaspace reserve
//      alignment, which may differ from CDS alignment. It will follow the cds
//      archive space, close enough such that narrow class pointer encoding
//      covers both spaces.
//      If UseCompressedClassPointers=0, class_space_rs remains unreserved.
// - On error: null is returned and the spaces remain unreserved.
char* MetaspaceShared::reserve_address_space_for_archives(FileMapInfo* static_mapinfo,
                                                          FileMapInfo* dynamic_mapinfo,
                                                          bool use_archive_base_addr,
                                                          ReservedSpace& total_space_rs,
                                                          ReservedSpace& archive_space_rs,
                                                          ReservedSpace& class_space_rs) {

  address const base_address = (address) (use_archive_base_addr ? static_mapinfo->requested_base_address() : nullptr);
  const size_t archive_space_alignment = core_region_alignment();

  // Size and requested location of the archive_space_rs (for both static and dynamic archives)
  assert(static_mapinfo->mapping_base_offset() == 0, "Must be");
  size_t archive_end_offset  = (dynamic_mapinfo == nullptr) ? static_mapinfo->mapping_end_offset() : dynamic_mapinfo->mapping_end_offset();
  size_t archive_space_size = align_up(archive_end_offset, archive_space_alignment);

  if (!Metaspace::using_class_space()) {
    // Get the simple case out of the way first:
    // no compressed class space, simple allocation.

    // When running without class space, requested archive base should be aligned to cds core alignment.
    assert(is_aligned(base_address, archive_space_alignment),
             "Archive base address unaligned: " PTR_FORMAT ", needs alignment: %zu.",
             p2i(base_address), archive_space_alignment);

    archive_space_rs = ReservedSpace(archive_space_size, archive_space_alignment,
                                     os::vm_page_size(), (char*)base_address);
    if (archive_space_rs.is_reserved()) {
      assert(base_address == nullptr ||
             (address)archive_space_rs.base() == base_address, "Sanity");
      // Register archive space with NMT.
      MemTracker::record_virtual_memory_type(archive_space_rs.base(), mtClassShared);
      return archive_space_rs.base();
    }
    return nullptr;
  }

#ifdef _LP64

  // Complex case: two spaces adjacent to each other, both to be addressable
  //  with narrow class pointers.
  // We reserve the whole range spanning both spaces, then split that range up.

  const size_t class_space_alignment = Metaspace::reserve_alignment();

  // When running with class space, requested archive base must satisfy both cds core alignment
  // and class space alignment.
  const size_t base_address_alignment = MAX2(class_space_alignment, archive_space_alignment);
  assert(is_aligned(base_address, base_address_alignment),
           "Archive base address unaligned: " PTR_FORMAT ", needs alignment: %zu.",
           p2i(base_address), base_address_alignment);

  size_t class_space_size = CompressedClassSpaceSize;
  assert(CompressedClassSpaceSize > 0 &&
         is_aligned(CompressedClassSpaceSize, class_space_alignment),
         "CompressedClassSpaceSize malformed: "
         SIZE_FORMAT, CompressedClassSpaceSize);

  const size_t ccs_begin_offset = align_up(archive_space_size, class_space_alignment);
  const size_t gap_size = ccs_begin_offset - archive_space_size;

  // Reduce class space size if it would not fit into the Klass encoding range
  constexpr size_t max_encoding_range_size = 4 * G;
  guarantee(archive_space_size < max_encoding_range_size - class_space_alignment, "Archive too large");
  if ((archive_space_size + gap_size + class_space_size) > max_encoding_range_size) {
    class_space_size = align_down(max_encoding_range_size - archive_space_size - gap_size, class_space_alignment);
    log_info(metaspace)("CDS initialization: reducing class space size from " SIZE_FORMAT " to " SIZE_FORMAT,
        CompressedClassSpaceSize, class_space_size);
    FLAG_SET_ERGO(CompressedClassSpaceSize, class_space_size);
  }

  const size_t total_range_size =
      archive_space_size + gap_size + class_space_size;

  assert(total_range_size > ccs_begin_offset, "must be");
  if (use_windows_memory_mapping() && use_archive_base_addr) {
    if (base_address != nullptr) {
      // On Windows, we cannot safely split a reserved memory space into two (see JDK-8255917).
      // Hence, we optimistically reserve archive space and class space side-by-side. We only
      // do this for use_archive_base_addr=true since for use_archive_base_addr=false case
      // caller will not split the combined space for mapping, instead read the archive data
      // via sequential file IO.
      address ccs_base = base_address + archive_space_size + gap_size;
      archive_space_rs = ReservedSpace(archive_space_size, archive_space_alignment,
                                       os::vm_page_size(), (char*)base_address);
      class_space_rs   = ReservedSpace(class_space_size, class_space_alignment,
                                       os::vm_page_size(), (char*)ccs_base);
    }
    if (!archive_space_rs.is_reserved() || !class_space_rs.is_reserved()) {
      release_reserved_spaces(total_space_rs, archive_space_rs, class_space_rs);
      return nullptr;
    }
    // NMT: fix up the space tags
    MemTracker::record_virtual_memory_type(archive_space_rs.base(), mtClassShared);
    MemTracker::record_virtual_memory_type(class_space_rs.base(), mtClass);
  } else {
    if (use_archive_base_addr && base_address != nullptr) {
      total_space_rs = ReservedSpace(total_range_size, base_address_alignment,
                                     os::vm_page_size(), (char*) base_address);
    } else {
      // We did not manage to reserve at the preferred address, or were instructed to relocate. In that
      // case we reserve wherever possible, but the start address needs to be encodable as narrow Klass
      // encoding base since the archived heap objects contain nKlass IDs pre-calculated toward the start
      // of the shared Metaspace. That prevents us from using zero-based encoding and therefore we won't
      // try allocating in low-address regions.
      total_space_rs = Metaspace::reserve_address_space_for_compressed_classes(total_range_size, false /* optimize_for_zero_base */);
    }

    if (!total_space_rs.is_reserved()) {
      return nullptr;
    }

    // Paranoid checks:
    assert(base_address == nullptr || (address)total_space_rs.base() == base_address,
           "Sanity (" PTR_FORMAT " vs " PTR_FORMAT ")", p2i(base_address), p2i(total_space_rs.base()));
    assert(is_aligned(total_space_rs.base(), base_address_alignment), "Sanity");
    assert(total_space_rs.size() == total_range_size, "Sanity");

    // Now split up the space into ccs and cds archive. For simplicity, just leave
    //  the gap reserved at the end of the archive space. Do not do real splitting.
    archive_space_rs = total_space_rs.first_part(ccs_begin_offset,
                                                 (size_t)archive_space_alignment);
    class_space_rs = total_space_rs.last_part(ccs_begin_offset);
    MemTracker::record_virtual_memory_split_reserved(total_space_rs.base(), total_space_rs.size(),
                                                     ccs_begin_offset, mtClassShared, mtClass);
  }
  assert(is_aligned(archive_space_rs.base(), archive_space_alignment), "Sanity");
  assert(is_aligned(archive_space_rs.size(), archive_space_alignment), "Sanity");
  assert(is_aligned(class_space_rs.base(), class_space_alignment), "Sanity");
  assert(is_aligned(class_space_rs.size(), class_space_alignment), "Sanity");


  return archive_space_rs.base();

#else
  ShouldNotReachHere();
  return nullptr;
#endif

}

void MetaspaceShared::release_reserved_spaces(ReservedSpace& total_space_rs,
                                              ReservedSpace& archive_space_rs,
                                              ReservedSpace& class_space_rs) {
  if (total_space_rs.is_reserved()) {
    log_debug(cds)("Released shared space (archive + class) " INTPTR_FORMAT, p2i(total_space_rs.base()));
    total_space_rs.release();
  } else {
    if (archive_space_rs.is_reserved()) {
      log_debug(cds)("Released shared space (archive) " INTPTR_FORMAT, p2i(archive_space_rs.base()));
      archive_space_rs.release();
    }
    if (class_space_rs.is_reserved()) {
      log_debug(cds)("Released shared space (classes) " INTPTR_FORMAT, p2i(class_space_rs.base()));
      class_space_rs.release();
    }
  }
}

static int archive_regions[]     = { MetaspaceShared::rw, MetaspaceShared::ro };
static int archive_regions_count = 2;

MapArchiveResult MetaspaceShared::map_archive(FileMapInfo* mapinfo, char* mapped_base_address, ReservedSpace rs) {
  assert(CDSConfig::is_using_archive(), "must be runtime");
  if (mapinfo == nullptr) {
    return MAP_ARCHIVE_SUCCESS; // The dynamic archive has not been specified. No error has happened -- trivially succeeded.
  }

  if (!mapinfo->validate_leyden_config()) {
    return MAP_ARCHIVE_OTHER_FAILURE;
  }

  mapinfo->set_is_mapped(false);
  if (mapinfo->core_region_alignment() != (size_t)core_region_alignment()) {
    log_info(cds)("Unable to map CDS archive -- core_region_alignment() expected: " SIZE_FORMAT
                  " actual: " SIZE_FORMAT, mapinfo->core_region_alignment(), core_region_alignment());
    return MAP_ARCHIVE_OTHER_FAILURE;
  }

  MapArchiveResult result =
    mapinfo->map_regions(archive_regions, archive_regions_count, mapped_base_address, rs);

  if (result != MAP_ARCHIVE_SUCCESS) {
    unmap_archive(mapinfo);
    return result;
  }

  if (!mapinfo->validate_shared_path_table()) {
    unmap_archive(mapinfo);
    return MAP_ARCHIVE_OTHER_FAILURE;
  }

  mapinfo->set_is_mapped(true);
  return MAP_ARCHIVE_SUCCESS;
}

void MetaspaceShared::unmap_archive(FileMapInfo* mapinfo) {
  assert(CDSConfig::is_using_archive(), "must be runtime");
  if (mapinfo != nullptr) {
    mapinfo->unmap_regions(archive_regions, archive_regions_count);
    mapinfo->unmap_region(MetaspaceShared::bm);
    mapinfo->set_is_mapped(false);
  }
}

// For -XX:PrintSharedArchiveAndExit
class CountSharedSymbols : public SymbolClosure {
 private:
   int _count;
 public:
   CountSharedSymbols() : _count(0) {}
  void do_symbol(Symbol** sym) {
    _count++;
  }
  int total() { return _count; }

};

// Read the miscellaneous data from the shared file, and
// serialize it out to its various destinations.

void MetaspaceShared::initialize_shared_spaces() {
  FileMapInfo *static_mapinfo = FileMapInfo::current_info();

  // Verify various attributes of the archive, plus initialize the
  // shared string/symbol tables.
  char* buffer = static_mapinfo->serialized_data();
  intptr_t* array = (intptr_t*)buffer;
  ReadClosure rc(&array);
  serialize(&rc);

  // Finish up archived heap initialization. These must be
  // done after ReadClosure.
  static_mapinfo->patch_heap_embedded_pointers();
  ArchiveHeapLoader::finish_initialization();
  Universe::load_archived_object_instances();
  SCCache::new_workflow_load_cache();

  // Close the mapinfo file
  static_mapinfo->close();

  static_mapinfo->unmap_region(MetaspaceShared::bm);

  FileMapInfo *dynamic_mapinfo = FileMapInfo::dynamic_info();
  if (dynamic_mapinfo != nullptr) {
    intptr_t* buffer = (intptr_t*)dynamic_mapinfo->serialized_data();
    ReadClosure rc(&buffer);
    ArchiveBuilder::serialize_dynamic_archivable_items(&rc);
    DynamicArchive::setup_array_klasses();
    dynamic_mapinfo->close();
    dynamic_mapinfo->unmap_region(MetaspaceShared::bm);
  }

  // Set up LambdaFormInvokers::_lambdaform_lines for dynamic dump
  if (CDSConfig::is_dumping_dynamic_archive()) {
    // Read stored LF format lines stored in static archive
    LambdaFormInvokers::read_static_archive_invokers();
  }

  if (PrintSharedArchiveAndExit) {
    // Print archive names
    if (dynamic_mapinfo != nullptr) {
      tty->print_cr("\n\nBase archive name: %s", CDSConfig::static_archive_path());
      tty->print_cr("Base archive version %d", static_mapinfo->version());
    } else {
      tty->print_cr("Static archive name: %s", static_mapinfo->full_path());
      tty->print_cr("Static archive version %d", static_mapinfo->version());
    }

    SystemDictionaryShared::print_shared_archive(tty);
    if (dynamic_mapinfo != nullptr) {
      tty->print_cr("\n\nDynamic archive name: %s", dynamic_mapinfo->full_path());
      tty->print_cr("Dynamic archive version %d", dynamic_mapinfo->version());
      SystemDictionaryShared::print_shared_archive(tty, false/*dynamic*/);
    }
    TrainingData::print_archived_training_data_on(tty);

    if (LoadCachedCode) {
      tty->print_cr("\n\nCached Code file: %s", CachedCodeFile);
      SCCache::print_on(tty);
    }

    // collect shared symbols and strings
    CountSharedSymbols cl;
    SymbolTable::shared_symbols_do(&cl);
    tty->print_cr("Number of shared symbols: %d", cl.total());
    tty->print_cr("Number of shared strings: %zu", StringTable::shared_entry_count());
    tty->print_cr("VM version: %s\r\n", static_mapinfo->vm_version());
    if (FileMapInfo::current_info() == nullptr || _archive_loading_failed) {
      tty->print_cr("archive is invalid");
      vm_exit(1);
    } else {
      tty->print_cr("archive is valid");
      vm_exit(0);
    }
  }
}

// JVM/TI RedefineClasses() support:
bool MetaspaceShared::remap_shared_readonly_as_readwrite() {
  assert(SafepointSynchronize::is_at_safepoint(), "must be at safepoint");

  if (CDSConfig::is_using_archive()) {
    // remap the shared readonly space to shared readwrite, private
    FileMapInfo* mapinfo = FileMapInfo::current_info();
    if (!mapinfo->remap_shared_readonly_as_readwrite()) {
      return false;
    }
    if (FileMapInfo::dynamic_info() != nullptr) {
      mapinfo = FileMapInfo::dynamic_info();
      if (!mapinfo->remap_shared_readonly_as_readwrite()) {
        return false;
      }
    }
    _remapped_readwrite = true;
  }
  return true;
}

void MetaspaceShared::print_on(outputStream* st) {
  if (CDSConfig::is_using_archive()) {
    st->print("CDS archive(s) mapped at: ");
    address base = (address)MetaspaceObj::shared_metaspace_base();
    address static_top = (address)_shared_metaspace_static_top;
    address top = (address)MetaspaceObj::shared_metaspace_top();
    st->print("[" PTR_FORMAT "-" PTR_FORMAT "-" PTR_FORMAT "), ", p2i(base), p2i(static_top), p2i(top));
    st->print("size " SIZE_FORMAT ", ", top - base);
    st->print("SharedBaseAddress: " PTR_FORMAT ", ArchiveRelocationMode: %d.", SharedBaseAddress, ArchiveRelocationMode);
  } else {
    st->print("CDS archive(s) not mapped");
  }
  st->cr();
}<|MERGE_RESOLUTION|>--- conflicted
+++ resolved
@@ -489,28 +489,20 @@
 class VM_PopulateDumpSharedSpace : public VM_Operation {
 private:
   ArchiveHeapInfo _heap_info;
-<<<<<<< HEAD
-=======
   FileMapInfo* _map_info;
   StaticArchiveBuilder& _builder;
 
->>>>>>> 1ef34c18
   void dump_java_heap_objects(GrowableArray<Klass*>* klasses) NOT_CDS_JAVA_HEAP_RETURN;
   void dump_shared_symbol_table(GrowableArray<Symbol*>* symbols) {
     log_info(cds)("Dumping symbol table ...");
     SymbolTable::write_to_archive(symbols);
   }
   char* dump_read_only_tables();
-  StaticArchiveBuilder& _builder;
-  FileMapInfo* _mapinfo;
+
 public:
 
   VM_PopulateDumpSharedSpace(StaticArchiveBuilder& b) :
-<<<<<<< HEAD
-    VM_Operation(), _heap_info(), _builder(b), _mapinfo(nullptr) {}
-=======
     VM_Operation(), _heap_info(), _map_info(nullptr), _builder(b) {}
->>>>>>> 1ef34c18
 
   bool skip_operation() const { return false; }
 
@@ -519,8 +511,6 @@
   FileMapInfo* map_info() const { return _map_info; }
   void doit();   // outline because gdb sucks
   bool allow_nested_vm_operations() const { return true; }
-  FileMapInfo* mapinfo() const { return _mapinfo; }
-  ArchiveHeapInfo* heap_info() { return &_heap_info; }
 }; // class VM_PopulateDumpSharedSpace
 
 class StaticArchiveBuilder : public ArchiveBuilder {
@@ -589,7 +579,6 @@
 
   _builder.gather_source_objs();
   _builder.reserve_buffer();
-<<<<<<< HEAD
 
   CppVtables::dumptime_init(&_builder);
 
@@ -612,21 +601,6 @@
   log_info(cds)("Make classes shareable");
   _builder.make_klasses_shareable();
   MetaspaceShared::make_method_handle_intrinsics_shareable();
-=======
-
-  CppVtables::dumptime_init(&_builder);
-
-  _builder.sort_metadata_objs();
-  _builder.dump_rw_metadata();
-  _builder.dump_ro_metadata();
-  _builder.relocate_metaspaceobj_embedded_pointers();
-
-  dump_java_heap_objects(_builder.klasses());
-  dump_shared_symbol_table(_builder.symbols());
-
-  log_info(cds)("Make classes shareable");
-  _builder.make_klasses_shareable();
->>>>>>> 1ef34c18
 
   char* serialized_data = dump_read_only_tables();
 
@@ -643,7 +617,6 @@
   CppVtables::zero_archived_vtables();
 
   // Write the archive file
-<<<<<<< HEAD
   const char* static_archive;
   if (CDSConfig::is_dumping_final_static_archive()) {
     static_archive = CacheDataStore;
@@ -653,18 +626,10 @@
     static_archive = CDSConfig::static_archive_path();
   }
   assert(static_archive != nullptr, "SharedArchiveFile not set?");
-  _mapinfo = new FileMapInfo(static_archive, true);
-  _mapinfo->populate_header(MetaspaceShared::core_region_alignment());
-  _mapinfo->set_serialized_data(serialized_data);
-  _mapinfo->set_cloned_vtables(CppVtables::vtables_serialized_base());
-=======
-  const char* static_archive = CDSConfig::static_archive_path();
-  assert(static_archive != nullptr, "SharedArchiveFile not set?");
   _map_info = new FileMapInfo(static_archive, true);
   _map_info->populate_header(MetaspaceShared::core_region_alignment());
   _map_info->set_serialized_data(serialized_data);
   _map_info->set_cloned_vtables(CppVtables::vtables_serialized_base());
->>>>>>> 1ef34c18
 }
 
 class CollectCLDClosure : public CLDClosure {
@@ -801,7 +766,6 @@
 // file.
 void MetaspaceShared::preload_and_dump(TRAPS) {
   ResourceMark rm(THREAD);
-<<<<<<< HEAD
   HandleMark hm(THREAD);
 
   if (CDSConfig::is_dumping_final_static_archive() && PrintTrainingInfo) {
@@ -809,8 +773,6 @@
     TrainingData::print_archived_training_data_on(tty);
   }
 
-=======
->>>>>>> 1ef34c18
   StaticArchiveBuilder builder;
   preload_and_dump_impl(builder, THREAD);
   if (HAS_PENDING_EXCEPTION) {
@@ -913,7 +875,6 @@
 }
 
 void MetaspaceShared::preload_and_dump_impl(StaticArchiveBuilder& builder, TRAPS) {
-<<<<<<< HEAD
   if (CDSConfig::is_dumping_classic_static_archive()) {
     // We are running with -Xshare:dump
     preload_classes(CHECK);
@@ -935,9 +896,6 @@
                                        ClassListParser::_parse_lambda_forms_invokers_only, CHECK);
     }
   }
-=======
-  preload_classes(CHECK);
->>>>>>> 1ef34c18
 
 #if INCLUDE_CDS_JAVA_HEAP
   if (CDSConfig::is_dumping_invokedynamic()) {
@@ -994,13 +952,13 @@
 
   VM_PopulateDumpSharedSpace op(builder);
   VMThread::execute(&op);
-<<<<<<< HEAD
-  FileMapInfo* mapinfo = op.mapinfo();
+  FileMapInfo* mapinfo = op.map_info();
   ArchiveHeapInfo* heap_info = op.heap_info();
-
+  bool status;
   if (CDSConfig::is_dumping_preimage_static_archive()) {
-    write_static_archive(&builder, mapinfo, heap_info);
-    fork_and_dump_final_static_archive();
+    if ((status = write_static_archive(&builder, mapinfo, heap_info))) {
+      fork_and_dump_final_static_archive();
+    }
   } else if (CDSConfig::is_dumping_final_static_archive()) {
     RecordTraining = false;
     if (StoreCachedCode && CachedCodeFile != nullptr) { // FIXME: new workflow -- remove the CachedCodeFile flag
@@ -1024,46 +982,32 @@
 
       SCCache::close(); // Write final data and close archive
     }
-    write_static_archive(&builder, mapinfo, heap_info);
+    status = write_static_archive(&builder, mapinfo, heap_info);
   } else {
-    write_static_archive(&builder, mapinfo, heap_info);
-  }
-}
-
-void MetaspaceShared::write_static_archive(ArchiveBuilder* builder, FileMapInfo *mapinfo, ArchiveHeapInfo* heap_info) {
-=======
-
-  if (!write_static_archive(&builder, op.map_info(), op.heap_info())) {
+    status = write_static_archive(&builder, mapinfo, heap_info);
+  }
+
+  if (!status) {
     THROW_MSG(vmSymbols::java_io_IOException(), "Encountered error while dumping");
   }
 }
 
 bool MetaspaceShared::write_static_archive(ArchiveBuilder* builder, FileMapInfo* map_info, ArchiveHeapInfo* heap_info) {
->>>>>>> 1ef34c18
   // relocate the data so that it can be mapped to MetaspaceShared::requested_base_address()
   // without runtime relocation.
   builder->relocate_to_requested();
 
-<<<<<<< HEAD
-  mapinfo->open_for_write();
-  builder->write_archive(mapinfo, heap_info);
-
-  if (PrintSystemDictionaryAtExit) {
-    SystemDictionary::print();
-  }
-=======
   map_info->open_for_write();
   if (!map_info->is_open()) {
     return false;
   }
   builder->write_archive(map_info, heap_info);
->>>>>>> 1ef34c18
 
   if (AllowArchivingWithJavaAgent) {
     log_warning(cds)("This archive was created with AllowArchivingWithJavaAgent. It should be used "
             "for testing purposes only and should not be used in a production environment");
   }
-<<<<<<< HEAD
+  return true;
 }
 
 void MetaspaceShared::fork_and_dump_final_static_archive() {
@@ -1110,9 +1054,6 @@
       }
     }
   }
-=======
-  return true;
->>>>>>> 1ef34c18
 }
 
 // Returns true if the class's status has changed.
