/*
 * Copyright (c) 2020, 2023, Oracle and/or its affiliates. All rights reserved.
 * DO NOT ALTER OR REMOVE COPYRIGHT NOTICES OR THIS FILE HEADER.
 *
 * This code is free software; you can redistribute it and/or modify it
 * under the terms of the GNU General Public License version 2 only, as
 * published by the Free Software Foundation.
 *
 * This code is distributed in the hope that it will be useful, but WITHOUT
 * ANY WARRANTY; without even the implied warranty of MERCHANTABILITY or
 * FITNESS FOR A PARTICULAR PURPOSE.  See the GNU General Public License
 * version 2 for more details (a copy is included in the LICENSE file that
 * accompanied this code).
 *
 * You should have received a copy of the GNU General Public License version
 * 2 along with this work; if not, write to the Free Software Foundation,
 * Inc., 51 Franklin St, Fifth Floor, Boston, MA 02110-1301 USA.
 *
 * Please contact Oracle, 500 Oracle Parkway, Redwood Shores, CA 94065 USA
 * or visit www.oracle.com if you need additional information or have any
 * questions.
 *
 */

#include "precompiled.hpp"
#include "cds/archiveBuilder.hpp"
#include "cds/archiveHeapWriter.hpp"
#include "cds/archiveUtils.hpp"
#include "cds/cdsConfig.hpp"
#include "cds/classPrelinker.hpp"
#include "cds/cppVtables.hpp"
#include "cds/dumpAllocStats.hpp"
#include "cds/dynamicArchive.hpp"
#include "cds/heapShared.hpp"
#include "cds/metaspaceShared.hpp"
#include "cds/regeneratedClasses.hpp"
#include "classfile/classLoader.hpp"
#include "classfile/classLoaderDataShared.hpp"
#include "classfile/javaClasses.hpp"
#include "classfile/symbolTable.hpp"
#include "classfile/systemDictionaryShared.hpp"
#include "classfile/vmClasses.hpp"
#include "interpreter/abstractInterpreter.hpp"
#include "logging/log.hpp"
#include "logging/logStream.hpp"
#include "memory/allStatic.hpp"
#include "memory/memRegion.hpp"
#include "memory/resourceArea.hpp"
#include "oops/compressedKlass.inline.hpp"
#include "oops/instanceKlass.hpp"
#include "oops/objArrayKlass.hpp"
#include "oops/objArrayOop.inline.hpp"
#include "oops/oopHandle.inline.hpp"
#include "oops/trainingData.hpp"
#include "runtime/arguments.hpp"
#include "runtime/fieldDescriptor.inline.hpp"
#include "runtime/globals_extension.hpp"
#include "runtime/javaThread.hpp"
#include "runtime/sharedRuntime.hpp"
#include "utilities/align.hpp"
#include "utilities/bitMap.inline.hpp"
#include "utilities/formatBuffer.hpp"

ArchiveBuilder* ArchiveBuilder::_current = nullptr;

ArchiveBuilder::OtherROAllocMark::~OtherROAllocMark() {
  char* newtop = ArchiveBuilder::current()->_ro_region.top();
  ArchiveBuilder::alloc_stats()->record_other_type(int(newtop - _oldtop), true);
}

ArchiveBuilder::SourceObjList::SourceObjList() : _ptrmap(16 * K, mtClassShared) {
  _total_bytes = 0;
  _objs = new (mtClassShared) GrowableArray<SourceObjInfo*>(128 * K, mtClassShared);
}

ArchiveBuilder::SourceObjList::~SourceObjList() {
  delete _objs;
}

void ArchiveBuilder::SourceObjList::append(SourceObjInfo* src_info) {
  // Save this source object for copying
  _objs->append(src_info);

  // Prepare for marking the pointers in this source object
  assert(is_aligned(_total_bytes, sizeof(address)), "must be");
  src_info->set_ptrmap_start(_total_bytes / sizeof(address));
  _total_bytes = align_up(_total_bytes + (uintx)src_info->size_in_bytes(), sizeof(address));
  src_info->set_ptrmap_end(_total_bytes / sizeof(address));

  BitMap::idx_t bitmap_size_needed = BitMap::idx_t(src_info->ptrmap_end());
  if (_ptrmap.size() <= bitmap_size_needed) {
    _ptrmap.resize((bitmap_size_needed + 1) * 2);
  }
}

void ArchiveBuilder::SourceObjList::remember_embedded_pointer(SourceObjInfo* src_info, MetaspaceClosure::Ref* ref) {
  // src_obj contains a pointer. Remember the location of this pointer in _ptrmap,
  // so that we can copy/relocate it later.
  address src_obj = src_info->source_addr();
  address* field_addr = ref->addr();
  assert(src_info->ptrmap_start() < _total_bytes, "sanity");
  assert(src_info->ptrmap_end() <= _total_bytes, "sanity");
  assert(*field_addr != nullptr, "should have checked");

  intx field_offset_in_bytes = ((address)field_addr) - src_obj;
  DEBUG_ONLY(int src_obj_size = src_info->size_in_bytes();)
  assert(field_offset_in_bytes >= 0, "must be");
  assert(field_offset_in_bytes + intx(sizeof(intptr_t)) <= intx(src_obj_size), "must be");
  assert(is_aligned(field_offset_in_bytes, sizeof(address)), "must be");

  BitMap::idx_t idx = BitMap::idx_t(src_info->ptrmap_start() + (uintx)(field_offset_in_bytes / sizeof(address)));
  _ptrmap.set_bit(BitMap::idx_t(idx));
}

class RelocateEmbeddedPointers : public BitMapClosure {
  ArchiveBuilder* _builder;
  address _buffered_obj;
  BitMap::idx_t _start_idx;
public:
  RelocateEmbeddedPointers(ArchiveBuilder* builder, address buffered_obj, BitMap::idx_t start_idx) :
    _builder(builder), _buffered_obj(buffered_obj), _start_idx(start_idx) {}

  bool do_bit(BitMap::idx_t bit_offset) {
    size_t field_offset = size_t(bit_offset - _start_idx) * sizeof(address);
    address* ptr_loc = (address*)(_buffered_obj + field_offset);

    address old_p = *ptr_loc;
    address new_p = _builder->get_buffered_addr(old_p);

    log_trace(cds)("Ref: [" PTR_FORMAT "] -> " PTR_FORMAT " => " PTR_FORMAT,
                   p2i(ptr_loc), p2i(old_p), p2i(new_p));

    ArchivePtrMarker::set_and_mark_pointer(ptr_loc, new_p);
    return true; // keep iterating the bitmap
  }
};

void ArchiveBuilder::SourceObjList::relocate(int i, ArchiveBuilder* builder) {
  SourceObjInfo* src_info = objs()->at(i);
  assert(src_info->should_copy(), "must be");
  BitMap::idx_t start = BitMap::idx_t(src_info->ptrmap_start()); // inclusive
  BitMap::idx_t end = BitMap::idx_t(src_info->ptrmap_end());     // exclusive

  RelocateEmbeddedPointers relocator(builder, src_info->buffered_addr(), start);
  _ptrmap.iterate(&relocator, start, end);
}

ArchiveBuilder::ArchiveBuilder() :
  _current_dump_space(nullptr),
  _buffer_bottom(nullptr),
  _last_verified_top(nullptr),
  _num_dump_regions_used(0),
  _other_region_used_bytes(0),
  _requested_static_archive_bottom(nullptr),
  _requested_static_archive_top(nullptr),
  _requested_dynamic_archive_bottom(nullptr),
  _requested_dynamic_archive_top(nullptr),
  _mapped_static_archive_bottom(nullptr),
  _mapped_static_archive_top(nullptr),
  _buffer_to_requested_delta(0),
  _rw_region("rw", MAX_SHARED_DELTA),
  _ro_region("ro", MAX_SHARED_DELTA),
  _cc_region("cc", MAX_SHARED_DELTA),
  _ptrmap(mtClassShared),
  _rw_src_objs(),
  _ro_src_objs(),
  _src_obj_table(INITIAL_TABLE_SIZE, MAX_TABLE_SIZE),
  _buffered_to_src_table(INITIAL_TABLE_SIZE, MAX_TABLE_SIZE),
  _total_heap_region_size(0),
  _estimated_metaspaceobj_bytes(0),
  _estimated_hashtable_bytes(0)
{
  _klasses = new (mtClassShared) GrowableArray<Klass*>(4 * K, mtClassShared);
  _symbols = new (mtClassShared) GrowableArray<Symbol*>(256 * K, mtClassShared);

  assert(_current == nullptr, "must be");
  _current = this;
}

ArchiveBuilder::~ArchiveBuilder() {
  assert(_current == this, "must be");
  _current = nullptr;

  for (int i = 0; i < _symbols->length(); i++) {
    _symbols->at(i)->decrement_refcount();
  }

  delete _klasses;
  delete _symbols;
  if (_shared_rs.is_reserved()) {
    _shared_rs.release();
  }
}

class GatherKlassesAndSymbols : public UniqueMetaspaceClosure {
  ArchiveBuilder* _builder;

public:
  GatherKlassesAndSymbols(ArchiveBuilder* builder) : _builder(builder) {}

  virtual bool do_unique_ref(Ref* ref, bool read_only) {
    return _builder->gather_klass_and_symbol(ref, read_only);
  }
};

bool ArchiveBuilder::gather_klass_and_symbol(MetaspaceClosure::Ref* ref, bool read_only) {
  if (ref->obj() == nullptr) {
    return false;
  }
  if (get_follow_mode(ref) != make_a_copy) {
    return false;
  }
  if (ref->msotype() == MetaspaceObj::ClassType) {
    Klass* klass = (Klass*)ref->obj();
    assert(klass->is_klass(), "must be");
    if (!is_excluded(klass)) {
      _klasses->append(klass);
      if (klass->is_hidden() && klass->is_instance_klass()) {
        update_hidden_class_loader_type(InstanceKlass::cast(klass));
      }
    }
    // See RunTimeClassInfo::get_for()
    _estimated_metaspaceobj_bytes += align_up(BytesPerWord, SharedSpaceObjectAlignment);
  } else if (ref->msotype() == MetaspaceObj::SymbolType) {
    // Make sure the symbol won't be GC'ed while we are dumping the archive.
    Symbol* sym = (Symbol*)ref->obj();
    sym->increment_refcount();
    _symbols->append(sym);
  }

  int bytes = ref->size() * BytesPerWord;
  _estimated_metaspaceobj_bytes += align_up(bytes, SharedSpaceObjectAlignment);

  return true; // recurse
}

void ArchiveBuilder::gather_klasses_and_symbols() {
  ResourceMark rm;
  log_info(cds)("Gathering classes and symbols ... ");
  GatherKlassesAndSymbols doit(this);
  iterate_roots(&doit);
#if INCLUDE_CDS_JAVA_HEAP
  if (CDSConfig::is_dumping_full_module_graph()) {
    ClassLoaderDataShared::iterate_symbols(&doit);
  }
#endif
  doit.finish();

  if (CDSConfig::is_dumping_static_archive()) {
    // To ensure deterministic contents in the static archive, we need to ensure that
    // we iterate the MetaspaceObjs in a deterministic order. It doesn't matter where
    // the MetaspaceObjs are located originally, as they are copied sequentially into
    // the archive during the iteration.
    //
    // The only issue here is that the symbol table and the system directories may be
    // randomly ordered, so we copy the symbols and klasses into two arrays and sort
    // them deterministically.
    //
    // During -Xshare:dump, the order of Symbol creation is strictly determined by
    // the SharedClassListFile (class loading is done in a single thread and the JIT
    // is disabled). Also, Symbols are allocated in monotonically increasing addresses
    // (see Symbol::operator new(size_t, int)). So if we iterate the Symbols by
    // ascending address order, we ensure that all Symbols are copied into deterministic
    // locations in the archive.
    //
    // TODO: in the future, if we want to produce deterministic contents in the
    // dynamic archive, we might need to sort the symbols alphabetically (also see
    // DynamicArchiveBuilder::sort_methods()).
    log_info(cds)("Sorting symbols ... ");
    _symbols->sort(compare_symbols_by_address);
    sort_klasses();

    // TODO -- we need a proper estimate for the archived modules, etc,
    // but this should be enough for now
    _estimated_metaspaceobj_bytes += 200 * 1024 * 1024;
  }
}

void ArchiveBuilder::update_hidden_class_loader_type(InstanceKlass* ik) {
  s2 classloader_type;
  if (HeapShared::is_lambda_form_klass(ik)) {
    assert(CDSConfig::is_dumping_invokedynamic(), "lambda form classes are archived only if ArchiveInvokeDynamic is true");
    classloader_type = ClassLoader::BOOT_LOADER;
  } else if (HeapShared::is_lambda_proxy_klass(ik)) {
    oop loader = ik->class_loader();

    if (loader == nullptr) {
      classloader_type = ClassLoader::BOOT_LOADER;
    } else if (SystemDictionary::is_platform_class_loader(loader)) {
      classloader_type = ClassLoader::PLATFORM_LOADER;
    } else if (SystemDictionary::is_system_class_loader(loader)) {
      classloader_type = ClassLoader::APP_LOADER;
    } else {
      ShouldNotReachHere();
    }
  } else {
    ShouldNotReachHere();
  }

  ik->set_shared_class_loader_type(classloader_type);
  if (HeapShared::is_lambda_proxy_klass(ik)) {
    InstanceKlass* nest_host = ik->nest_host_not_null();
    ik->set_shared_classpath_index(nest_host->shared_classpath_index());
  }
}

int ArchiveBuilder::compare_symbols_by_address(Symbol** a, Symbol** b) {
  if (a[0] < b[0]) {
    return -1;
  } else {
    assert(a[0] > b[0], "Duplicated symbol %s unexpected", (*a)->as_C_string());
    return 1;
  }
}

int ArchiveBuilder::compare_klass_by_name(Klass** a, Klass** b) {
  return a[0]->name()->fast_compare(b[0]->name());
}

void ArchiveBuilder::sort_klasses() {
  log_info(cds)("Sorting classes ... ");
  _klasses->sort(compare_klass_by_name);
}

size_t ArchiveBuilder::estimate_archive_size() {
  // size of the symbol table and two dictionaries, plus the RunTimeClassInfo's
  size_t symbol_table_est = SymbolTable::estimate_size_for_archive();
  size_t dictionary_est = SystemDictionaryShared::estimate_size_for_archive();
  size_t training_data_est = TrainingData::estimate_size_for_archive();
  _estimated_hashtable_bytes = symbol_table_est + dictionary_est + training_data_est;

  if (CDSConfig::is_dumping_final_static_archive()) {
    _estimated_hashtable_bytes += 200 * 1024 * 1024; // FIXME -- need to iterate archived symbols??
  }

  if (CDSConfig::is_dumping_dynamic_archive()) {
    // Some extra space for traning data. Be generous. Unused areas will be trimmed from the archive file.
    _estimated_hashtable_bytes += 200 * 1024 * 1024;
  }
  size_t total = 0;

  total += _estimated_metaspaceobj_bytes;
  total += _estimated_hashtable_bytes;

  // allow fragmentation at the end of each dump region
  total += _total_dump_regions * MetaspaceShared::core_region_alignment();

  log_info(cds)("_estimated_hashtable_bytes = " SIZE_FORMAT " + " SIZE_FORMAT " = " SIZE_FORMAT,
                symbol_table_est, dictionary_est, _estimated_hashtable_bytes);
  log_info(cds)("_estimated_metaspaceobj_bytes = " SIZE_FORMAT, _estimated_metaspaceobj_bytes);
  log_info(cds)("total estimate bytes = " SIZE_FORMAT, total);

  return align_up(total, MetaspaceShared::core_region_alignment());
}

address ArchiveBuilder::reserve_buffer() {
  size_t buffer_size = estimate_archive_size();
  ReservedSpace rs(buffer_size, MetaspaceShared::core_region_alignment(), os::vm_page_size());
  if (!rs.is_reserved()) {
    log_error(cds)("Failed to reserve " SIZE_FORMAT " bytes of output buffer.", buffer_size);
    MetaspaceShared::unrecoverable_writing_error();
  }

  // buffer_bottom is the lowest address of the 2 core regions (rw, ro) when
  // we are copying the class metadata into the buffer.
  address buffer_bottom = (address)rs.base();
  log_info(cds)("Reserved output buffer space at " PTR_FORMAT " [" SIZE_FORMAT " bytes]",
                p2i(buffer_bottom), buffer_size);
  _shared_rs = rs;

  _buffer_bottom = buffer_bottom;
  _last_verified_top = buffer_bottom;
  _current_dump_space = &_rw_region;
  _num_dump_regions_used = 1;
  _other_region_used_bytes = 0;
  _current_dump_space->init(&_shared_rs, &_shared_vs);

  ArchivePtrMarker::initialize(&_ptrmap, &_shared_vs);

  // The bottom of the static archive should be mapped at this address by default.
  _requested_static_archive_bottom = (address)MetaspaceShared::requested_base_address();

  // The bottom of the archive (that I am writing now) should be mapped at this address by default.
  address my_archive_requested_bottom;

  if (CDSConfig::is_dumping_static_archive()) {
    my_archive_requested_bottom = _requested_static_archive_bottom;
  } else {
    _mapped_static_archive_bottom = (address)MetaspaceObj::shared_metaspace_base();
    _mapped_static_archive_top  = (address)MetaspaceObj::shared_metaspace_top();
    assert(_mapped_static_archive_top >= _mapped_static_archive_bottom, "must be");
    size_t static_archive_size = _mapped_static_archive_top - _mapped_static_archive_bottom;

    // At run time, we will mmap the dynamic archive at my_archive_requested_bottom
    _requested_static_archive_top = _requested_static_archive_bottom + static_archive_size;
    my_archive_requested_bottom = align_up(_requested_static_archive_top, MetaspaceShared::core_region_alignment());

    _requested_dynamic_archive_bottom = my_archive_requested_bottom;
  }

  _buffer_to_requested_delta = my_archive_requested_bottom - _buffer_bottom;

  address my_archive_requested_top = my_archive_requested_bottom + buffer_size;
  if (my_archive_requested_bottom <  _requested_static_archive_bottom ||
      my_archive_requested_top    <= _requested_static_archive_bottom) {
    // Size overflow.
    log_error(cds)("my_archive_requested_bottom = " INTPTR_FORMAT, p2i(my_archive_requested_bottom));
    log_error(cds)("my_archive_requested_top    = " INTPTR_FORMAT, p2i(my_archive_requested_top));
    log_error(cds)("SharedBaseAddress (" INTPTR_FORMAT ") is too high. "
                   "Please rerun java -Xshare:dump with a lower value", p2i(_requested_static_archive_bottom));
    MetaspaceShared::unrecoverable_writing_error();
  }

  if (CDSConfig::is_dumping_static_archive()) {
    // We don't want any valid object to be at the very bottom of the archive.
    // See ArchivePtrMarker::mark_pointer().
    rw_region()->allocate(16);
  }

  return buffer_bottom;
}

void ArchiveBuilder::iterate_sorted_roots(MetaspaceClosure* it) {
  int num_symbols = _symbols->length();
  for (int i = 0; i < num_symbols; i++) {
    it->push(_symbols->adr_at(i));
  }

  int num_klasses = _klasses->length();
  for (int i = 0; i < num_klasses; i++) {
    it->push(_klasses->adr_at(i));
  }

  iterate_roots(it);
}

class GatherSortedSourceObjs : public MetaspaceClosure {
  ArchiveBuilder* _builder;

public:
  GatherSortedSourceObjs(ArchiveBuilder* builder) : _builder(builder) {}

  virtual bool do_ref(Ref* ref, bool read_only) {
    return _builder->gather_one_source_obj(ref, read_only);
  }
};

bool ArchiveBuilder::gather_one_source_obj(MetaspaceClosure::Ref* ref, bool read_only) {
  address src_obj = ref->obj();
  if (src_obj == nullptr) {
    return false;
  }
  if (RegeneratedClasses::has_been_regenerated(src_obj)) {
    // No need to copy it. We will later relocate it to point to the regenerated klass/method.
    return false;
  }
  remember_embedded_pointer_in_enclosing_obj(ref);
  if (RegeneratedClasses::has_been_regenerated(src_obj)) {
    // No need to copy it. We will later relocate it to point to the regenerated klass/method.
    return false;
  }

  FollowMode follow_mode = get_follow_mode(ref);
  SourceObjInfo src_info(ref, read_only, follow_mode);
  bool created;
  SourceObjInfo* p = _src_obj_table.put_if_absent(src_obj, src_info, &created);
  if (created) {
    if (_src_obj_table.maybe_grow()) {
      log_info(cds, hashtables)("Expanded _src_obj_table table to %d", _src_obj_table.table_size());
    }
  }

#ifdef ASSERT
  if (ref->msotype() == MetaspaceObj::MethodType) {
    Method* m = (Method*)ref->obj();
    assert(!RegeneratedClasses::has_been_regenerated((address)m->method_holder()),
           "Should not archive methods in a class that has been regenerated");
  }
#endif

  assert(p->read_only() == src_info.read_only(), "must be");

  if (created && src_info.should_copy()) {
    if (read_only) {
      _ro_src_objs.append(p);
    } else {
      _rw_src_objs.append(p);
    }
    return true; // Need to recurse into this ref only if we are copying it
  } else {
    return false;
  }
}

void ArchiveBuilder::record_regenerated_object(address orig_src_obj, address regen_src_obj) {
  // Record the fact that orig_src_obj has been replaced by regen_src_obj. All calls to get_buffered_addr(orig_src_obj)
  // should return the same value as get_buffered_addr(regen_src_obj).
  SourceObjInfo* p = _src_obj_table.get(regen_src_obj);
  assert(p != nullptr, "regenerated object should always be dumped");
  SourceObjInfo orig_src_info(orig_src_obj, p);
  bool created;
  _src_obj_table.put_if_absent(orig_src_obj, orig_src_info, &created);
  assert(created, "We shouldn't have archived the original copy of a regenerated object");
}

// Remember that we have a pointer inside ref->enclosing_obj() that points to ref->obj()
void ArchiveBuilder::remember_embedded_pointer_in_enclosing_obj(MetaspaceClosure::Ref* ref) {
  assert(ref->obj() != nullptr, "should have checked");

  address enclosing_obj = ref->enclosing_obj();
  if (enclosing_obj == nullptr) {
    return;
  }

  // We are dealing with 3 addresses:
  // address o    = ref->obj(): We have found an object whose address is o.
  // address* mpp = ref->mpp(): The object o is pointed to by a pointer whose address is mpp.
  //                            I.e., (*mpp == o)
  // enclosing_obj            : If non-null, it is the object which has a field that points to o.
  //                            mpp is the address if that field.
  //
  // Example: We have an array whose first element points to a Method:
  //     Method* o                     = 0x0000abcd;
  //     Array<Method*>* enclosing_obj = 0x00001000;
  //     enclosing_obj->at_put(0, o);
  //
  // We the MetaspaceClosure iterates on the very first element of this array, we have
  //     ref->obj()           == 0x0000abcd   (the Method)
  //     ref->mpp()           == 0x00001008   (the location of the first element in the array)
  //     ref->enclosing_obj() == 0x00001000   (the Array that contains the Method)
  //
  // We use the above information to mark the bitmap to indicate that there's a pointer on address 0x00001008.
  SourceObjInfo* src_info = _src_obj_table.get(enclosing_obj);
  if (src_info == nullptr || !src_info->should_copy()) {
    // source objects of point_to_it/set_to_null types are not copied
    // so we don't need to remember their pointers.
  } else {
    if (src_info->read_only()) {
      _ro_src_objs.remember_embedded_pointer(src_info, ref);
    } else {
      _rw_src_objs.remember_embedded_pointer(src_info, ref);
    }
  }
}

void ArchiveBuilder::gather_source_objs() {
  ResourceMark rm;
  log_info(cds)("Gathering all archivable objects ... ");
  gather_klasses_and_symbols();
  GatherSortedSourceObjs doit(this);
  iterate_sorted_roots(&doit);
  doit.finish();
}

bool ArchiveBuilder::is_excluded(Klass* klass) {
  if (klass->is_instance_klass()) {
    InstanceKlass* ik = InstanceKlass::cast(klass);
    return SystemDictionaryShared::is_excluded_class(ik);
  } else if (klass->is_objArray_klass()) {
    Klass* bottom = ObjArrayKlass::cast(klass)->bottom_klass();
    if (CDSConfig::is_dumping_dynamic_archive() && MetaspaceShared::is_shared_static(bottom)) {
      // The bottom class is in the static archive so it's clearly not excluded.
      assert(CDSConfig::is_dumping_dynamic_archive(), "sanity");
      return false;
    } else if (bottom->is_instance_klass()) {
      return SystemDictionaryShared::is_excluded_class(InstanceKlass::cast(bottom));
    }
  }

  return false;
}

ArchiveBuilder::FollowMode ArchiveBuilder::get_follow_mode(MetaspaceClosure::Ref *ref) {
  address obj = ref->obj();
  if (CDSConfig::is_dumping_dynamic_archive() && MetaspaceShared::is_in_shared_metaspace(obj)) {
    // Don't dump existing shared metadata again.
    return point_to_it;
  } else if (ref->msotype() == MetaspaceObj::MethodDataType ||
             ref->msotype() == MetaspaceObj::MethodCountersType ||
             ref->msotype() == MetaspaceObj::KlassTrainingDataType ||
             ref->msotype() == MetaspaceObj::MethodTrainingDataType ||
             ref->msotype() == MetaspaceObj::CompileTrainingDataType) {
      return (TrainingData::need_data() && TrainingData::use_cds()) ? make_a_copy : set_to_null;
  } else {
    if (ref->msotype() == MetaspaceObj::ClassType) {
      Klass* klass = (Klass*)ref->obj();
      assert(klass->is_klass(), "must be");
      if (is_excluded(klass)) {
        ResourceMark rm;
        log_debug(cds, dynamic)("Skipping class (excluded): %s", klass->external_name());
        return set_to_null;
      }
    }

    return make_a_copy;
  }
}

void ArchiveBuilder::start_dump_space(DumpRegion* next) {
  address bottom = _last_verified_top;
  address top = (address)(current_dump_space()->top());
  _other_region_used_bytes += size_t(top - bottom);

  current_dump_space()->pack(next);
  _current_dump_space = next;
  _num_dump_regions_used ++;

  _last_verified_top = (address)(current_dump_space()->top());
}

void ArchiveBuilder::verify_estimate_size(size_t estimate, const char* which) {
  address bottom = _last_verified_top;
  address top = (address)(current_dump_space()->top());
  size_t used = size_t(top - bottom) + _other_region_used_bytes;
  int diff = int(estimate) - int(used);

  log_info(cds)("%s estimate = " SIZE_FORMAT " used = " SIZE_FORMAT "; diff = %d bytes", which, estimate, used, diff);
  assert(diff >= 0, "Estimate is too small");

  _last_verified_top = top;
  _other_region_used_bytes = 0;
}

char* ArchiveBuilder::ro_strdup(const char* s) {
  char* archived_str = ro_region_alloc((int)strlen(s) + 1);
  strcpy(archived_str, s);
  return archived_str;
}

void ArchiveBuilder::dump_rw_metadata() {
  ResourceMark rm;
  log_info(cds)("Allocating RW objects ... ");
  make_shallow_copies(&_rw_region, &_rw_src_objs);

#if INCLUDE_CDS_JAVA_HEAP
  if (CDSConfig::is_dumping_full_module_graph()) {
    // Archive the ModuleEntry's and PackageEntry's of the 3 built-in loaders
    char* start = rw_region()->top();
    ClassLoaderDataShared::allocate_archived_tables();
    alloc_stats()->record_modules(rw_region()->top() - start, /*read_only*/false);
  }
#endif
}

void ArchiveBuilder::dump_ro_metadata() {
  ResourceMark rm;
  log_info(cds)("Allocating RO objects ... ");

  start_dump_space(&_ro_region);
  make_shallow_copies(&_ro_region, &_ro_src_objs);

#if INCLUDE_CDS_JAVA_HEAP
  if (CDSConfig::is_dumping_full_module_graph()) {
    char* start = ro_region()->top();
    ClassLoaderDataShared::init_archived_tables();
    alloc_stats()->record_modules(ro_region()->top() - start, /*read_only*/true);
  }
#endif

  RegeneratedClasses::record_regenerated_objects();
}

void ArchiveBuilder::make_shallow_copies(DumpRegion *dump_region,
                                         const ArchiveBuilder::SourceObjList* src_objs) {
  for (int i = 0; i < src_objs->objs()->length(); i++) {
    make_shallow_copy(dump_region, src_objs->objs()->at(i));
  }
  log_info(cds)("done (%d objects)", src_objs->objs()->length());
}

void ArchiveBuilder::make_shallow_copy(DumpRegion *dump_region, SourceObjInfo* src_info) {
  address src = src_info->source_addr();
  int bytes = src_info->size_in_bytes();
  char* dest;
  char* oldtop;
  char* newtop;

  oldtop = dump_region->top();
  if (src_info->msotype() == MetaspaceObj::ClassType) {
    // Save a pointer immediate in front of an InstanceKlass, so
    // we can do a quick lookup from InstanceKlass* -> RunTimeClassInfo*
    // without building another hashtable. See RunTimeClassInfo::get_for()
    // in systemDictionaryShared.cpp.
    Klass* klass = (Klass*)src;
    if (klass->is_instance_klass()) {
      SystemDictionaryShared::validate_before_archiving(InstanceKlass::cast(klass));
      dump_region->allocate(sizeof(address));
    }
  }
  dest = dump_region->allocate(bytes);
  newtop = dump_region->top();

  memcpy(dest, src, bytes);

  // Update the hash of buffered sorted symbols for static dump so that the symbols have deterministic contents
  if (CDSConfig::is_dumping_static_archive() && (src_info->msotype() == MetaspaceObj::SymbolType)) {
    Symbol* buffered_symbol = (Symbol*)dest;
    assert(((Symbol*)src)->is_permanent(), "archived symbols must be permanent");
    buffered_symbol->update_identity_hash();
  }

  {
    bool created;
    _buffered_to_src_table.put_if_absent((address)dest, src, &created);
    assert(created, "must be");
    if (_buffered_to_src_table.maybe_grow()) {
      log_info(cds, hashtables)("Expanded _buffered_to_src_table table to %d", _buffered_to_src_table.table_size());
    }
  }

  intptr_t* archived_vtable = CppVtables::get_archived_vtable(src_info->msotype(), (address)dest);
  if (archived_vtable != nullptr) {
    *(address*)dest = (address)archived_vtable;
    ArchivePtrMarker::mark_pointer((address*)dest);
  }

  log_trace(cds)("Copy: " PTR_FORMAT " ==> " PTR_FORMAT " %d", p2i(src), p2i(dest), bytes);
  src_info->set_buffered_addr((address)dest);

  _alloc_stats.record(src_info->msotype(), int(newtop - oldtop), src_info->read_only());
}

// This is used by code that hand-assembles data structures, such as the LambdaProxyClassKey, that are
// not handled by MetaspaceClosure.
void ArchiveBuilder::write_pointer_in_buffer(address* ptr_location, address src_addr) {
  assert(is_in_buffer_space(ptr_location), "must be");
  if (src_addr == nullptr) {
    *ptr_location = nullptr;
    ArchivePtrMarker::clear_pointer(ptr_location);
  } else {
    *ptr_location = get_buffered_addr(src_addr);
    ArchivePtrMarker::mark_pointer(ptr_location);
  }
}

void ArchiveBuilder::mark_and_relocate_to_buffered_addr(address* ptr_location) {
  assert(*ptr_location != nullptr, "sanity");
  if (!is_in_mapped_static_archive(*ptr_location)) {
    *ptr_location = get_buffered_addr(*ptr_location);
  }
  ArchivePtrMarker::mark_pointer(ptr_location);
}

address ArchiveBuilder::get_buffered_addr(address src_addr) const {
  SourceObjInfo* p = _src_obj_table.get(src_addr);
  assert(p != nullptr, "src_addr " INTPTR_FORMAT " is used but has not been archived",
         p2i(src_addr));

  return p->buffered_addr();
}

bool ArchiveBuilder::has_been_archived(address src_addr) const {
  SourceObjInfo* p = _src_obj_table.get(src_addr);
  return (p != nullptr);
}

address ArchiveBuilder::get_source_addr(address buffered_addr) const {
  assert(is_in_buffer_space(buffered_addr), "must be");
  address* src_p = _buffered_to_src_table.get(buffered_addr);
  assert(src_p != nullptr && *src_p != nullptr, "must be");
  return *src_p;
}

void ArchiveBuilder::relocate_embedded_pointers(ArchiveBuilder::SourceObjList* src_objs) {
  for (int i = 0; i < src_objs->objs()->length(); i++) {
    src_objs->relocate(i, this);
  }
}

void ArchiveBuilder::relocate_metaspaceobj_embedded_pointers() {
  log_info(cds)("Relocating embedded pointers in core regions ... ");
  relocate_embedded_pointers(&_rw_src_objs);
  relocate_embedded_pointers(&_ro_src_objs);
}

#define ADD_COUNT(x) \
  x += 1; \
  x ## _i += inited;

#define DECLARE_INSTANCE_KLASS_COUNTER(x) \
  int x = 0; \
  int x ## _i = 0; \

void ArchiveBuilder::make_klasses_shareable() {
  DECLARE_INSTANCE_KLASS_COUNTER(num_instance_klasses);
  DECLARE_INSTANCE_KLASS_COUNTER(num_boot_klasses);
  DECLARE_INSTANCE_KLASS_COUNTER(num_vm_klasses);
  DECLARE_INSTANCE_KLASS_COUNTER(num_platform_klasses);
  DECLARE_INSTANCE_KLASS_COUNTER(num_app_klasses);
  DECLARE_INSTANCE_KLASS_COUNTER(num_hidden_klasses);
  DECLARE_INSTANCE_KLASS_COUNTER(num_unlinked_klasses);
  DECLARE_INSTANCE_KLASS_COUNTER(num_unregistered_klasses);
  int num_obj_array_klasses = 0;
  int num_type_array_klasses = 0;

  int boot_unlinked = 0;
  int platform_unlinked = 0;
  int app_unlinked = 0;
  int unreg_unlinked = 0;

  for (int i = 0; i < klasses()->length(); i++) {
    // Some of the code in ConstantPool::remove_unshareable_info() requires the classes
    // to be in linked state, so it must be call here before the next loop, which returns
    // all classes to unlinked state.
    Klass* k = get_buffered_addr(klasses()->at(i));
    if (k->is_instance_klass()) {
      InstanceKlass::cast(k)->constants()->remove_unshareable_info();
    }
  }

  for (int i = 0; i < klasses()->length(); i++) {
    const char* type;
    const char* unlinked = "";
    const char* hidden = "";
    const char* generated = "";
    Klass* k = get_buffered_addr(klasses()->at(i));
    k->remove_java_mirror();
    if (k->is_objArray_klass()) {
      // InstanceKlass and TypeArrayKlass will in turn call remove_unshareable_info
      // on their array classes.
      num_obj_array_klasses ++;
      type = "array";
    } else if (k->is_typeArray_klass()) {
      num_type_array_klasses ++;
      type = "array";
      k->remove_unshareable_info();
    } else {
      assert(k->is_instance_klass(), " must be");
      InstanceKlass* ik = InstanceKlass::cast(k);
      InstanceKlass* src_ik = get_source_addr(ik);
      int inited = ik->has_preinitialized_mirror();
      ADD_COUNT(num_instance_klasses);
      if (CDSConfig::is_dumping_dynamic_archive()) {
        // For static dump, class loader type are already set.
        ik->assign_class_loader_type();
      }
      if (ik->is_hidden()) {
        oop loader = k->class_loader();
        if (loader == nullptr) {
          type = "boot";
          ADD_COUNT(num_boot_klasses);
        } else if (loader == SystemDictionary::java_platform_loader()) {
          type = "plat";
          ADD_COUNT(num_platform_klasses);
        } else if (loader == SystemDictionary::java_system_loader()) {
          type = "app";
          ADD_COUNT(num_app_klasses);
        } else {
          type = "bad";
          assert(0, "shouldn't happen");
        }
      } else if (ik->is_shared_boot_class()) {
        type = "boot";
        ADD_COUNT(num_boot_klasses);
      } else if (ik->is_shared_platform_class()) {
        type = "plat";
        ADD_COUNT(num_platform_klasses);
      } else if (ik->is_shared_app_class()) {
        type = "app";
        ADD_COUNT(num_app_klasses);
      } else {
        assert(ik->is_shared_unregistered_class(), "must be");
        type = "unreg";
        ADD_COUNT(num_unregistered_klasses);
      }

      if (ClassPrelinker::is_vm_class(src_ik)) {
        ADD_COUNT(num_vm_klasses);
      }

      if (!ik->is_linked()) {
        ADD_COUNT(num_unlinked_klasses);
        unlinked = " ** unlinked";
        if (ik->is_shared_boot_class()) {
          boot_unlinked ++;
        } else if (ik->is_shared_platform_class()) {
          platform_unlinked ++;
        } else if (ik->is_shared_app_class()) {
          app_unlinked ++;
        } else {
          unreg_unlinked ++;
        }
      }

      if (ik->is_hidden()) {
        ADD_COUNT(num_hidden_klasses);
        hidden = " ** hidden";
      }

      if (ik->is_generated_shared_class()) {
        generated = " ** generated";
      }
      MetaspaceShared::rewrite_nofast_bytecodes_and_calculate_fingerprints(Thread::current(), ik);
      ik->remove_unshareable_info();
    }

    if (log_is_enabled(Debug, cds, class)) {
      ResourceMark rm;
      log_debug(cds, class)("klasses[%5d] = " PTR_FORMAT " %-5s %s%s%s%s", i,
                            p2i(to_requested(k)), type, k->external_name(),
                            hidden, unlinked, generated);
    }
  }

  log_info(cds)("Number of classes %d", num_instance_klasses + num_obj_array_klasses + num_type_array_klasses);
  log_info(cds)("    instance classes   = %5d, inited = %5d", num_instance_klasses,     num_instance_klasses_i);
  log_info(cds)("      boot             = %5d, inited = %5d", num_boot_klasses,         num_boot_klasses_i);
  log_info(cds)("       vm              = %5d, inited = %5d", num_vm_klasses,           num_vm_klasses_i);
  log_info(cds)("      platform         = %5d, inited = %5d", num_platform_klasses,     num_platform_klasses_i);
  log_info(cds)("      app              = %5d, inited = %5d", num_app_klasses,          num_app_klasses_i);
  log_info(cds)("      unregistered     = %5d, inited = %5d", num_unregistered_klasses, num_unregistered_klasses_i);
  log_info(cds)("      (hidden)         = %5d, inited = %5d", num_hidden_klasses,       num_hidden_klasses_i);
  log_info(cds)("      (unlinked)       = %5d, inited = %5d, boot = %d, plat = %d, app = %d, unreg = %d",
                                                              num_unlinked_klasses,     num_unlinked_klasses_i,
                                                              boot_unlinked, platform_unlinked,
                                                              app_unlinked, unreg_unlinked);
  log_info(cds)("    obj array classes  = %5d", num_obj_array_klasses);
  log_info(cds)("    type array classes = %5d", num_type_array_klasses);
  log_info(cds)("               symbols = %5d", _symbols->length());

  DynamicArchive::make_array_klasses_shareable();
}

void ArchiveBuilder::serialize_dynamic_archivable_items(SerializeClosure* soc) {
  SymbolTable::serialize_shared_table_header(soc, false);
  SystemDictionaryShared::serialize_dictionary_headers(soc, false);
  DynamicArchive::serialize_array_klasses(soc);
  ClassPrelinker::serialize(soc, false);
  TrainingData::serialize_training_data(soc);
}

uintx ArchiveBuilder::buffer_to_offset(address p) const {
  address requested_p = to_requested(p);
  assert(requested_p >= _requested_static_archive_bottom, "must be");
  return requested_p - _requested_static_archive_bottom;
}

uintx ArchiveBuilder::any_to_offset(address p) const {
  if (is_in_mapped_static_archive(p)) {
    assert(CDSConfig::is_dumping_dynamic_archive(), "must be");
    return p - _mapped_static_archive_bottom;
  }
  if (!is_in_buffer_space(p)) {
    // p must be a "source" address
    p = get_buffered_addr(p);
  }
  return buffer_to_offset(p);
}

void ArchiveBuilder::start_cc_region() {
  ro_region()->pack();
  start_dump_space(&_cc_region);
}

void ArchiveBuilder::end_cc_region() {
  _cc_region.pack();
}

#if INCLUDE_CDS_JAVA_HEAP
narrowKlass ArchiveBuilder::get_requested_narrow_klass(Klass* k) {
<<<<<<< HEAD
  assert(CDSConfig::is_dumping_static_archive(), "sanity");
=======
  assert(CDSConfig::is_dumping_heap(), "sanity");
>>>>>>> 2c4c6c9b
  k = get_buffered_klass(k);
  Klass* requested_k = to_requested(k);
  address narrow_klass_base = _requested_static_archive_bottom; // runtime encoding base == runtime mapping start
  const int narrow_klass_shift = ArchiveHeapWriter::precomputed_narrow_klass_shift;
  return CompressedKlassPointers::encode_not_null(requested_k, narrow_klass_base, narrow_klass_shift);
}
#endif // INCLUDE_CDS_JAVA_HEAP

// RelocateBufferToRequested --- Relocate all the pointers in rw/ro,
// so that the archive can be mapped to the "requested" location without runtime relocation.
//
// - See ArchiveBuilder header for the definition of "buffer", "mapped" and "requested"
// - ArchivePtrMarker::ptrmap() marks all the pointers in the rw/ro regions
// - Every pointer must have one of the following values:
//   [a] nullptr:
//       No relocation is needed. Remove this pointer from ptrmap so we don't need to
//       consider it at runtime.
//   [b] Points into an object X which is inside the buffer:
//       Adjust this pointer by _buffer_to_requested_delta, so it points to X
//       when the archive is mapped at the requested location.
//   [c] Points into an object Y which is inside mapped static archive:
//       - This happens only during dynamic dump
//       - Adjust this pointer by _mapped_to_requested_static_archive_delta,
//         so it points to Y when the static archive is mapped at the requested location.
template <bool STATIC_DUMP>
class RelocateBufferToRequested : public BitMapClosure {
  ArchiveBuilder* _builder;
  address _buffer_bottom;
  intx _buffer_to_requested_delta;
  intx _mapped_to_requested_static_archive_delta;
  size_t _max_non_null_offset;

 public:
  RelocateBufferToRequested(ArchiveBuilder* builder) {
    _builder = builder;
    _buffer_bottom = _builder->buffer_bottom();
    _buffer_to_requested_delta = builder->buffer_to_requested_delta();
    _mapped_to_requested_static_archive_delta = builder->requested_static_archive_bottom() - builder->mapped_static_archive_bottom();
    _max_non_null_offset = 0;

    address bottom = _builder->buffer_bottom();
    address top = _builder->buffer_top();
    address new_bottom = bottom + _buffer_to_requested_delta;
    address new_top = top + _buffer_to_requested_delta;
    log_debug(cds)("Relocating archive from [" INTPTR_FORMAT " - " INTPTR_FORMAT "] to "
                   "[" INTPTR_FORMAT " - " INTPTR_FORMAT "]",
                   p2i(bottom), p2i(top),
                   p2i(new_bottom), p2i(new_top));
  }

  bool do_bit(size_t offset) {
    address* p = (address*)_buffer_bottom + offset;
    assert(_builder->is_in_buffer_space(p), "pointer must live in buffer space");

    if (*p == nullptr) {
      // todo -- clear bit, etc
      ArchivePtrMarker::ptrmap()->clear_bit(offset);
    } else {
      if (STATIC_DUMP) {
        assert(_builder->is_in_buffer_space(*p), "old pointer must point inside buffer space");
        *p += _buffer_to_requested_delta;
        assert(_builder->is_in_requested_static_archive(*p), "new pointer must point inside requested archive");
      } else {
        if (_builder->is_in_buffer_space(*p)) {
          *p += _buffer_to_requested_delta;
          // assert is in requested dynamic archive
        } else {
          assert(_builder->is_in_mapped_static_archive(*p), "old pointer must point inside buffer space or mapped static archive");
          *p += _mapped_to_requested_static_archive_delta;
          assert(_builder->is_in_requested_static_archive(*p), "new pointer must point inside requested archive");
        }
      }
      _max_non_null_offset = offset;
    }

    return true; // keep iterating
  }

  void doit() {
    ArchivePtrMarker::ptrmap()->iterate(this);
    ArchivePtrMarker::compact(_max_non_null_offset);
  }
};


void ArchiveBuilder::relocate_to_requested() {
  if (!ro_region()->is_packed()) {
    ro_region()->pack();
  }

  size_t my_archive_size = buffer_top() - buffer_bottom();

  if (CDSConfig::is_dumping_static_archive()) {
    _requested_static_archive_top = _requested_static_archive_bottom + my_archive_size;
    RelocateBufferToRequested<true> patcher(this);
    patcher.doit();
  } else {
    assert(CDSConfig::is_dumping_dynamic_archive(), "must be");
    _requested_dynamic_archive_top = _requested_dynamic_archive_bottom + my_archive_size;
    RelocateBufferToRequested<false> patcher(this);
    patcher.doit();
  }
}

// Write detailed info to a mapfile to analyze contents of the archive.
// static dump:
//   java -Xshare:dump -Xlog:cds+map=trace:file=cds.map:none:filesize=0
// dynamic dump:
//   java -cp MyApp.jar -XX:ArchiveClassesAtExit=MyApp.jsa \
//        -Xlog:cds+map=trace:file=cds.map:none:filesize=0 MyApp
//
// We need to do some address translation because the buffers used at dump time may be mapped to
// a different location at runtime. At dump time, the buffers may be at arbitrary locations
// picked by the OS. At runtime, we try to map at a fixed location (SharedBaseAddress). For
// consistency, we log everything using runtime addresses.
class ArchiveBuilder::CDSMapLogger : AllStatic {
  static intx buffer_to_runtime_delta() {
    // Translate the buffers used by the RW/RO regions to their eventual (requested) locations
    // at runtime.
    return ArchiveBuilder::current()->buffer_to_requested_delta();
  }

  // rw/ro regions only
  static void log_metaspace_region(const char* name, DumpRegion* region,
                                   const ArchiveBuilder::SourceObjList* src_objs) {
    address region_base = address(region->base());
    address region_top  = address(region->top());
    log_region(name, region_base, region_top, region_base + buffer_to_runtime_delta());
    log_metaspace_objects(region, src_objs);
  }

#define _LOG_PREFIX PTR_FORMAT ": @@ %-17s %d"

  static void log_klass(Klass* k, address runtime_dest, const char* type_name, int bytes, Thread* current) {
    ResourceMark rm(current);
    log_debug(cds, map)(_LOG_PREFIX " %s",
                        p2i(runtime_dest), type_name, bytes, k->external_name());
  }
  static void log_method(Method* m, address runtime_dest, const char* type_name, int bytes, Thread* current) {
    ResourceMark rm(current);
    log_debug(cds, map)(_LOG_PREFIX " %s",
                        p2i(runtime_dest), type_name, bytes,  m->external_name());
  }

  // rw/ro regions only
  static void log_metaspace_objects(DumpRegion* region, const ArchiveBuilder::SourceObjList* src_objs) {
    address last_obj_base = address(region->base());
    address last_obj_end  = address(region->base());
    address region_end    = address(region->end());
    Thread* current = Thread::current();
    for (int i = 0; i < src_objs->objs()->length(); i++) {
      SourceObjInfo* src_info = src_objs->at(i);
      address src = src_info->source_addr();
      address dest = src_info->buffered_addr();
      log_as_hex(last_obj_base, dest, last_obj_base + buffer_to_runtime_delta());
      address runtime_dest = dest + buffer_to_runtime_delta();
      int bytes = src_info->size_in_bytes();

      MetaspaceObj::Type type = src_info->msotype();
      const char* type_name = MetaspaceObj::type_name(type);

      switch (type) {
      case MetaspaceObj::ClassType:
        log_klass((Klass*)src, runtime_dest, type_name, bytes, current);
        break;
      case MetaspaceObj::ConstantPoolType:
        log_klass(((ConstantPool*)src)->pool_holder(),
                    runtime_dest, type_name, bytes, current);
        break;
      case MetaspaceObj::ConstantPoolCacheType:
        log_klass(((ConstantPoolCache*)src)->constant_pool()->pool_holder(),
                    runtime_dest, type_name, bytes, current);
        break;
      case MetaspaceObj::MethodType:
        log_method((Method*)src, runtime_dest, type_name, bytes, current);
        break;
      case MetaspaceObj::ConstMethodType:
        log_method(((ConstMethod*)src)->method(), runtime_dest, type_name, bytes, current);
        break;
      case MetaspaceObj::SymbolType:
        {
          ResourceMark rm(current);
          Symbol* s = (Symbol*)src;
          log_debug(cds, map)(_LOG_PREFIX " %s", p2i(runtime_dest), type_name, bytes,
                              s->as_quoted_ascii());
        }
        break;
      default:
        log_debug(cds, map)(_LOG_PREFIX, p2i(runtime_dest), type_name, bytes);
        break;
      }

      last_obj_base = dest;
      last_obj_end  = dest + bytes;
    }

    log_as_hex(last_obj_base, last_obj_end, last_obj_base + buffer_to_runtime_delta());
    if (last_obj_end < region_end) {
      log_debug(cds, map)(PTR_FORMAT ": @@ Misc data " SIZE_FORMAT " bytes",
                          p2i(last_obj_end + buffer_to_runtime_delta()),
                          size_t(region_end - last_obj_end));
      log_as_hex(last_obj_end, region_end, last_obj_end + buffer_to_runtime_delta());
    }
  }

#undef _LOG_PREFIX

  // Log information about a region, whose address at dump time is [base .. top). At
  // runtime, this region will be mapped to requested_base. requested_base is 0 if this
  // region will be mapped at os-selected addresses (such as the bitmap region), or will
  // be accessed with os::read (the header).
  //
  // Note: across -Xshare:dump runs, base may be different, but requested_base should
  // be the same as the archive contents should be deterministic.
  static void log_region(const char* name, address base, address top, address requested_base) {
    size_t size = top - base;
    base = requested_base;
    top = requested_base + size;
    log_info(cds, map)("[%-18s " PTR_FORMAT " - " PTR_FORMAT " " SIZE_FORMAT_W(9) " bytes]",
                       name, p2i(base), p2i(top), size);
  }

#if INCLUDE_CDS_JAVA_HEAP
  static void log_heap_region(ArchiveHeapInfo* heap_info) {
    MemRegion r = heap_info->buffer_region();
    address start = address(r.start());
    address end = address(r.end());
    log_region("heap", start, end, ArchiveHeapWriter::buffered_addr_to_requested_addr(start));

    LogStreamHandle(Info, cds, map) st;

    while (start < end) {
      size_t byte_size;
      oop source_oop = ArchiveHeapWriter::buffered_addr_to_source_obj(start);
      address requested_start = ArchiveHeapWriter::buffered_addr_to_requested_addr(start);
      st.print(PTR_FORMAT ": @@ Object ", p2i(requested_start));
      int permobj_segment = -1;
      int permobj_segment_length = -1;

      if (source_oop != nullptr) {
        // This is a regular oop that got archived.
        print_oop_with_requested_addr_cr(&st, source_oop, false);
        byte_size = source_oop->size() * BytesPerWord;
      } else if (start == ArchiveHeapWriter::buffered_heap_roots_addr()) {
        // HeapShared::roots() is copied specially, so it doesn't exist in
        // ArchiveHeapWriter::BufferOffsetToSourceObjectTable.
        // See ArchiveHeapWriter::copy_roots_to_buffer().
        st.print_cr("HeapShared::roots[%d]", HeapShared::pending_roots()->length());
        byte_size = ArchiveHeapWriter::heap_roots_word_size() * BytesPerWord;
      } else if ((byte_size = ArchiveHeapWriter::get_filler_size_at(start)) > 0) {
        // We have a filler oop, which also does not exist in BufferOffsetToSourceObjectTable.
        st.print_cr("filler " SIZE_FORMAT " bytes", byte_size);
      } else if ((permobj_segment = ArchiveHeapWriter::get_permobj_segment_at(start, &byte_size, &permobj_segment_length)) >= 0) {
        st.print_cr("permobj_%d[%d] %zu bytes", permobj_segment, permobj_segment_length, byte_size);
      } else {
        ShouldNotReachHere();
      }

      address oop_end = start + byte_size;
      log_as_hex(start, oop_end, requested_start, /*is_heap=*/true);

      if (source_oop != nullptr) {
        log_oop_details(heap_info, source_oop);
      } else if (start == ArchiveHeapWriter::buffered_heap_roots_addr()) {
        log_heap_roots();
      } else if (permobj_segment >= 0) {
        log_permobj_segment(permobj_segment, permobj_segment_length);
      }
      start = oop_end;
    }
  }

  // ArchivedFieldPrinter is used to print the fields of archived objects. We can't
  // use _source_obj->print_on(), because we want to print the oop fields
  // in _source_obj with their requested addresses using print_oop_with_requested_addr_cr().
  class ArchivedFieldPrinter : public FieldClosure {
    ArchiveHeapInfo* _heap_info;
    outputStream* _st;
    oop _source_obj;
  public:
    ArchivedFieldPrinter(ArchiveHeapInfo* heap_info, outputStream* st, oop src_obj) :
      _heap_info(heap_info), _st(st), _source_obj(src_obj) {}

    void do_field(fieldDescriptor* fd) {
      _st->print(" - ");
      BasicType ft = fd->field_type();
      switch (ft) {
      case T_ARRAY:
      case T_OBJECT:
        fd->print_on(_st); // print just the name and offset
        print_oop_with_requested_addr_cr(_st, _source_obj->obj_field(fd->offset()));
        break;
      default:
        if (ArchiveHeapWriter::is_marked_as_native_pointer(_heap_info, _source_obj, fd->offset())) {
          print_as_native_pointer(fd);
        } else {
          fd->print_on_for(_st, _source_obj); // name, offset, value
          _st->cr();
        }
      }
    }

    void print_as_native_pointer(fieldDescriptor* fd) {
      LP64_ONLY(assert(fd->field_type() == T_LONG, "must be"));
      NOT_LP64 (assert(fd->field_type() == T_INT,  "must be"));

      // We have a field that looks like an integer, but it's actually a pointer to a MetaspaceObj.
      address source_native_ptr = (address)
          LP64_ONLY(_source_obj->long_field(fd->offset()))
          NOT_LP64( _source_obj->int_field (fd->offset()));
      ArchiveBuilder* builder = ArchiveBuilder::current();

      // The value of the native pointer at runtime.
      address requested_native_ptr = builder->to_requested(builder->get_buffered_addr(source_native_ptr));

      // The address of _source_obj at runtime
      oop requested_obj = ArchiveHeapWriter::source_obj_to_requested_obj(_source_obj);
      // The address of this field in the requested space
      assert(requested_obj != nullptr, "Attempting to load field from null oop");
      address requested_field_addr = cast_from_oop<address>(requested_obj) + fd->offset();

      fd->print_on(_st);
      _st->print_cr(PTR_FORMAT " (marked metadata pointer @" PTR_FORMAT " )",
                    p2i(requested_native_ptr), p2i(requested_field_addr));
    }
  };

  // Print the fields of instanceOops, or the elements of arrayOops
  static void log_oop_details(ArchiveHeapInfo* heap_info, oop source_oop) {
    LogStreamHandle(Trace, cds, map, oops) st;
    if (st.is_enabled()) {
      Klass* source_klass = source_oop->klass();
      ArchiveBuilder* builder = ArchiveBuilder::current();
      Klass* requested_klass = builder->to_requested(builder->get_buffered_addr(source_klass));

      st.print(" - klass: ");
      source_klass->print_value_on(&st);
      st.print(" " PTR_FORMAT, p2i(requested_klass));
      st.cr();

      if (source_oop->is_typeArray()) {
        TypeArrayKlass::cast(source_klass)->oop_print_elements_on(typeArrayOop(source_oop), &st);
      } else if (source_oop->is_objArray()) {
        objArrayOop source_obj_array = objArrayOop(source_oop);
        for (int i = 0; i < source_obj_array->length(); i++) {
          st.print(" -%4d: ", i);
          print_oop_with_requested_addr_cr(&st, source_obj_array->obj_at(i));
        }
      } else {
        st.print_cr(" - fields (" SIZE_FORMAT " words):", source_oop->size());
        ArchivedFieldPrinter print_field(heap_info, &st, source_oop);
        InstanceKlass::cast(source_klass)->print_nonstatic_fields(&print_field);
      }
    }
  }

  static void log_heap_roots() {
    LogStreamHandle(Trace, cds, map, oops) st;
    if (st.is_enabled()) {
      for (int i = 0; i < HeapShared::pending_roots()->length(); i++) {
        st.print("roots[%4d]: ", i);
        print_oop_with_requested_addr_cr(&st, HeapShared::pending_roots()->at(i));
      }
    }
  }

  static void log_permobj_segment(int permobj_segment, int permobj_segment_length) {
    LogStreamHandle(Trace, cds, map, oops) st;
    if (st.is_enabled()) {
      for (int i = 0; i < permobj_segment_length; i++) {
        st.print("permobj_%d[%4d]: ", permobj_segment, i);
        print_oop_with_requested_addr_cr(&st, ArchiveHeapWriter::get_permobj_source_addr(permobj_segment, i));
      }
    }
  }


  // The output looks like this. The first number is the requested address. The second number is
  // the narrowOop version of the requested address.
  //     0x00000007ffc7e840 (0xfff8fd08) java.lang.Class
  //     0x00000007ffc000f8 (0xfff8001f) [B length: 11
  static void print_oop_with_requested_addr_cr(outputStream* st, oop source_oop, bool print_addr = true) {
    if (source_oop == nullptr) {
      st->print_cr("null");
    } else {
      ResourceMark rm;
      oop requested_obj = ArchiveHeapWriter::source_obj_to_requested_obj(source_oop);
      if (print_addr) {
        st->print(PTR_FORMAT " ", p2i(requested_obj));
      }
      if (UseCompressedOops) {
        st->print("(0x%08x) ", CompressedOops::narrow_oop_value(requested_obj));
      }
      if (source_oop->is_array()) {
        int array_len = arrayOop(source_oop)->length();
        st->print_cr("%s length: %d", source_oop->klass()->external_name(), array_len);
      } else {
        st->print_cr("%s", source_oop->klass()->external_name());
      }
    }
  }
#endif // INCLUDE_CDS_JAVA_HEAP

  // Log all the data [base...top). Pretend that the base address
  // will be mapped to requested_base at run-time.
  static void log_as_hex(address base, address top, address requested_base, bool is_heap = false) {
    assert(top >= base, "must be");

    LogStreamHandle(Trace, cds, map) lsh;
    if (lsh.is_enabled()) {
      int unitsize = sizeof(address);
      if (is_heap && UseCompressedOops) {
        // This makes the compressed oop pointers easier to read, but
        // longs and doubles will be split into two words.
        unitsize = sizeof(narrowOop);
      }
      os::print_hex_dump(&lsh, base, top, unitsize, 32, requested_base);
    }
  }

  static void log_header(FileMapInfo* mapinfo) {
    LogStreamHandle(Info, cds, map) lsh;
    if (lsh.is_enabled()) {
      mapinfo->print(&lsh);
    }
  }

public:
  static void log(ArchiveBuilder* builder, FileMapInfo* mapinfo,
                  ArchiveHeapInfo* heap_info,
                  char* bitmap, size_t bitmap_size_in_bytes) {
    log_info(cds, map)("%s CDS archive map for %s", CDSConfig::is_dumping_static_archive() ? "Static" : "Dynamic", mapinfo->full_path());

    address header = address(mapinfo->header());
    address header_end = header + mapinfo->header()->header_size();
    log_region("header", header, header_end, 0);
    log_header(mapinfo);
    log_as_hex(header, header_end, 0);

    DumpRegion* rw_region = &builder->_rw_region;
    DumpRegion* ro_region = &builder->_ro_region;

    log_metaspace_region("rw region", rw_region, &builder->_rw_src_objs);
    log_metaspace_region("ro region", ro_region, &builder->_ro_src_objs);

    address bitmap_end = address(bitmap + bitmap_size_in_bytes);
    log_region("bitmap", address(bitmap), bitmap_end, 0);
    log_as_hex((address)bitmap, bitmap_end, 0);

#if INCLUDE_CDS_JAVA_HEAP
    if (heap_info->is_used()) {
      log_heap_region(heap_info);
    }
#endif

    log_info(cds, map)("[End of CDS archive map]");
  }
}; // end ArchiveBuilder::CDSMapLogger

void ArchiveBuilder::print_stats() {
  _alloc_stats.print_stats(int(_ro_region.used()), int(_rw_region.used()));
}

void ArchiveBuilder::write_archive(FileMapInfo* mapinfo, ArchiveHeapInfo* heap_info) {
  // Make sure NUM_CDS_REGIONS (exported in cds.h) agrees with
  // MetaspaceShared::n_regions (internal to hotspot).
  assert(NUM_CDS_REGIONS == MetaspaceShared::n_regions, "sanity");

  write_region(mapinfo, MetaspaceShared::rw, &_rw_region, /*read_only=*/false,/*allow_exec=*/false);
  write_region(mapinfo, MetaspaceShared::ro, &_ro_region, /*read_only=*/true, /*allow_exec=*/false);
  write_region(mapinfo, MetaspaceShared::cc, &_cc_region, /*read_only=*/false,/*allow_exec=*/true);

  size_t bitmap_size_in_bytes;
  char* bitmap = mapinfo->write_bitmap_region(ArchivePtrMarker::ptrmap(), heap_info,
                                              bitmap_size_in_bytes);

  if (heap_info->is_used()) {
    _total_heap_region_size = mapinfo->write_heap_region(heap_info);
  }

  print_region_stats(mapinfo, heap_info);

  mapinfo->set_requested_base((char*)MetaspaceShared::requested_base_address());
  mapinfo->set_header_crc(mapinfo->compute_header_crc());
  // After this point, we should not write any data into mapinfo->header() since this
  // would corrupt its checksum we have calculated before.
  mapinfo->write_header();
  mapinfo->close();

  if (log_is_enabled(Info, cds)) {
    print_stats();
  }

  if (log_is_enabled(Info, cds, map)) {
    CDSMapLogger::log(this, mapinfo, heap_info,
                      bitmap, bitmap_size_in_bytes);
  }
  CDS_JAVA_HEAP_ONLY(HeapShared::destroy_archived_object_cache());
  FREE_C_HEAP_ARRAY(char, bitmap);
}

void ArchiveBuilder::write_region(FileMapInfo* mapinfo, int region_idx, DumpRegion* dump_region, bool read_only,  bool allow_exec) {
  mapinfo->write_region(region_idx, dump_region->base(), dump_region->used(), read_only, allow_exec);
}

void ArchiveBuilder::print_region_stats(FileMapInfo *mapinfo, ArchiveHeapInfo* heap_info) {
  // Print statistics of all the regions
  const size_t bitmap_used = mapinfo->region_at(MetaspaceShared::bm)->used();
  const size_t bitmap_reserved = mapinfo->region_at(MetaspaceShared::bm)->used_aligned();
  const size_t total_reserved = _ro_region.reserved()  + _rw_region.reserved() +
                                bitmap_reserved +
                                _total_heap_region_size;
  const size_t total_bytes = _ro_region.used()  + _rw_region.used() +
                             bitmap_used +
                             _total_heap_region_size;
  const double total_u_perc = percent_of(total_bytes, total_reserved);

  _rw_region.print(total_reserved);
  _ro_region.print(total_reserved);
  _cc_region.print(total_reserved);

  print_bitmap_region_stats(bitmap_used, total_reserved);

  if (heap_info->is_used()) {
    print_heap_region_stats(heap_info, total_reserved);
  }

  log_debug(cds)("total   : " SIZE_FORMAT_W(9) " [100.0%% of total] out of " SIZE_FORMAT_W(9) " bytes [%5.1f%% used]",
                 total_bytes, total_reserved, total_u_perc);
}

void ArchiveBuilder::print_bitmap_region_stats(size_t size, size_t total_size) {
  log_debug(cds)("bm space: " SIZE_FORMAT_W(9) " [ %4.1f%% of total] out of " SIZE_FORMAT_W(9) " bytes [100.0%% used]",
                 size, size/double(total_size)*100.0, size);
}

void ArchiveBuilder::print_heap_region_stats(ArchiveHeapInfo *info, size_t total_size) {
  char* start = info->buffer_start();
  size_t size = info->buffer_byte_size();
  char* top = start + size;
  log_debug(cds)("hp space: " SIZE_FORMAT_W(9) " [ %4.1f%% of total] out of " SIZE_FORMAT_W(9) " bytes [100.0%% used] at " INTPTR_FORMAT,
                     size, size/double(total_size)*100.0, size, p2i(start));
}

void ArchiveBuilder::report_out_of_space(const char* name, size_t needed_bytes) {
  // This is highly unlikely to happen on 64-bits because we have reserved a 4GB space.
  // On 32-bit we reserve only 256MB so you could run out of space with 100,000 classes
  // or so.
  _rw_region.print_out_of_space_msg(name, needed_bytes);
  _ro_region.print_out_of_space_msg(name, needed_bytes);

  log_error(cds)("Unable to allocate from '%s' region: Please reduce the number of shared classes.", name);
  MetaspaceShared::unrecoverable_writing_error();
}<|MERGE_RESOLUTION|>--- conflicted
+++ resolved
@@ -958,11 +958,7 @@
 
 #if INCLUDE_CDS_JAVA_HEAP
 narrowKlass ArchiveBuilder::get_requested_narrow_klass(Klass* k) {
-<<<<<<< HEAD
-  assert(CDSConfig::is_dumping_static_archive(), "sanity");
-=======
   assert(CDSConfig::is_dumping_heap(), "sanity");
->>>>>>> 2c4c6c9b
   k = get_buffered_klass(k);
   Klass* requested_k = to_requested(k);
   address narrow_klass_base = _requested_static_archive_bottom; // runtime encoding base == runtime mapping start
