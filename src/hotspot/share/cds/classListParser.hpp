/*
 * Copyright (c) 2015, 2024, Oracle and/or its affiliates. All rights reserved.
 * DO NOT ALTER OR REMOVE COPYRIGHT NOTICES OR THIS FILE HEADER.
 *
 * This code is free software; you can redistribute it and/or modify it
 * under the terms of the GNU General Public License version 2 only, as
 * published by the Free Software Foundation.
 *
 * This code is distributed in the hope that it will be useful, but WITHOUT
 * ANY WARRANTY; without even the implied warranty of MERCHANTABILITY or
 * FITNESS FOR A PARTICULAR PURPOSE.  See the GNU General Public License
 * version 2 for more details (a copy is included in the LICENSE file that
 * accompanied this code).
 *
 * You should have received a copy of the GNU General Public License version
 * 2 along with this work; if not, write to the Free Software Foundation,
 * Inc., 51 Franklin St, Fifth Floor, Boston, MA 02110-1301 USA.
 *
 * Please contact Oracle, 500 Oracle Parkway, Redwood Shores, CA 94065 USA
 * or visit www.oracle.com if you need additional information or have any
 * questions.
 *
 */

#ifndef SHARE_CDS_CLASSLISTPARSER_HPP
#define SHARE_CDS_CLASSLISTPARSER_HPP

#include "interpreter/bytecodes.hpp"
#include "utilities/exceptions.hpp"
#include "utilities/globalDefinitions.hpp"
#include "utilities/growableArray.hpp"
#include "utilities/istream.hpp"
#include "utilities/resizeableResourceHash.hpp"

class constantPoolHandle;
class Thread;

class CDSIndyInfo {
  GrowableArray<const char*>* _items;
public:
  CDSIndyInfo() : _items(nullptr) {}
  void add_item(const char* item) {
    if (_items == nullptr) {
      _items = new GrowableArray<const char*>(9);
    }
    assert(_items != nullptr, "sanity");
    _items->append(item);
  }
  void add_ref_kind(int ref_kind) {
    switch (ref_kind) {
    case JVM_REF_getField         : _items->append("REF_getField"); break;
    case JVM_REF_getStatic        : _items->append("REF_getStatic"); break;
    case JVM_REF_putField         : _items->append("REF_putField"); break;
    case JVM_REF_putStatic        : _items->append("REF_putStatic"); break;
    case JVM_REF_invokeVirtual    : _items->append("REF_invokeVirtual"); break;
    case JVM_REF_invokeStatic     : _items->append("REF_invokeStatic"); break;
    case JVM_REF_invokeSpecial    : _items->append("REF_invokeSpecial"); break;
    case JVM_REF_newInvokeSpecial : _items->append("REF_newInvokeSpecial"); break;
    case JVM_REF_invokeInterface  : _items->append("REF_invokeInterface"); break;
    default                       : ShouldNotReachHere();
    }
  }
  GrowableArray<const char*>* items() {
    return _items;
  }
};

class ClassListParser : public StackObj {
  static const char* CONSTANT_POOL_TAG;
<<<<<<< HEAD
  static const char* DYNAMIC_PROXY_TAG;
  static const char* LAMBDA_FORM_TAG;
  static const char* LAMBDA_PROXY_TAG;
=======
  static const char* LAMBDA_FORM_TAG;
  static const char* LAMBDA_PROXY_TAG;

>>>>>>> 8464ce6d
public:
  static const char* ARRAY_TAG;

  static const char* CLASS_REFLECTION_DATA_TAG;
  static const char* LOADER_NEGATIVE_CACHE_TAG;

  enum ParseMode {
    _parse_all,
    _parse_lambda_forms_invokers_only,
  };

private:
  // Must be C_HEAP allocated -- we don't want nested resource allocations.
  typedef ResizeableResourceHashtable<int, InstanceKlass*,
                                      AnyObj::C_HEAP, mtClassShared> ID2KlassTable;

  enum {
    _unspecified      = -999,
  };

  // Use a small initial size in debug build to test resizing logic
  static const int INITIAL_TABLE_SIZE = DEBUG_ONLY(17) NOT_DEBUG(1987);
  static const int MAX_TABLE_SIZE = 61333;
  static volatile Thread* _parsing_thread; // the thread that created _instance
  static ClassListParser* _instance; // the singleton.
  const char* _classlist_file;

  ID2KlassTable _id2klass_table;

  FileInput           _file_input;
  inputStream         _input_stream;
  char*               _line;                  // The buffer that holds the current line. Some characters in
                                              // the buffer may be overwritten by '\0' during parsing.
  int                 _line_len;              // Original length of the input line.
  const char*         _class_name;
  GrowableArray<const char*>* _indy_items;    // items related to invoke dynamic for archiving lambda proxy classes
  int                 _id;
  int                 _super;
  GrowableArray<int>* _interfaces;
  bool                _interfaces_specified;
  const char*         _source;
  ParseMode           _parse_mode;

  bool parse_int_option(const char* option_name, int* value);
  bool parse_uint_option(const char* option_name, int* value);
  InstanceKlass* load_class_from_source(Symbol* class_name, TRAPS);
  ID2KlassTable* id2klass_table() {
    return &_id2klass_table;
  }
  InstanceKlass* lookup_class_by_id(int id);
  void print_specified_interfaces();
  void print_actual_interfaces(InstanceKlass *ik);
  bool is_matching_cp_entry(const constantPoolHandle &pool, int cp_index, TRAPS);

  InstanceKlass* find_builtin_class_helper(JavaThread* current, Symbol* class_name_symbol, oop class_loader_oop);
  InstanceKlass* find_builtin_class(JavaThread* current, const char* class_name);

  void resolve_indy(JavaThread* current, Symbol* class_name_symbol);
  void resolve_indy_impl(Symbol* class_name_symbol, TRAPS);
  void clean_up_input_line();
  void read_class_name_and_attributes();
  void parse_class_name_and_attributes(TRAPS);
  Klass* load_current_class(Symbol* class_name_symbol, TRAPS);
  void parse_constant_pool_tag();
<<<<<<< HEAD
  void parse_class_reflection_data_tag();
  void parse_dynamic_proxy_tag();
  void parse_loader_negative_cache_tag();
  void parse_array_dimension_tag();
=======
>>>>>>> 8464ce6d

  size_t lineno() { return _input_stream.lineno(); }
  FILE* do_open(const char* file);
  ClassListParser(const char* file, ParseMode _parse_mode);
  ~ClassListParser();
  void print_diagnostic_info(outputStream* st, const char* msg, va_list ap) ATTRIBUTE_PRINTF(3, 0);
  void print_diagnostic_info(outputStream* st, const char* msg, ...) ATTRIBUTE_PRINTF(3, 0);
  void constant_pool_resolution_warning(const char* msg, ...) ATTRIBUTE_PRINTF(2, 0);
  void error(const char* msg, ...) ATTRIBUTE_PRINTF(2, 0);
<<<<<<< HEAD
  oop loader_from_type(const char* loader_name);
=======

>>>>>>> 8464ce6d
public:
  static void parse_classlist(const char* classlist_path, ParseMode parse_mode, TRAPS) {
    ClassListParser parser(classlist_path, parse_mode);
    parser.parse(THREAD);
  }

  static bool is_parsing_thread();
  static ClassListParser* instance() {
    assert(is_parsing_thread(), "call this only in the thread that created ClassListParsing::_instance");
    assert(_instance != nullptr, "must be");
    return _instance;
  }
  static const char* lambda_proxy_tag() {
    return LAMBDA_PROXY_TAG;
  }
  static const char* lambda_form_tag() {
    return LAMBDA_FORM_TAG;
  }

  void parse(TRAPS);
  void split_tokens_by_whitespace(int offset, GrowableArray<const char*>* items);
  int split_at_tag_from_line();
  void parse_at_tags(TRAPS);
  char* _token;
  void parse_int(int* value);
  void parse_uint(int* value);
  bool try_parse_uint(int* value);
  bool skip_token(const char* option_name);
  void skip_whitespaces();
  void skip_non_whitespaces();

  bool parse_lambda_forms_invokers_only() {
    return _parse_mode == _parse_lambda_forms_invokers_only;
  }
  bool is_id_specified() {
    return _id != _unspecified;
  }
  bool is_super_specified() {
    return _super != _unspecified;
  }
  bool are_interfaces_specified() {
    return _interfaces->length() > 0;
  }
  int id() {
    assert(is_id_specified(), "do not query unspecified id");
    return _id;
  }
  int super() {
    assert(is_super_specified(), "do not query unspecified super");
    return _super;
  }
  void check_already_loaded(const char* which, int id) {
    if (!id2klass_table()->contains(id)) {
      error("%s id %d is not yet loaded", which, id);
    }
  }
  void check_class_name(const char* class_name);

  const char* current_class_name() {
    return _class_name;
  }

  bool is_loading_from_source();

  // Look up the super or interface of the current class being loaded
  // (in this->load_current_class()).
  InstanceKlass* lookup_super_for_current_class(Symbol* super_name);
  InstanceKlass* lookup_interface_for_current_class(Symbol* interface_name);

  static void populate_cds_indy_info(const constantPoolHandle &pool, int cp_index, CDSIndyInfo* cii, TRAPS);
};
#endif // SHARE_CDS_CLASSLISTPARSER_HPP<|MERGE_RESOLUTION|>--- conflicted
+++ resolved
@@ -67,15 +67,10 @@
 
 class ClassListParser : public StackObj {
   static const char* CONSTANT_POOL_TAG;
-<<<<<<< HEAD
   static const char* DYNAMIC_PROXY_TAG;
   static const char* LAMBDA_FORM_TAG;
   static const char* LAMBDA_PROXY_TAG;
-=======
-  static const char* LAMBDA_FORM_TAG;
-  static const char* LAMBDA_PROXY_TAG;
-
->>>>>>> 8464ce6d
+
 public:
   static const char* ARRAY_TAG;
 
@@ -140,13 +135,10 @@
   void parse_class_name_and_attributes(TRAPS);
   Klass* load_current_class(Symbol* class_name_symbol, TRAPS);
   void parse_constant_pool_tag();
-<<<<<<< HEAD
   void parse_class_reflection_data_tag();
   void parse_dynamic_proxy_tag();
   void parse_loader_negative_cache_tag();
   void parse_array_dimension_tag();
-=======
->>>>>>> 8464ce6d
 
   size_t lineno() { return _input_stream.lineno(); }
   FILE* do_open(const char* file);
@@ -156,11 +148,8 @@
   void print_diagnostic_info(outputStream* st, const char* msg, ...) ATTRIBUTE_PRINTF(3, 0);
   void constant_pool_resolution_warning(const char* msg, ...) ATTRIBUTE_PRINTF(2, 0);
   void error(const char* msg, ...) ATTRIBUTE_PRINTF(2, 0);
-<<<<<<< HEAD
   oop loader_from_type(const char* loader_name);
-=======
-
->>>>>>> 8464ce6d
+
 public:
   static void parse_classlist(const char* classlist_path, ParseMode parse_mode, TRAPS) {
     ClassListParser parser(classlist_path, parse_mode);
