/*
 * Copyright (c) 2014, 2023, Oracle and/or its affiliates. All rights reserved.
 * DO NOT ALTER OR REMOVE COPYRIGHT NOTICES OR THIS FILE HEADER.
 *
 * This code is free software; you can redistribute it and/or modify it
 * under the terms of the GNU General Public License version 2 only, as
 * published by the Free Software Foundation.
 *
 * This code is distributed in the hope that it will be useful, but WITHOUT
 * ANY WARRANTY; without even the implied warranty of MERCHANTABILITY or
 * FITNESS FOR A PARTICULAR PURPOSE.  See the GNU General Public License
 * version 2 for more details (a copy is included in the LICENSE file that
 * accompanied this code).
 *
 * You should have received a copy of the GNU General Public License version
 * 2 along with this work; if not, write to the Free Software Foundation,
 * Inc., 51 Franklin St, Fifth Floor, Boston, MA 02110-1301 USA.
 *
 * Please contact Oracle, 500 Oracle Parkway, Redwood Shores, CA 94065 USA
 * or visit www.oracle.com if you need additional information or have any
 * questions.
 *
 */

#ifndef SHARE_CLASSFILE_CLASSLOADEREXT_HPP
#define SHARE_CLASSFILE_CLASSLOADEREXT_HPP

#include "classfile/classLoader.hpp"
#include "classfile/moduleEntry.hpp"
#include "utilities/macros.hpp"

class ClassListParser;

class ClassLoaderExt: public ClassLoader { // AllStatic
public:
  static bool should_verify(int classpath_index) {
    CDS_ONLY(return (classpath_index >= _app_class_paths_start_index);)
    NOT_CDS(return false;)
  }

#if INCLUDE_CDS
private:
  enum SomeConstants {
    max_classpath_index = 0x7fff
  };

  static char* get_class_path_attr(const char* jar_path, char* manifest, jint manifest_size);
  static void setup_app_search_path(JavaThread* current); // Only when -Xshare:dump
  static void process_module_table(JavaThread* current, ModuleEntryTable* met);
  // index of first app JAR in shared classpath entry table
  static jshort _app_class_paths_start_index;
  // index of first modular JAR in shared modulepath entry table
  static jshort _app_module_paths_start_index;
  // the largest path index being used during CDS dump time
  static jshort _max_used_path_index;
  // number of module paths
  static int _num_module_paths;

  static bool _has_app_classes;
  static bool _has_platform_classes;
  static bool _has_non_jar_in_classpath;

<<<<<<< HEAD
  // All classes whose path_index is within
  //     [_app_class_exclusion_start_path_index ... _app_module_paths_start_index)
  // are excluded from the archive. See -XX:CacheOnlyClassesIn.
  static int  _app_class_exclusion_start_path_index;
=======
  static char* read_manifest(JavaThread* current, ClassPathEntry* entry, jint *manifest_size, bool clean_text);
  static bool has_jar_suffix(const char* filename);
>>>>>>> c6e7e551

  static char* read_manifest(JavaThread* current, ClassPathEntry* entry, jint *manifest_size, bool clean_text);
  static ClassPathEntry* get_class_path_entry(s2 classpath_index);
  static void check_invalid_classpath_index(s2 classpath_index, InstanceKlass* ik);
public:
  static void process_jar_manifest(JavaThread* current, ClassPathEntry* entry);

  // Called by JVMTI code to add boot classpath
  static void append_boot_classpath(ClassPathEntry* new_entry);

  static void setup_search_paths(JavaThread* current);
  static void setup_module_paths(JavaThread* current);
  static void extract_jar_files_from_path(const char* path, GrowableArray<const char*>* module_paths);
  static int compare_module_path_by_name(const char** p1, const char** p2);

  static char* read_manifest(JavaThread* current, ClassPathEntry* entry, jint *manifest_size) {
    // Remove all the new-line continuations (which wrap long lines at 72 characters, see
    // http://docs.oracle.com/javase/6/docs/technotes/guides/jar/jar.html#JAR%20Manifest), so
    // that the manifest is easier to parse.
    return read_manifest(current, entry, manifest_size, true);
  }
  static char* read_raw_manifest(JavaThread* current, ClassPathEntry* entry, jint *manifest_size) {
    // Do not remove new-line continuations, so we can easily pass it as an argument to
    // java.util.jar.Manifest.getManifest() at run-time.
    return read_manifest(current, entry, manifest_size, false);
  }

  static jshort app_class_paths_start_index() { return _app_class_paths_start_index; }

  static jshort app_module_paths_start_index() { return _app_module_paths_start_index; }

  static jshort max_used_path_index() { return _max_used_path_index; }

  static int num_module_paths() { return _num_module_paths; }

  static void set_max_used_path_index(jshort used_index) {
    _max_used_path_index = used_index;
  }

  static void init_paths_start_index(jshort app_start) {
    _app_class_paths_start_index = app_start;
  }

  static void init_app_module_paths_start_index(jshort module_start) {
    _app_module_paths_start_index = module_start;
  }

  static void init_num_module_paths(int num_module_paths) {
    _num_module_paths = num_module_paths;
  }

  static bool is_boot_classpath(int classpath_index) {
    return classpath_index < _app_class_paths_start_index;
  }

  static bool has_platform_or_app_classes() {
    return _has_app_classes || _has_platform_classes;
  }

  static bool has_non_jar_in_classpath() {
    return _has_non_jar_in_classpath;
  }

  static void record_result(const s2 classpath_index, InstanceKlass* result, bool redefined);
  static void set_has_app_classes() {
    _has_app_classes = true;
  }
  static void set_has_platform_classes() {
    _has_platform_classes = true;
  }
  static void set_has_non_jar_in_classpath() {
    _has_non_jar_in_classpath = true;
  }

  // -XX:CacheOnlyClassesIn=
  static bool should_be_excluded(InstanceKlass* k);
  static void set_app_class_exclusion_start_path_index(int i) {
    _app_class_exclusion_start_path_index = i;
  }

#endif // INCLUDE_CDS
};

#endif // SHARE_CLASSFILE_CLASSLOADEREXT_HPP<|MERGE_RESOLUTION|>--- conflicted
+++ resolved
@@ -60,17 +60,14 @@
   static bool _has_platform_classes;
   static bool _has_non_jar_in_classpath;
 
-<<<<<<< HEAD
+  static char* read_manifest(JavaThread* current, ClassPathEntry* entry, jint *manifest_size, bool clean_text);
+  static bool has_jar_suffix(const char* filename);
+
   // All classes whose path_index is within
   //     [_app_class_exclusion_start_path_index ... _app_module_paths_start_index)
   // are excluded from the archive. See -XX:CacheOnlyClassesIn.
   static int  _app_class_exclusion_start_path_index;
-=======
-  static char* read_manifest(JavaThread* current, ClassPathEntry* entry, jint *manifest_size, bool clean_text);
-  static bool has_jar_suffix(const char* filename);
->>>>>>> c6e7e551
 
-  static char* read_manifest(JavaThread* current, ClassPathEntry* entry, jint *manifest_size, bool clean_text);
   static ClassPathEntry* get_class_path_entry(s2 classpath_index);
   static void check_invalid_classpath_index(s2 classpath_index, InstanceKlass* ik);
 public:
