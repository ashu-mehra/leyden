/*
* Copyright (c) 2016, 2023, Oracle and/or its affiliates. All rights reserved.
* DO NOT ALTER OR REMOVE COPYRIGHT NOTICES OR THIS FILE HEADER.
*
* This code is free software; you can redistribute it and/or modify it
* under the terms of the GNU General Public License version 2 only, as
* published by the Free Software Foundation.
*
* This code is distributed in the hope that it will be useful, but WITHOUT
* ANY WARRANTY; without even the implied warranty of MERCHANTABILITY or
* FITNESS FOR A PARTICULAR PURPOSE.  See the GNU General Public License
* version 2 for more details (a copy is included in the LICENSE file that
* accompanied this code).
*
* You should have received a copy of the GNU General Public License version
* 2 along with this work; if not, write to the Free Software Foundation,
* Inc., 51 Franklin St, Fifth Floor, Boston, MA 02110-1301 USA.
*
* Please contact Oracle, 500 Oracle Parkway, Redwood Shores, CA 94065 USA
* or visit www.oracle.com if you need additional information or have any
* questions.
*
*/

#include "precompiled.hpp"
#include "cds/archiveBuilder.hpp"
#include "cds/cdsConfig.hpp"
#include "cds/metaspaceShared.hpp"
#include "classfile/classFileParser.hpp"
#include "classfile/classLoader.hpp"
#include "classfile/classLoaderData.inline.hpp"
#include "classfile/classLoaderDataShared.hpp"
#include "classfile/javaAssertions.hpp"
#include "classfile/javaClasses.hpp"
#include "classfile/javaClasses.inline.hpp"
#include "classfile/moduleEntry.hpp"
#include "classfile/modules.hpp"
#include "classfile/packageEntry.hpp"
#include "classfile/stringTable.hpp"
#include "classfile/symbolTable.hpp"
#include "classfile/systemDictionary.hpp"
#include "classfile/vmClasses.hpp"
#include "classfile/vmSymbols.hpp"
#include "jvm.h"
#include "logging/log.hpp"
#include "logging/logStream.hpp"
#include "memory/resourceArea.hpp"
#include "prims/jvmtiExport.hpp"
#include "runtime/arguments.hpp"
#include "runtime/globals_extension.hpp"
#include "runtime/handles.inline.hpp"
#include "runtime/javaCalls.hpp"
#include "runtime/jniHandles.inline.hpp"
#include "utilities/formatBuffer.hpp"
#include "utilities/stringUtils.hpp"
#include "utilities/utf8.hpp"

static bool verify_module_name(const char *module_name, int len) {
  assert(module_name != nullptr, "invariant");
  return (len > 0 && len <= Symbol::max_length());
}

static bool verify_package_name(const char* package_name, int len) {
  assert(package_name != nullptr, "Package name derived from non-null jstring can't be null");
  return (len > 0 && len <= Symbol::max_length() &&
    ClassFileParser::verify_unqualified_name(package_name, len,
    ClassFileParser::LegalClass));
}

static char* get_module_name(oop module, int& len, TRAPS) {
  oop name_oop = java_lang_Module::name(module);
  if (name_oop == nullptr) {
    THROW_MSG_NULL(vmSymbols::java_lang_NullPointerException(), "Null module name");
  }
  char* module_name = java_lang_String::as_utf8_string(name_oop, len);
  if (!verify_module_name(module_name, len)) {
    THROW_MSG_NULL(vmSymbols::java_lang_IllegalArgumentException(),
                   err_msg("Invalid module name: %s", module_name));
  }
  return module_name;
}

static Symbol* as_symbol(jstring str_object) {
  if (str_object == nullptr) {
    return nullptr;
  }
  int len;
  char* str = java_lang_String::as_utf8_string(JNIHandles::resolve_non_null(str_object), len);
  return SymbolTable::new_symbol(str, len);
}

ModuleEntryTable* Modules::get_module_entry_table(Handle h_loader) {
  // This code can be called during start-up, before the classLoader's classLoader data got
  // created.  So, call register_loader() to make sure the classLoader data gets created.
  ClassLoaderData *loader_cld = SystemDictionary::register_loader(h_loader);
  return loader_cld->modules();
}

static PackageEntryTable* get_package_entry_table(Handle h_loader) {
  // This code can be called during start-up, before the classLoader's classLoader data got
  // created.  So, call register_loader() to make sure the classLoader data gets created.
  ClassLoaderData *loader_cld = SystemDictionary::register_loader(h_loader);
  return loader_cld->packages();
}

static ModuleEntry* get_module_entry(Handle module, TRAPS) {
  if (!java_lang_Module::is_instance(module())) {
    THROW_MSG_NULL(vmSymbols::java_lang_IllegalArgumentException(),
                   "module is not an instance of type java.lang.Module");
  }
  return java_lang_Module::module_entry(module());
}


static PackageEntry* get_locked_package_entry(ModuleEntry* module_entry, const char* package_name, int len) {
  assert(Module_lock->owned_by_self(), "should have the Module_lock");
  assert(package_name != nullptr, "Precondition");
  TempNewSymbol pkg_symbol = SymbolTable::new_symbol(package_name, len);
  PackageEntryTable* package_entry_table = module_entry->loader_data()->packages();
  assert(package_entry_table != nullptr, "Unexpected null package entry table");
  PackageEntry* package_entry = package_entry_table->locked_lookup_only(pkg_symbol);
  assert(package_entry == nullptr || package_entry->module() == module_entry, "Unexpectedly found a package linked to another module");
  return package_entry;
}

static PackageEntry* get_package_entry_by_name(Symbol* package, Handle h_loader) {
  if (package != nullptr) {
    PackageEntryTable* const package_entry_table =
      get_package_entry_table(h_loader);
    assert(package_entry_table != nullptr, "Unexpected null package entry table");
    return package_entry_table->lookup_only(package);
  }
  return nullptr;
}

bool Modules::is_package_defined(Symbol* package, Handle h_loader) {
  PackageEntry* res = get_package_entry_by_name(package, h_loader);
  return res != nullptr;
}

// Converts the String oop to an internal package
// Will use the provided buffer if it's sufficiently large, otherwise allocates
// a resource array
// The length of the resulting string will be assigned to utf8_len
static const char* as_internal_package(oop package_string, char* buf, int buflen, int& utf8_len) {
  char* package_name = java_lang_String::as_utf8_string_full(package_string, buf, buflen, utf8_len);

  // Turn all '/'s into '.'s
  for (int index = 0; index < utf8_len; index++) {
    if (package_name[index] == JVM_SIGNATURE_DOT) {
      package_name[index] = JVM_SIGNATURE_SLASH;
    }
  }
  return package_name;
}

static void define_javabase_module(Handle module_handle, jstring version, jstring location,
                                   objArrayHandle pkgs, int num_packages, TRAPS) {
  ResourceMark rm(THREAD);

  // Obtain java.base's module version
  TempNewSymbol version_symbol = as_symbol(version);

  // Obtain java.base's location
  TempNewSymbol location_symbol = as_symbol(location);

  // Check that the packages are syntactically ok.
  char buf[128];
  GrowableArray<Symbol*>* pkg_list = new GrowableArray<Symbol*>(num_packages);
  for (int x = 0; x < num_packages; x++) {
    oop pkg_str = pkgs->obj_at(x);

    if (pkg_str == nullptr || pkg_str->klass() != vmClasses::String_klass()) {
      THROW_MSG(vmSymbols::java_lang_IllegalArgumentException(),
                err_msg("Bad package name"));
    }

    int package_len;
    const char* package_name = as_internal_package(pkg_str, buf, sizeof(buf), package_len);
    if (!verify_package_name(package_name, package_len)) {
      THROW_MSG(vmSymbols::java_lang_IllegalArgumentException(),
                err_msg("Invalid package name: %s for module: " JAVA_BASE_NAME, package_name));
    }
    Symbol* pkg_symbol = SymbolTable::new_symbol(package_name, package_len);
    pkg_list->append(pkg_symbol);
  }

  // Validate java_base's loader is the boot loader.
  oop loader = java_lang_Module::loader(module_handle());
  if (loader != nullptr) {
    THROW_MSG(vmSymbols::java_lang_IllegalArgumentException(),
              "Class loader must be the boot class loader");
  }
  Handle h_loader(THREAD, loader);

  // Ensure the boot loader's PackageEntryTable has been created
  PackageEntryTable* package_table = get_package_entry_table(h_loader);
  assert(pkg_list->length() == 0 || package_table != nullptr, "Bad package_table");

  // Ensure java.base's ModuleEntry has been created
  assert(ModuleEntryTable::javabase_moduleEntry() != nullptr, "No ModuleEntry for " JAVA_BASE_NAME);

  bool duplicate_javabase = false;
  {
    MutexLocker m1(THREAD, Module_lock);

    if (ModuleEntryTable::javabase_defined()) {
      duplicate_javabase = true;
    } else {

      // Verify that all java.base packages created during bootstrapping are in
      // pkg_list.  If any are not in pkg_list, than a non-java.base class was
      // loaded erroneously pre java.base module definition.
      package_table->verify_javabase_packages(pkg_list);

      // loop through and add any new packages for java.base
      for (int x = 0; x < pkg_list->length(); x++) {
        // Some of java.base's packages were added early in bootstrapping, ignore duplicates.
        package_table->locked_create_entry_if_absent(pkg_list->at(x),
                                                     ModuleEntryTable::javabase_moduleEntry());
        assert(package_table->locked_lookup_only(pkg_list->at(x)) != nullptr,
               "Unable to create a " JAVA_BASE_NAME " package entry");
        // Unable to have a GrowableArray of TempNewSymbol.  Must decrement the refcount of
        // the Symbol* that was created above for each package. The refcount was incremented
        // by SymbolTable::new_symbol and as well by the PackageEntry creation.
        pkg_list->at(x)->decrement_refcount();
      }

      // Finish defining java.base's ModuleEntry
      ModuleEntryTable::finalize_javabase(module_handle, version_symbol, location_symbol);
    }
  }
  if (duplicate_javabase) {
    THROW_MSG(vmSymbols::java_lang_InternalError(),
              "Module " JAVA_BASE_NAME " is already defined");
  }

  // Only the thread that actually defined the base module will get here,
  // so no locking is needed.

  // Patch any previously loaded class's module field with java.base's java.lang.Module.
  ModuleEntryTable::patch_javabase_entries(THREAD, module_handle);

  log_info(module, load)(JAVA_BASE_NAME " location: %s",
                         location_symbol != nullptr ? location_symbol->as_C_string() : "nullptr");
  log_debug(module)("define_javabase_module(): Definition of module: "
                    JAVA_BASE_NAME ", version: %s, location: %s, package #: %d",
                    version_symbol != nullptr ? version_symbol->as_C_string() : "nullptr",
                    location_symbol != nullptr ? location_symbol->as_C_string() : "nullptr",
                    pkg_list->length());

  // packages defined to java.base
  if (log_is_enabled(Trace, module)) {
    for (int x = 0; x < pkg_list->length(); x++) {
      log_trace(module)("define_javabase_module(): creation of package %s for module " JAVA_BASE_NAME,
                        (pkg_list->at(x))->as_C_string());
    }
  }
}

// Caller needs ResourceMark.
void throw_dup_pkg_exception(const char* module_name, PackageEntry* package, TRAPS) {
  const char* package_name = package->name()->as_C_string();
  if (package->module()->is_named()) {
    THROW_MSG(vmSymbols::java_lang_IllegalStateException(),
      err_msg("Package %s for module %s is already in another module, %s, defined to the class loader",
              package_name, module_name, package->module()->name()->as_C_string()));
  } else {
    THROW_MSG(vmSymbols::java_lang_IllegalStateException(),
      err_msg("Package %s for module %s is already in the unnamed module defined to the class loader",
              package_name, module_name));
  }
}

void Modules::define_module(Handle module, jboolean is_open, jstring version,
                            jstring location, jobjectArray packages, TRAPS) {
  check_cds_restrictions(CHECK);
  ResourceMark rm(THREAD);

  if (module.is_null()) {
    THROW_MSG(vmSymbols::java_lang_NullPointerException(), "Null module object");
  }

  if (!java_lang_Module::is_instance(module())) {
    THROW_MSG(vmSymbols::java_lang_IllegalArgumentException(),
              "module is not an instance of type java.lang.Module");
  }

  int module_name_len;
  char* module_name = get_module_name(module(), module_name_len, CHECK);
  if (module_name == nullptr) {
    THROW_MSG(vmSymbols::java_lang_IllegalArgumentException(),
              "Module name cannot be null");
  }

  // Resolve packages
  objArrayHandle packages_h(THREAD, objArrayOop(JNIHandles::resolve(packages)));
  int num_packages = (packages_h.is_null() ? 0 : packages_h->length());

  // Special handling of java.base definition
  if (strcmp(module_name, JAVA_BASE_NAME) == 0) {
    assert(is_open == JNI_FALSE, "java.base module cannot be open");
    define_javabase_module(module, version, location, packages_h, num_packages, CHECK);
    return;
  }

  oop loader = java_lang_Module::loader(module());
  // Make sure loader is not the jdk.internal.reflect.DelegatingClassLoader.
  if (loader != java_lang_ClassLoader::non_reflection_class_loader(loader)) {
    THROW_MSG(vmSymbols::java_lang_IllegalArgumentException(),
              "Class loader is an invalid delegating class loader");
  }
  Handle h_loader = Handle(THREAD, loader);
  // define_module can be called during start-up, before the class loader's ClassLoaderData
  // has been created.  SystemDictionary::register_loader ensures creation, if needed.
  ClassLoaderData* loader_data = SystemDictionary::register_loader(h_loader);
  assert(loader_data != nullptr, "class loader data shouldn't be null");

  // Only modules defined to either the boot or platform class loader, can define a "java/" package.
  bool java_pkg_disallowed = !h_loader.is_null() &&
        !SystemDictionary::is_platform_class_loader(h_loader());

  // Check that the list of packages has no duplicates and that the
  // packages are syntactically ok.
  char buf[128];
  GrowableArray<Symbol*>* pkg_list = new GrowableArray<Symbol*>(num_packages);
  for (int x = 0; x < num_packages; x++) {
    oop pkg_str = packages_h->obj_at(x);
    if (pkg_str == nullptr || pkg_str->klass() != vmClasses::String_klass()) {
      THROW_MSG(vmSymbols::java_lang_IllegalArgumentException(),
                err_msg("Bad package name"));
    }

    int package_len;
    const char* package_name = as_internal_package(pkg_str, buf, sizeof(buf), package_len);
    if (!verify_package_name(package_name, package_len)) {
      THROW_MSG(vmSymbols::java_lang_IllegalArgumentException(),
                err_msg("Invalid package name: %s for module: %s",
                        package_name, module_name));
    }

    // Only modules defined to either the boot or platform class loader, can define a "java/" package.
    if (java_pkg_disallowed &&
        (strncmp(package_name, JAVAPKG, JAVAPKG_LEN) == 0 &&
          (package_name[JAVAPKG_LEN] == JVM_SIGNATURE_SLASH || package_name[JAVAPKG_LEN] == '\0'))) {
      const char* class_loader_name = loader_data->loader_name_and_id();
      size_t pkg_len = strlen(package_name);
      char* pkg_name = NEW_RESOURCE_ARRAY_IN_THREAD(THREAD, char, pkg_len + 1);
      strncpy(pkg_name, package_name, pkg_len + 1);
      StringUtils::replace_no_expand(pkg_name, "/", ".");
      const char* msg_text1 = "Class loader (instance of): ";
      const char* msg_text2 = " tried to define prohibited package name: ";
      size_t len = strlen(msg_text1) + strlen(class_loader_name) + strlen(msg_text2) + pkg_len + 1;
      char* message = NEW_RESOURCE_ARRAY_IN_THREAD(THREAD, char, len);
      jio_snprintf(message, len, "%s%s%s%s", msg_text1, class_loader_name, msg_text2, pkg_name);
      THROW_MSG(vmSymbols::java_lang_IllegalArgumentException(), message);
    }

    Symbol* pkg_symbol = SymbolTable::new_symbol(package_name, package_len);
    pkg_list->append(pkg_symbol);
  }

  ModuleEntryTable* module_table = get_module_entry_table(h_loader);
  assert(module_table != nullptr, "module entry table shouldn't be null");

  // Create symbol* entry for module name.
  TempNewSymbol module_symbol = SymbolTable::new_symbol(module_name, module_name_len);

  bool dupl_modules = false;

  // Create symbol for module version.
  TempNewSymbol version_symbol = as_symbol(version);

  // Create symbol* entry for module location.
  TempNewSymbol location_symbol = as_symbol(location);

  PackageEntryTable* package_table = nullptr;
  PackageEntry* existing_pkg = nullptr;
  {
    MutexLocker ml(THREAD, Module_lock);

    if (num_packages > 0) {
      package_table = get_package_entry_table(h_loader);
      assert(package_table != nullptr, "Missing package_table");

      // Check that none of the packages exist in the class loader's package table.
      for (int x = 0; x < pkg_list->length(); x++) {
        existing_pkg = package_table->locked_lookup_only(pkg_list->at(x));
        if (existing_pkg != nullptr) {
          // This could be because the module was already defined.  If so,
          // report that error instead of the package error.
          if (module_table->lookup_only(module_symbol) != nullptr) {
            dupl_modules = true;
          }
          break;
        }
      }
    }  // if (num_packages > 0)...

    // Add the module and its packages.
    if (!dupl_modules && existing_pkg == nullptr) {
      if (module_table->lookup_only(module_symbol) == nullptr) {
        // Create the entry for this module in the class loader's module entry table.
        ModuleEntry* module_entry = module_table->locked_create_entry(module,
                                    (is_open == JNI_TRUE), module_symbol,
                                    version_symbol, location_symbol, loader_data);
        assert(module_entry != nullptr, "module_entry creation failed");

        // Add the packages.
        assert(pkg_list->length() == 0 || package_table != nullptr, "Bad package table");
        for (int y = 0; y < pkg_list->length(); y++) {
          package_table->locked_create_entry(pkg_list->at(y), module_entry);

          // Unable to have a GrowableArray of TempNewSymbol.  Must decrement the refcount of
          // the Symbol* that was created above for each package. The refcount was incremented
          // by SymbolTable::new_symbol and as well by the PackageEntry creation.
          pkg_list->at(y)->decrement_refcount();
        }

        // Store pointer to ModuleEntry record in java.lang.Module object.
        java_lang_Module::set_module_entry(module(), module_entry);
      } else {
         dupl_modules = true;
      }
    }
  }  // Release the lock

  // any errors ?
  if (dupl_modules) {
     THROW_MSG(vmSymbols::java_lang_IllegalStateException(),
               err_msg("Module %s is already defined", module_name));
  } else if (existing_pkg != nullptr) {
      throw_dup_pkg_exception(module_name, existing_pkg, CHECK);
  }

  log_info(module, load)("%s location: %s", module_name,
                         location_symbol != nullptr ? location_symbol->as_C_string() : "null");
  LogTarget(Debug, module) lt;
  if (lt.is_enabled()) {
    LogStream ls(lt);
    ls.print("define_module(): creation of module: %s, version: %s, location: %s, ",
                 module_name, version_symbol != nullptr ? version_symbol->as_C_string() : "null",
                 location_symbol != nullptr ? location_symbol->as_C_string() : "null");
    loader_data->print_value_on(&ls);
    ls.print_cr(", package #: %d", pkg_list->length());
    for (int y = 0; y < pkg_list->length(); y++) {
      log_trace(module)("define_module(): creation of package %s for module %s",
                        (pkg_list->at(y))->as_C_string(), module_name);
    }
  }

  // If the module is defined to the boot loader and an exploded build is being
  // used, prepend <java.home>/modules/modules_name to the boot class path.
  if (h_loader.is_null() && !ClassLoader::has_jrt_entry()) {
    ClassLoader::add_to_exploded_build_list(THREAD, module_symbol);
  }

#if COMPILER2_OR_JVMCI
  // Special handling of jdk.incubator.vector
  if (strcmp(module_name, "jdk.incubator.vector") == 0) {
    if (FLAG_IS_DEFAULT(EnableVectorSupport)) {
      FLAG_SET_DEFAULT(EnableVectorSupport, true);
    }
    if (EnableVectorSupport && FLAG_IS_DEFAULT(EnableVectorReboxing)) {
      FLAG_SET_DEFAULT(EnableVectorReboxing, true);
    }
    if (EnableVectorSupport && EnableVectorReboxing && FLAG_IS_DEFAULT(EnableVectorAggressiveReboxing)) {
      FLAG_SET_DEFAULT(EnableVectorAggressiveReboxing, true);
    }
    if (EnableVectorSupport && FLAG_IS_DEFAULT(UseVectorStubs)) {
      FLAG_SET_DEFAULT(UseVectorStubs, true);
    }
    log_info(compilation)("EnableVectorSupport=%s",            (EnableVectorSupport            ? "true" : "false"));
    log_info(compilation)("EnableVectorReboxing=%s",           (EnableVectorReboxing           ? "true" : "false"));
    log_info(compilation)("EnableVectorAggressiveReboxing=%s", (EnableVectorAggressiveReboxing ? "true" : "false"));
    log_info(compilation)("UseVectorStubs=%s",                 (UseVectorStubs                 ? "true" : "false"));
  }
#endif // COMPILER2_OR_JVMCI
}

#if INCLUDE_CDS_JAVA_HEAP
static bool _seen_platform_unnamed_module = false;
static bool _seen_system_unnamed_module = false;

// Validate the states of an java.lang.Module oop to be archived.
//
// Returns true iff the oop has an archived ModuleEntry.
bool Modules::check_archived_module_oop(oop orig_module_obj) {
<<<<<<< HEAD
=======
  assert(DumpSharedSpaces, "must be");
>>>>>>> 1588dd93
  assert(CDSConfig::is_dumping_full_module_graph(), "must be");
  assert(java_lang_Module::is_instance(orig_module_obj), "must be");

  ModuleEntry* orig_module_ent = java_lang_Module::module_entry_raw(orig_module_obj);
  if (orig_module_ent == nullptr) {
    // These special java.lang.Module oops are created in Java code. They are not
    // defined via Modules::define_module(), so they don't have a ModuleEntry:
    //     java.lang.Module::ALL_UNNAMED_MODULE
    //     java.lang.Module::EVERYONE_MODULE
    //     jdk.internal.loader.ClassLoaders$BootClassLoader::unnamedModule
    log_info(cds, module)("Archived java.lang.Module oop " PTR_FORMAT " with no ModuleEntry*", p2i(orig_module_obj));
    assert(java_lang_Module::name(orig_module_obj) == nullptr, "must be unnamed");
    return false;
  } else {
    // This java.lang.Module oop has an ModuleEntry*. Check if the latter is archived.
    if (log_is_enabled(Info, cds, module)) {
      ResourceMark rm;
      LogStream ls(Log(cds, module)::info());
      ls.print("Archived java.lang.Module oop " PTR_FORMAT " for ", p2i(orig_module_obj));
      orig_module_ent->print(&ls);
    }

    // We only archive the default module graph, which should contain only java.lang.Module oops
    // for the 3 built-in loaders (boot/platform/system)
    ClassLoaderData* loader_data = orig_module_ent->loader_data();
    assert(loader_data->is_builtin_class_loader_data(), "must be");

    if (orig_module_ent->name() != nullptr) {
      // For each named module, we archive both the java.lang.Module oop and the ModuleEntry.
      assert(orig_module_ent->has_been_archived(), "sanity");
      return true;
    } else {
      // We only archive two unnamed module oops (for platform and system loaders). These do NOT have an archived
      // ModuleEntry.
      //
      // At runtime, these oops are fetched from java_lang_ClassLoader::unnamedModule(loader) and
      // are initialized in ClassLoaderData::ClassLoaderData() => ModuleEntry::create_unnamed_module(), where
      // a new ModuleEntry is allocated.
      assert(!loader_data->is_boot_class_loader_data(), "unnamed module for boot loader should be not archived");
      assert(!orig_module_ent->has_been_archived(), "sanity");

      if (SystemDictionary::is_platform_class_loader(loader_data->class_loader())) {
        assert(!_seen_platform_unnamed_module, "only once");
        _seen_platform_unnamed_module = true;
      } else if (SystemDictionary::is_system_class_loader(loader_data->class_loader())) {
        assert(!_seen_system_unnamed_module, "only once");
        _seen_system_unnamed_module = true;
      } else {
        // The java.lang.Module oop and ModuleEntry of the unnamed module of the boot loader are
        // not in the archived module graph. These are always allocated at runtime.
        ShouldNotReachHere();
      }
      return false;
    }
  }
}

void Modules::update_oops_in_archived_module(oop orig_module_obj, int archived_module_root_index) {
  // This java.lang.Module oop must have an archived ModuleEntry
  assert(check_archived_module_oop(orig_module_obj) == true, "sanity");

  // We remember the oop inside the ModuleEntry::_archived_module_index. At runtime, we use
  // this index to reinitialize the ModuleEntry inside ModuleEntry::restore_archived_oops().
  //
  // ModuleEntry::verify_archived_module_entries(), called below, ensures that every archived
  // ModuleEntry has been assigned an _archived_module_index.
  ModuleEntry* orig_module_ent = java_lang_Module::module_entry_raw(orig_module_obj);
  ModuleEntry::get_archived_entry(orig_module_ent)->update_oops_in_archived_module(archived_module_root_index);
}

void Modules::verify_archived_modules() {
  ModuleEntry::verify_archived_module_entries();
}

#if INCLUDE_CDS_JAVA_HEAP
char* Modules::_archived_main_module_name = nullptr;
#endif

void Modules::dump_main_module_name() {
  const char* module_name = Arguments::get_property("jdk.module.main");
  if (module_name != nullptr) {
    _archived_main_module_name = ArchiveBuilder::current()->ro_strdup(module_name);
  }
  ArchivePtrMarker::mark_pointer(&_archived_main_module_name);
}

void Modules::serialize(SerializeClosure* soc) {
  soc->do_ptr(&_archived_main_module_name);
  if (soc->reading()) {
    const char* runtime_main_module = Arguments::get_property("jdk.module.main");
    log_info(cds)("_archived_main_module_name %s",
      _archived_main_module_name != nullptr ? _archived_main_module_name : "(null)");
    bool disable = false;
    if (runtime_main_module == nullptr) {
      if (_archived_main_module_name != nullptr) {
        log_info(cds)("Module %s specified during dump time but not during runtime", _archived_main_module_name);
        disable = true;
      }
    } else {
      if (_archived_main_module_name == nullptr) {
        log_info(cds)("Module %s specified during runtime but not during dump time", runtime_main_module);
        disable = true;
      } else if (strcmp(runtime_main_module, _archived_main_module_name) != 0) {
        log_info(cds)("Mismatched modules: runtime %s dump time %s", runtime_main_module, _archived_main_module_name);
        disable = true;
      }
    }

    if (disable) {
      log_info(cds)("Disabling optimized module handling");
      MetaspaceShared::disable_optimized_module_handling();
    }
    log_info(cds)("optimized module handling: %s", MetaspaceShared::use_optimized_module_handling() ? "enabled" : "disabled");
    log_info(cds)("full module graph: %s", CDSConfig::is_loading_full_module_graph() ? "enabled" : "disabled");
  }
}

void Modules::define_archived_modules(Handle h_platform_loader, Handle h_system_loader, TRAPS) {
  assert(CDSConfig::is_loading_full_module_graph(), "must be");

  // We don't want the classes used by the archived full module graph to be redefined by JVMTI.
  // Luckily, such classes are loaded in the JVMTI "early" phase, and CDS is disabled if a JVMTI
  // agent wants to redefine classes in this phase.
  JVMTI_ONLY(assert(JvmtiExport::is_early_phase(), "must be"));
  assert(!(JvmtiExport::should_post_class_file_load_hook() && JvmtiExport::has_early_class_hook_env()),
         "CDS should be disabled if early class hooks are enabled");

  Handle java_base_module(THREAD, ClassLoaderDataShared::restore_archived_oops_for_null_class_loader_data());
  // Patch any previously loaded class's module field with java.base's java.lang.Module.
  ModuleEntryTable::patch_javabase_entries(THREAD, java_base_module);

  if (h_platform_loader.is_null()) {
    THROW_MSG(vmSymbols::java_lang_NullPointerException(), "Null platform loader object");
  }

  if (h_system_loader.is_null()) {
    THROW_MSG(vmSymbols::java_lang_NullPointerException(), "Null system loader object");
  }

  ClassLoaderData* platform_loader_data = SystemDictionary::register_loader(h_platform_loader);
  SystemDictionary::set_platform_loader(platform_loader_data);
  ClassLoaderDataShared::restore_java_platform_loader_from_archive(platform_loader_data);

  ClassLoaderData* system_loader_data = SystemDictionary::register_loader(h_system_loader);
  SystemDictionary::set_system_loader(system_loader_data);
  // system_loader_data here is always an instance of jdk.internal.loader.ClassLoader$AppClassLoader.
  // However, if -Djava.system.class.loader=xxx is specified, java_platform_loader() would
  // be an instance of a user-defined class, so make sure this never happens.
  assert(Arguments::get_property("java.system.class.loader") == nullptr,
           "archived full module should have been disabled if -Djava.system.class.loader is specified");
  ClassLoaderDataShared::restore_java_system_loader_from_archive(system_loader_data);
}

void Modules::check_cds_restrictions(TRAPS) {
<<<<<<< HEAD
  if (Universe::is_module_initialized() && CDSConfig::is_dumping_full_module_graph()) {
=======
  if (DumpSharedSpaces && Universe::is_module_initialized() && CDSConfig::is_dumping_full_module_graph()) {
>>>>>>> 1588dd93
    THROW_MSG(vmSymbols::java_lang_UnsupportedOperationException(),
              "During -Xshare:dump, module system cannot be modified after it's initialized");
  }
}
#endif // INCLUDE_CDS_JAVA_HEAP

void Modules::set_bootloader_unnamed_module(Handle module, TRAPS) {
  ResourceMark rm(THREAD);

  if (module.is_null()) {
    THROW_MSG(vmSymbols::java_lang_NullPointerException(), "Null module object");
  }
  if (!java_lang_Module::is_instance(module())) {
    THROW_MSG(vmSymbols::java_lang_IllegalArgumentException(),
              "module is not an instance of type java.lang.Module");
  }

  // Ensure that this is an unnamed module
  oop name = java_lang_Module::name(module());
  if (name != nullptr) {
    THROW_MSG(vmSymbols::java_lang_IllegalArgumentException(),
              "boot loader's unnamed module's java.lang.Module has a name");
  }

  // Validate java_base's loader is the boot loader.
  oop loader = java_lang_Module::loader(module());
  if (loader != nullptr) {
    THROW_MSG(vmSymbols::java_lang_IllegalArgumentException(),
              "Class loader must be the boot class loader");
  }

  log_debug(module)("set_bootloader_unnamed_module(): recording unnamed module for boot loader");

  // Set java.lang.Module for the boot loader's unnamed module
  ClassLoaderData* boot_loader_data = ClassLoaderData::the_null_class_loader_data();
  ModuleEntry* unnamed_module = boot_loader_data->unnamed_module();
  assert(unnamed_module != nullptr, "boot loader's unnamed ModuleEntry not defined");
  unnamed_module->set_module(boot_loader_data->add_handle(module));
  // Store pointer to the ModuleEntry in the unnamed module's java.lang.Module object.
  java_lang_Module::set_module_entry(module(), unnamed_module);
}

void Modules::add_module_exports(Handle from_module, jstring package_name, Handle to_module, TRAPS) {
  check_cds_restrictions(CHECK);

  if (package_name == nullptr) {
    THROW_MSG(vmSymbols::java_lang_NullPointerException(),
              "package is null");
  }
  if (from_module.is_null()) {
    THROW_MSG(vmSymbols::java_lang_NullPointerException(),
              "from_module is null");
  }
  ModuleEntry* from_module_entry = get_module_entry(from_module, CHECK);
  if (from_module_entry == nullptr) {
    THROW_MSG(vmSymbols::java_lang_IllegalArgumentException(),
              "from_module cannot be found");
  }

  // All packages in unnamed and open modules are exported by default.
  if (!from_module_entry->is_named() || from_module_entry->is_open()) return;

  ModuleEntry* to_module_entry;
  if (to_module.is_null()) {
    to_module_entry = nullptr;  // It's an unqualified export.
  } else {
    to_module_entry = get_module_entry(to_module, CHECK);
    if (to_module_entry == nullptr) {
      THROW_MSG(vmSymbols::java_lang_IllegalArgumentException(),
                "to_module is invalid");
    }
  }

  PackageEntry* package_entry = nullptr;
  char buf[128];
  int package_len;

  ResourceMark rm(THREAD);
  const char* pkg = as_internal_package(JNIHandles::resolve_non_null(package_name), buf, sizeof(buf), package_len);
  {
    MutexLocker ml(THREAD, Module_lock);
    package_entry = get_locked_package_entry(from_module_entry, pkg, package_len);
    // Do nothing if modules are the same
    // If the package is not found we'll throw an exception later
    if (from_module_entry != to_module_entry &&
        package_entry != nullptr) {
      package_entry->set_exported(to_module_entry);
    }
  }

  // Handle errors and logging outside locked section
  if (package_entry == nullptr) {
    THROW_MSG(vmSymbols::java_lang_IllegalArgumentException(),
              err_msg("Package %s not found in from_module %s",
                      pkg != nullptr ? pkg : "",
                      from_module_entry->name()->as_C_string()));
  }

  if (log_is_enabled(Debug, module)) {
    log_debug(module)("add_module_exports(): package %s in module %s is exported to module %s",
                      package_entry->name()->as_C_string(),
                      from_module_entry->name()->as_C_string(),
                      to_module_entry == nullptr ? "null" :
                      to_module_entry->is_named() ?
                      to_module_entry->name()->as_C_string() : UNNAMED_MODULE);
  }
}


void Modules::add_module_exports_qualified(Handle from_module, jstring package,
                                           Handle to_module, TRAPS) {
  check_cds_restrictions(CHECK);
  if (to_module.is_null()) {
    THROW_MSG(vmSymbols::java_lang_NullPointerException(),
              "to_module is null");
  }
  add_module_exports(from_module, package, to_module, CHECK);
}

void Modules::add_reads_module(Handle from_module, Handle to_module, TRAPS) {
  check_cds_restrictions(CHECK);
  if (from_module.is_null()) {
    THROW_MSG(vmSymbols::java_lang_NullPointerException(),
              "from_module is null");
  }

  ModuleEntry* from_module_entry = get_module_entry(from_module, CHECK);
  if (from_module_entry == nullptr) {
    THROW_MSG(vmSymbols::java_lang_IllegalArgumentException(),
              "from_module is not valid");
  }

  ModuleEntry* to_module_entry;
  if (!to_module.is_null()) {
    to_module_entry = get_module_entry(to_module, CHECK);
    if (to_module_entry == nullptr) {
      THROW_MSG(vmSymbols::java_lang_IllegalArgumentException(),
                "to_module is invalid");
    }
  } else {
    to_module_entry = nullptr;
  }

  ResourceMark rm(THREAD);
  log_debug(module)("add_reads_module(): Adding read from module %s to module %s",
                    from_module_entry->is_named() ?
                    from_module_entry->name()->as_C_string() : UNNAMED_MODULE,
                    to_module_entry == nullptr ? "all unnamed" :
                      (to_module_entry->is_named() ?
                       to_module_entry->name()->as_C_string() : UNNAMED_MODULE));

  // if modules are the same or if from_module is unnamed then no need to add the read.
  if (from_module_entry != to_module_entry && from_module_entry->is_named()) {
    from_module_entry->add_read(to_module_entry);
  }
}

// This method is called by JFR and JNI.
jobject Modules::get_module(jclass clazz, TRAPS) {
  assert(ModuleEntryTable::javabase_defined(),
         "Attempt to call get_module before " JAVA_BASE_NAME " is defined");

  if (clazz == nullptr) {
    THROW_MSG_(vmSymbols::java_lang_NullPointerException(),
               "class is null", nullptr);
  }
  oop mirror = JNIHandles::resolve_non_null(clazz);
  if (mirror == nullptr) {
    log_debug(module)("get_module(): no mirror, returning nullptr");
    return nullptr;
  }
  if (!java_lang_Class::is_instance(mirror)) {
    THROW_MSG_(vmSymbols::java_lang_IllegalArgumentException(),
               "Invalid class", nullptr);
  }

  oop module = java_lang_Class::module(mirror);

  assert(module != nullptr, "java.lang.Class module field not set");
  assert(java_lang_Module::is_instance(module), "module is not an instance of type java.lang.Module");

  LogTarget(Debug,module) lt;
  if (lt.is_enabled()) {
    ResourceMark rm(THREAD);
    LogStream ls(lt);
    Klass* klass = java_lang_Class::as_Klass(mirror);
    oop module_name = java_lang_Module::name(module);
    if (module_name != nullptr) {
      ls.print("get_module(): module ");
      java_lang_String::print(module_name, tty);
    } else {
      ls.print("get_module(): Unnamed Module");
    }
    if (klass != nullptr) {
      ls.print_cr(" for class %s", klass->external_name());
    } else {
      ls.print_cr(" for primitive class");
    }
  }

  return JNIHandles::make_local(THREAD, module);
}

oop Modules::get_named_module(Handle h_loader, const char* package_name) {
  assert(ModuleEntryTable::javabase_defined(),
         "Attempt to call get_named_module before " JAVA_BASE_NAME " is defined");
  assert(h_loader.is_null() || java_lang_ClassLoader::is_subclass(h_loader->klass()),
         "Class loader is not a subclass of java.lang.ClassLoader");
  assert(package_name != nullptr, "the package_name should not be null");

  if (strlen(package_name) == 0) {
    return nullptr;
  }
  TempNewSymbol package_sym = SymbolTable::new_symbol(package_name);
  const PackageEntry* const pkg_entry =
    get_package_entry_by_name(package_sym, h_loader);
  const ModuleEntry* const module_entry = (pkg_entry != nullptr ? pkg_entry->module() : nullptr);

  if (module_entry != nullptr && module_entry->module() != nullptr && module_entry->is_named()) {
    return module_entry->module();
  }
  return nullptr;
}

// Export package in module to all unnamed modules.
void Modules::add_module_exports_to_all_unnamed(Handle module, jstring package_name, TRAPS) {
  check_cds_restrictions(CHECK);
  if (module.is_null()) {
    THROW_MSG(vmSymbols::java_lang_NullPointerException(),
              "module is null");
  }
  if (package_name == nullptr) {
    THROW_MSG(vmSymbols::java_lang_NullPointerException(),
              "package is null");
  }
  ModuleEntry* module_entry = get_module_entry(module, CHECK);
  if (module_entry == nullptr) {
    THROW_MSG(vmSymbols::java_lang_IllegalArgumentException(),
              "module is invalid");
  }

  // No-op for unnamed module and open modules
  if (!module_entry->is_named() || module_entry->is_open())
    return;

  ResourceMark rm(THREAD);
  char buf[128];
  int pkg_len;
  const char* pkg = as_internal_package(JNIHandles::resolve_non_null(package_name), buf, sizeof(buf), pkg_len);
  PackageEntry* package_entry = nullptr;
  {
    MutexLocker m1(THREAD, Module_lock);
    package_entry = get_locked_package_entry(module_entry, pkg, pkg_len);

    // Mark package as exported to all unnamed modules.
    if (package_entry != nullptr) {
      package_entry->set_is_exported_allUnnamed();
    }
  }

  // Handle errors and logging outside locked section
  if (package_entry == nullptr) {
    THROW_MSG(vmSymbols::java_lang_IllegalArgumentException(),
              err_msg("Package %s not found in module %s",
                      pkg != nullptr ? pkg : "",
                      module_entry->name()->as_C_string()));
  }

  if (log_is_enabled(Debug, module)) {
    log_debug(module)("add_module_exports_to_all_unnamed(): package %s in module"
                      " %s is exported to all unnamed modules",
                       package_entry->name()->as_C_string(),
                       module_entry->name()->as_C_string());
  }
}<|MERGE_RESOLUTION|>--- conflicted
+++ resolved
@@ -486,10 +486,7 @@
 //
 // Returns true iff the oop has an archived ModuleEntry.
 bool Modules::check_archived_module_oop(oop orig_module_obj) {
-<<<<<<< HEAD
-=======
   assert(DumpSharedSpaces, "must be");
->>>>>>> 1588dd93
   assert(CDSConfig::is_dumping_full_module_graph(), "must be");
   assert(java_lang_Module::is_instance(orig_module_obj), "must be");
 
@@ -644,11 +641,7 @@
 }
 
 void Modules::check_cds_restrictions(TRAPS) {
-<<<<<<< HEAD
   if (Universe::is_module_initialized() && CDSConfig::is_dumping_full_module_graph()) {
-=======
-  if (DumpSharedSpaces && Universe::is_module_initialized() && CDSConfig::is_dumping_full_module_graph()) {
->>>>>>> 1588dd93
     THROW_MSG(vmSymbols::java_lang_UnsupportedOperationException(),
               "During -Xshare:dump, module system cannot be modified after it's initialized");
   }
