--- conflicted
+++ resolved
@@ -52,11 +52,8 @@
   static const char* retry_no_iterative_escape_analysis();
   static const char* retry_no_reduce_allocation_merges();
   static const char* retry_no_locks_coarsening();
-<<<<<<< HEAD
   static const char* retry_no_clinit_barriers();
-=======
   static const char* retry_no_superword();
->>>>>>> 8d9a4b43
 
   // Print compilation timers and statistics
   void print_timers();
