/*
 * Copyright (c) 1999, 2023, Oracle and/or its affiliates. All rights reserved.
 * DO NOT ALTER OR REMOVE COPYRIGHT NOTICES OR THIS FILE HEADER.
 *
 * This code is free software; you can redistribute it and/or modify it
 * under the terms of the GNU General Public License version 2 only, as
 * published by the Free Software Foundation.
 *
 * This code is distributed in the hope that it will be useful, but WITHOUT
 * ANY WARRANTY; without even the implied warranty of MERCHANTABILITY or
 * FITNESS FOR A PARTICULAR PURPOSE.  See the GNU General Public License
 * version 2 for more details (a copy is included in the LICENSE file that
 * accompanied this code).
 *
 * You should have received a copy of the GNU General Public License version
 * 2 along with this work; if not, write to the Free Software Foundation,
 * Inc., 51 Franklin St, Fifth Floor, Boston, MA 02110-1301 USA.
 *
 * Please contact Oracle, 500 Oracle Parkway, Redwood Shores, CA 94065 USA
 * or visit www.oracle.com if you need additional information or have any
 * questions.
 *
 */

#include "precompiled.hpp"
#include "classfile/vmClasses.hpp"
<<<<<<< HEAD
#include "code/SCCache.hpp"
=======
#include "compiler/compilationMemoryStatistic.hpp"
>>>>>>> 8d9a4b43
#include "compiler/compilerDefinitions.inline.hpp"
#include "runtime/handles.inline.hpp"
#include "jfr/support/jfrIntrinsics.hpp"
#include "opto/c2compiler.hpp"
#include "opto/compile.hpp"
#include "opto/optoreg.hpp"
#include "opto/output.hpp"
#include "opto/runtime.hpp"
#include "runtime/stubRoutines.hpp"
#include "utilities/macros.hpp"


// register information defined by ADLC
extern const char register_save_policy[];
extern const int  register_save_type[];

const char* C2Compiler::retry_no_subsuming_loads() {
  return "retry without subsuming loads";
}
const char* C2Compiler::retry_no_escape_analysis() {
  return "retry without escape analysis";
}
const char* C2Compiler::retry_no_locks_coarsening() {
  return "retry without locks coarsening";
}
const char* C2Compiler::retry_no_iterative_escape_analysis() {
  return "retry without iterative escape analysis";
}
const char* C2Compiler::retry_no_reduce_allocation_merges() {
  return "retry without reducing allocation merges";
}
const char* C2Compiler::retry_no_superword() {
  return "retry without SuperWord";
}

const char* C2Compiler::retry_no_clinit_barriers() {
  return "retry without class initialization barriers";
}

void compiler_stubs_init(bool in_compiler_thread);

bool C2Compiler::init_c2_runtime() {

  // Check assumptions used while running ADLC
  Compile::adlc_verification();
  assert(REG_COUNT <= ConcreteRegisterImpl::number_of_registers, "incompatible register counts");

  for (int i = 0; i < ConcreteRegisterImpl::number_of_registers ; i++ ) {
      OptoReg::vm2opto[i] = OptoReg::Bad;
  }

  for( OptoReg::Name i=OptoReg::Name(0); i<OptoReg::Name(REG_COUNT); i = OptoReg::add(i,1) ) {
    VMReg r = OptoReg::as_VMReg(i);
    if (r->is_valid()) {
      OptoReg::vm2opto[r->value()] = i;
    }
  }

  DEBUG_ONLY( Node::init_NodeProperty(); )

  compiler_stubs_init(true /* in_compiler_thread */); // generate compiler's intrinsics stubs

  Compile::pd_compiler2_init();

  CompilerThread* thread = CompilerThread::current();

  HandleMark handle_mark(thread);
  bool success = OptoRuntime::generate(thread->env());
  if (success) {
    SCCache::init_opto_table();
  }
  return success;
}

void C2Compiler::initialize() {
  assert(!CompilerConfig::is_c1_or_interpreter_only_no_jvmci(), "C2 compiler is launched, it's not c1/interpreter only mode");
  // The first compiler thread that gets here will initialize the
  // small amount of global state (and runtime stubs) that C2 needs.

  // There is a race possible once at startup and then we're fine

  // Note that this is being called from a compiler thread not the
  // main startup thread.
  if (should_perform_init()) {
    bool successful = C2Compiler::init_c2_runtime();
    int new_state = (successful) ? initialized : failed;
    set_state(new_state);
  }
}

void C2Compiler::compile_method(ciEnv* env, ciMethod* target, int entry_bci, bool install_code, DirectiveSet* directive) {
  assert(is_initialized(), "Compiler thread must be initialized");
<<<<<<< HEAD
  CompileTask* task = env->task();
  if (install_code && task->is_scc()) {
    bool success = SCCache::load_nmethod(env, target, entry_bci, this, CompLevel_full_optimization);
    if (success) {
      assert(task->is_success(), "sanity");
      return;
    }
    if (!task->preload()) { // Do not mark entry if pre-loading failed - it can pass normal load
      SCCache::invalidate(task->scc_entry()); // mark sca_entry as not entrant
    }
    if (SCCache::is_code_load_thread_on()) {
      env->record_failure("Failed to load cached code");
      // Bail out if failed to load cached code in SC thread
      return;
    }
    task->clear_scc();
  }
=======

  CompilationMemoryStatisticMark cmsm(directive);

>>>>>>> 8d9a4b43
  bool subsume_loads = SubsumeLoads;
  bool do_escape_analysis = DoEscapeAnalysis;
  bool do_iterative_escape_analysis = DoEscapeAnalysis;
  bool do_reduce_allocation_merges = ReduceAllocationMerges && EliminateAllocations;
  bool eliminate_boxing = EliminateAutoBox;
  bool do_locks_coarsening = EliminateLocks;
<<<<<<< HEAD
  bool for_preload = SCCache::gen_preload_code(target, entry_bci);
  if (task->is_precompiled()) {
    assert(for_preload, "required");
  }
=======
  bool do_superword = UseSuperWord;

>>>>>>> 8d9a4b43
  while (!env->failing()) {
    ResourceMark rm;
    // Attempt to compile while subsuming loads into machine instructions.
<<<<<<< HEAD
    Options options(subsume_loads, do_escape_analysis, do_iterative_escape_analysis, do_reduce_allocation_merges, eliminate_boxing, do_locks_coarsening, for_preload, install_code);
=======
    Options options(subsume_loads,
                    do_escape_analysis,
                    do_iterative_escape_analysis,
                    do_reduce_allocation_merges,
                    eliminate_boxing,
                    do_locks_coarsening,
                    do_superword,
                    install_code);
>>>>>>> 8d9a4b43
    Compile C(env, target, entry_bci, options, directive);

    // Check result and retry if appropriate.
    if (C.failure_reason() != nullptr) {
      if (C.failure_reason_is(retry_no_subsuming_loads())) {
        assert(subsume_loads, "must make progress");
        subsume_loads = false;
        env->report_failure(C.failure_reason());
        continue;  // retry
      }
      if (C.failure_reason_is(retry_no_escape_analysis())) {
        assert(do_escape_analysis, "must make progress");
        do_escape_analysis = false;
        env->report_failure(C.failure_reason());
        continue;  // retry
      }
      if (C.failure_reason_is(retry_no_iterative_escape_analysis())) {
        assert(do_iterative_escape_analysis, "must make progress");
        do_iterative_escape_analysis = false;
        env->report_failure(C.failure_reason());
        continue;  // retry
      }
      if (C.failure_reason_is(retry_no_reduce_allocation_merges())) {
        assert(do_reduce_allocation_merges, "must make progress");
        do_reduce_allocation_merges = false;
        env->report_failure(C.failure_reason());
        continue;  // retry
      }
      if (C.failure_reason_is(retry_no_locks_coarsening())) {
        assert(do_locks_coarsening, "must make progress");
        do_locks_coarsening = false;
        env->report_failure(C.failure_reason());
        continue;  // retry
      }
<<<<<<< HEAD
      if (C.failure_reason_is(retry_no_clinit_barriers())) {
        assert(for_preload, "must make progress");
        for_preload = false;
=======
      if (C.failure_reason_is(retry_no_superword())) {
        assert(do_superword, "must make progress");
        do_superword = false;
        env->report_failure(C.failure_reason());
>>>>>>> 8d9a4b43
        continue;  // retry
      }
      if (C.has_boxed_value()) {
        // Recompile without boxing elimination regardless failure reason.
        assert(eliminate_boxing, "must make progress");
        eliminate_boxing = false;
        env->report_failure(C.failure_reason());
        continue;  // retry
      }
      // Pass any other failure reason up to the ciEnv.
      // Note that serious, irreversible failures are already logged
      // on the ciEnv via env->record_method_not_compilable().
      env->record_failure(C.failure_reason());
    }
    if (StressRecompilation) {
      if (subsume_loads) {
        subsume_loads = false;
        continue;  // retry
      }
      if (do_escape_analysis) {
        do_escape_analysis = false;
        continue;  // retry
      }
      if (do_locks_coarsening) {
        do_locks_coarsening = false;
        continue;  // retry
      }
    }
    // print inlining for last compilation only
    C.dump_print_inlining();

    // No retry; just break the loop.
    break;
  }
}

void C2Compiler::print_timers() {
  Compile::print_timers();
}

bool C2Compiler::is_intrinsic_supported(const methodHandle& method) {
  vmIntrinsics::ID id = method->intrinsic_id();
  return C2Compiler::is_intrinsic_supported(id);
}

bool C2Compiler::is_intrinsic_supported(vmIntrinsics::ID id) {
  assert(id != vmIntrinsics::_none, "must be a VM intrinsic");

  if (id < vmIntrinsics::FIRST_ID || id > vmIntrinsics::LAST_COMPILER_INLINE) {
    return false;
  }

  switch (id) {
  case vmIntrinsics::_compressStringC:
  case vmIntrinsics::_compressStringB:
    if (!Matcher::match_rule_supported(Op_StrCompressedCopy)) return false;
    break;
  case vmIntrinsics::_inflateStringC:
  case vmIntrinsics::_inflateStringB:
    if (!Matcher::match_rule_supported(Op_StrInflatedCopy)) return false;
    break;
  case vmIntrinsics::_compareToL:
  case vmIntrinsics::_compareToU:
  case vmIntrinsics::_compareToLU:
  case vmIntrinsics::_compareToUL:
    if (!Matcher::match_rule_supported(Op_StrComp)) return false;
    break;
  case vmIntrinsics::_equalsL:
  case vmIntrinsics::_equalsU:
    if (!Matcher::match_rule_supported(Op_StrEquals)) return false;
    break;
  case vmIntrinsics::_vectorizedHashCode:
    if (!Matcher::match_rule_supported(Op_VectorizedHashCode)) return false;
    break;
  case vmIntrinsics::_equalsB:
  case vmIntrinsics::_equalsC:
    if (!Matcher::match_rule_supported(Op_AryEq)) return false;
    break;
  case vmIntrinsics::_copyMemory:
    if (StubRoutines::unsafe_arraycopy() == nullptr) return false;
    break;
  case vmIntrinsics::_electronicCodeBook_encryptAESCrypt:
    if (StubRoutines::electronicCodeBook_encryptAESCrypt() == nullptr) return false;
    break;
  case vmIntrinsics::_electronicCodeBook_decryptAESCrypt:
    if (StubRoutines::electronicCodeBook_decryptAESCrypt() == nullptr) return false;
    break;
  case vmIntrinsics::_galoisCounterMode_AESCrypt:
    if (StubRoutines::galoisCounterMode_AESCrypt() == nullptr) return false;
    break;
  case vmIntrinsics::_bigIntegerRightShiftWorker:
    if (StubRoutines::bigIntegerRightShift() == nullptr) return false;
    break;
  case vmIntrinsics::_bigIntegerLeftShiftWorker:
    if (StubRoutines::bigIntegerLeftShift() == nullptr) return false;
    break;
  case vmIntrinsics::_encodeAsciiArray:
    if (!Matcher::match_rule_supported(Op_EncodeISOArray) || !Matcher::supports_encode_ascii_array) return false;
    break;
  case vmIntrinsics::_encodeISOArray:
  case vmIntrinsics::_encodeByteISOArray:
    if (!Matcher::match_rule_supported(Op_EncodeISOArray)) return false;
    break;
  case vmIntrinsics::_countPositives:
    if (!Matcher::match_rule_supported(Op_CountPositives))  return false;
    break;
  case vmIntrinsics::_bitCount_i:
    if (!Matcher::match_rule_supported(Op_PopCountI)) return false;
    break;
  case vmIntrinsics::_bitCount_l:
    if (!Matcher::match_rule_supported(Op_PopCountL)) return false;
    break;
  case vmIntrinsics::_compress_i:
  case vmIntrinsics::_compress_l:
    if (!Matcher::match_rule_supported(Op_CompressBits)) return false;
    break;
  case vmIntrinsics::_expand_i:
  case vmIntrinsics::_expand_l:
    if (!Matcher::match_rule_supported(Op_ExpandBits)) return false;
    break;
  case vmIntrinsics::_numberOfLeadingZeros_i:
    if (!Matcher::match_rule_supported(Op_CountLeadingZerosI)) return false;
    break;
  case vmIntrinsics::_numberOfLeadingZeros_l:
    if (!Matcher::match_rule_supported(Op_CountLeadingZerosL)) return false;
    break;
  case vmIntrinsics::_numberOfTrailingZeros_i:
    if (!Matcher::match_rule_supported(Op_CountTrailingZerosI)) return false;
    break;
  case vmIntrinsics::_numberOfTrailingZeros_l:
    if (!Matcher::match_rule_supported(Op_CountTrailingZerosL)) return false;
    break;
  case vmIntrinsics::_reverse_i:
    if (!Matcher::match_rule_supported(Op_ReverseI)) return false;
    break;
  case vmIntrinsics::_reverse_l:
    if (!Matcher::match_rule_supported(Op_ReverseL)) return false;
    break;
  case vmIntrinsics::_reverseBytes_c:
    if (!Matcher::match_rule_supported(Op_ReverseBytesUS)) return false;
    break;
  case vmIntrinsics::_reverseBytes_s:
    if (!Matcher::match_rule_supported(Op_ReverseBytesS)) return false;
    break;
  case vmIntrinsics::_reverseBytes_i:
    if (!Matcher::match_rule_supported(Op_ReverseBytesI)) return false;
    break;
  case vmIntrinsics::_reverseBytes_l:
    if (!Matcher::match_rule_supported(Op_ReverseBytesL)) return false;
    break;
  case vmIntrinsics::_compareUnsigned_i:
    if (!Matcher::match_rule_supported(Op_CmpU3)) return false;
    break;
  case vmIntrinsics::_compareUnsigned_l:
    if (!Matcher::match_rule_supported(Op_CmpUL3)) return false;
    break;
  case vmIntrinsics::_divideUnsigned_i:
    if (!Matcher::match_rule_supported(Op_UDivI)) return false;
    break;
  case vmIntrinsics::_remainderUnsigned_i:
    if (!Matcher::match_rule_supported(Op_UModI)) return false;
    break;
  case vmIntrinsics::_divideUnsigned_l:
    if (!Matcher::match_rule_supported(Op_UDivL)) return false;
    break;
  case vmIntrinsics::_remainderUnsigned_l:
    if (!Matcher::match_rule_supported(Op_UModL)) return false;
    break;
  case vmIntrinsics::_float16ToFloat:
    if (!Matcher::match_rule_supported(Op_ConvHF2F)) return false;
    break;
  case vmIntrinsics::_floatToFloat16:
    if (!Matcher::match_rule_supported(Op_ConvF2HF)) return false;
    break;

  /* CompareAndSet, Object: */
  case vmIntrinsics::_compareAndSetReference:
#ifdef _LP64
    if ( UseCompressedOops && !Matcher::match_rule_supported(Op_CompareAndSwapN)) return false;
    if (!UseCompressedOops && !Matcher::match_rule_supported(Op_CompareAndSwapP)) return false;
#else
    if (!Matcher::match_rule_supported(Op_CompareAndSwapP)) return false;
#endif
    break;
  case vmIntrinsics::_weakCompareAndSetReferencePlain:
  case vmIntrinsics::_weakCompareAndSetReferenceAcquire:
  case vmIntrinsics::_weakCompareAndSetReferenceRelease:
  case vmIntrinsics::_weakCompareAndSetReference:
#ifdef _LP64
    if ( UseCompressedOops && !Matcher::match_rule_supported(Op_WeakCompareAndSwapN)) return false;
    if (!UseCompressedOops && !Matcher::match_rule_supported(Op_WeakCompareAndSwapP)) return false;
#else
    if (!Matcher::match_rule_supported(Op_WeakCompareAndSwapP)) return false;
#endif
    break;
  /* CompareAndSet, Long: */
  case vmIntrinsics::_compareAndSetLong:
    if (!Matcher::match_rule_supported(Op_CompareAndSwapL)) return false;
    break;
  case vmIntrinsics::_weakCompareAndSetLongPlain:
  case vmIntrinsics::_weakCompareAndSetLongAcquire:
  case vmIntrinsics::_weakCompareAndSetLongRelease:
  case vmIntrinsics::_weakCompareAndSetLong:
    if (!Matcher::match_rule_supported(Op_WeakCompareAndSwapL)) return false;
    break;

  /* CompareAndSet, Int: */
  case vmIntrinsics::_compareAndSetInt:
    if (!Matcher::match_rule_supported(Op_CompareAndSwapI)) return false;
    break;
  case vmIntrinsics::_weakCompareAndSetIntPlain:
  case vmIntrinsics::_weakCompareAndSetIntAcquire:
  case vmIntrinsics::_weakCompareAndSetIntRelease:
  case vmIntrinsics::_weakCompareAndSetInt:
    if (!Matcher::match_rule_supported(Op_WeakCompareAndSwapI)) return false;
    break;

  /* CompareAndSet, Byte: */
  case vmIntrinsics::_compareAndSetByte:
    if (!Matcher::match_rule_supported(Op_CompareAndSwapB)) return false;
    break;
  case vmIntrinsics::_weakCompareAndSetBytePlain:
  case vmIntrinsics::_weakCompareAndSetByteAcquire:
  case vmIntrinsics::_weakCompareAndSetByteRelease:
  case vmIntrinsics::_weakCompareAndSetByte:
    if (!Matcher::match_rule_supported(Op_WeakCompareAndSwapB)) return false;
    break;

  /* CompareAndSet, Short: */
  case vmIntrinsics::_compareAndSetShort:
    if (!Matcher::match_rule_supported(Op_CompareAndSwapS)) return false;
    break;
  case vmIntrinsics::_weakCompareAndSetShortPlain:
  case vmIntrinsics::_weakCompareAndSetShortAcquire:
  case vmIntrinsics::_weakCompareAndSetShortRelease:
  case vmIntrinsics::_weakCompareAndSetShort:
    if (!Matcher::match_rule_supported(Op_WeakCompareAndSwapS)) return false;
    break;

  /* CompareAndExchange, Object: */
  case vmIntrinsics::_compareAndExchangeReference:
  case vmIntrinsics::_compareAndExchangeReferenceAcquire:
  case vmIntrinsics::_compareAndExchangeReferenceRelease:
#ifdef _LP64
    if ( UseCompressedOops && !Matcher::match_rule_supported(Op_CompareAndExchangeN)) return false;
    if (!UseCompressedOops && !Matcher::match_rule_supported(Op_CompareAndExchangeP)) return false;
#else
    if (!Matcher::match_rule_supported(Op_CompareAndExchangeP)) return false;
#endif
    break;

  /* CompareAndExchange, Long: */
  case vmIntrinsics::_compareAndExchangeLong:
  case vmIntrinsics::_compareAndExchangeLongAcquire:
  case vmIntrinsics::_compareAndExchangeLongRelease:
    if (!Matcher::match_rule_supported(Op_CompareAndExchangeL)) return false;
    break;

  /* CompareAndExchange, Int: */
  case vmIntrinsics::_compareAndExchangeInt:
  case vmIntrinsics::_compareAndExchangeIntAcquire:
  case vmIntrinsics::_compareAndExchangeIntRelease:
    if (!Matcher::match_rule_supported(Op_CompareAndExchangeI)) return false;
    break;

  /* CompareAndExchange, Byte: */
  case vmIntrinsics::_compareAndExchangeByte:
  case vmIntrinsics::_compareAndExchangeByteAcquire:
  case vmIntrinsics::_compareAndExchangeByteRelease:
    if (!Matcher::match_rule_supported(Op_CompareAndExchangeB)) return false;
    break;

  /* CompareAndExchange, Short: */
  case vmIntrinsics::_compareAndExchangeShort:
  case vmIntrinsics::_compareAndExchangeShortAcquire:
  case vmIntrinsics::_compareAndExchangeShortRelease:
    if (!Matcher::match_rule_supported(Op_CompareAndExchangeS)) return false;
    break;

  case vmIntrinsics::_getAndAddByte:
    if (!Matcher::match_rule_supported(Op_GetAndAddB)) return false;
    break;
  case vmIntrinsics::_getAndAddShort:
    if (!Matcher::match_rule_supported(Op_GetAndAddS)) return false;
    break;
  case vmIntrinsics::_getAndAddInt:
    if (!Matcher::match_rule_supported(Op_GetAndAddI)) return false;
    break;
  case vmIntrinsics::_getAndAddLong:
    if (!Matcher::match_rule_supported(Op_GetAndAddL)) return false;
    break;

  case vmIntrinsics::_getAndSetByte:
    if (!Matcher::match_rule_supported(Op_GetAndSetB)) return false;
    break;
  case vmIntrinsics::_getAndSetShort:
    if (!Matcher::match_rule_supported(Op_GetAndSetS)) return false;
    break;
  case vmIntrinsics::_getAndSetInt:
    if (!Matcher::match_rule_supported(Op_GetAndSetI)) return false;
    break;
  case vmIntrinsics::_getAndSetLong:
    if (!Matcher::match_rule_supported(Op_GetAndSetL)) return false;
    break;
  case vmIntrinsics::_getAndSetReference:
#ifdef _LP64
    if (!UseCompressedOops && !Matcher::match_rule_supported(Op_GetAndSetP)) return false;
    if (UseCompressedOops && !Matcher::match_rule_supported(Op_GetAndSetN)) return false;
    break;
#else
    if (!Matcher::match_rule_supported(Op_GetAndSetP)) return false;
    break;
#endif
  case vmIntrinsics::_incrementExactI:
  case vmIntrinsics::_addExactI:
    if (!Matcher::match_rule_supported(Op_OverflowAddI)) return false;
    break;
  case vmIntrinsics::_incrementExactL:
  case vmIntrinsics::_addExactL:
    if (!Matcher::match_rule_supported(Op_OverflowAddL)) return false;
    break;
  case vmIntrinsics::_decrementExactI:
  case vmIntrinsics::_subtractExactI:
    if (!Matcher::match_rule_supported(Op_OverflowSubI)) return false;
    break;
  case vmIntrinsics::_decrementExactL:
  case vmIntrinsics::_subtractExactL:
    if (!Matcher::match_rule_supported(Op_OverflowSubL)) return false;
    break;
  case vmIntrinsics::_negateExactI:
    if (!Matcher::match_rule_supported(Op_OverflowSubI)) return false;
    break;
  case vmIntrinsics::_negateExactL:
    if (!Matcher::match_rule_supported(Op_OverflowSubL)) return false;
    break;
  case vmIntrinsics::_multiplyExactI:
    if (!Matcher::match_rule_supported(Op_OverflowMulI)) return false;
    break;
  case vmIntrinsics::_multiplyExactL:
    if (!Matcher::match_rule_supported(Op_OverflowMulL)) return false;
    break;
  case vmIntrinsics::_multiplyHigh:
    if (!Matcher::match_rule_supported(Op_MulHiL)) return false;
    break;
  case vmIntrinsics::_unsignedMultiplyHigh:
    if (!Matcher::match_rule_supported(Op_UMulHiL)) return false;
    break;
  case vmIntrinsics::_getCallerClass:
    if (vmClasses::reflect_CallerSensitive_klass() == nullptr) return false;
    break;
  case vmIntrinsics::_onSpinWait:
    if (!Matcher::match_rule_supported(Op_OnSpinWait)) return false;
    break;
  case vmIntrinsics::_fmaD:
    if (!Matcher::match_rule_supported(Op_FmaD)) return false;
    break;
  case vmIntrinsics::_fmaF:
    if (!Matcher::match_rule_supported(Op_FmaF)) return false;
    break;
  case vmIntrinsics::_isDigit:
    if (!Matcher::match_rule_supported(Op_Digit)) return false;
    break;
  case vmIntrinsics::_isLowerCase:
    if (!Matcher::match_rule_supported(Op_LowerCase)) return false;
    break;
  case vmIntrinsics::_isUpperCase:
    if (!Matcher::match_rule_supported(Op_UpperCase)) return false;
    break;
  case vmIntrinsics::_isWhitespace:
    if (!Matcher::match_rule_supported(Op_Whitespace)) return false;
    break;
  case vmIntrinsics::_maxF:
  case vmIntrinsics::_maxF_strict:
    if (!Matcher::match_rule_supported(Op_MaxF)) return false;
    break;
  case vmIntrinsics::_minF:
  case vmIntrinsics::_minF_strict:
    if (!Matcher::match_rule_supported(Op_MinF)) return false;
    break;
  case vmIntrinsics::_maxD:
  case vmIntrinsics::_maxD_strict:
    if (!Matcher::match_rule_supported(Op_MaxD)) return false;
    break;
  case vmIntrinsics::_minD:
  case vmIntrinsics::_minD_strict:
    if (!Matcher::match_rule_supported(Op_MinD)) return false;
    break;
  case vmIntrinsics::_writeback0:
    if (!Matcher::match_rule_supported(Op_CacheWB)) return false;
    break;
  case vmIntrinsics::_writebackPreSync0:
    if (!Matcher::match_rule_supported(Op_CacheWBPreSync)) return false;
    break;
  case vmIntrinsics::_writebackPostSync0:
    if (!Matcher::match_rule_supported(Op_CacheWBPostSync)) return false;
    break;
  case vmIntrinsics::_rint:
  case vmIntrinsics::_ceil:
  case vmIntrinsics::_floor:
    if (!Matcher::match_rule_supported(Op_RoundDoubleMode)) return false;
    break;
  case vmIntrinsics::_dcopySign:
    if (!Matcher::match_rule_supported(Op_CopySignD)) return false;
    break;
  case vmIntrinsics::_fcopySign:
    if (!Matcher::match_rule_supported(Op_CopySignF)) return false;
    break;
  case vmIntrinsics::_dsignum:
    if (!Matcher::match_rule_supported(Op_SignumD)) return false;
    break;
  case vmIntrinsics::_fsignum:
    if (!Matcher::match_rule_supported(Op_SignumF)) return false;
    break;
  case vmIntrinsics::_floatIsInfinite:
    if (!Matcher::match_rule_supported(Op_IsInfiniteF)) return false;
    break;
  case vmIntrinsics::_floatIsFinite:
    if (!Matcher::match_rule_supported(Op_IsFiniteF)) return false;
    break;
  case vmIntrinsics::_doubleIsInfinite:
    if (!Matcher::match_rule_supported(Op_IsInfiniteD)) return false;
    break;
  case vmIntrinsics::_doubleIsFinite:
    if (!Matcher::match_rule_supported(Op_IsFiniteD)) return false;
    break;
  case vmIntrinsics::_hashCode:
  case vmIntrinsics::_identityHashCode:
  case vmIntrinsics::_getClass:
  case vmIntrinsics::_dsin:
  case vmIntrinsics::_dcos:
  case vmIntrinsics::_dtan:
  case vmIntrinsics::_dabs:
  case vmIntrinsics::_fabs:
  case vmIntrinsics::_iabs:
  case vmIntrinsics::_labs:
  case vmIntrinsics::_datan2:
  case vmIntrinsics::_dsqrt:
  case vmIntrinsics::_dsqrt_strict:
  case vmIntrinsics::_dexp:
  case vmIntrinsics::_dlog:
  case vmIntrinsics::_dlog10:
  case vmIntrinsics::_dpow:
  case vmIntrinsics::_roundD:
  case vmIntrinsics::_roundF:
  case vmIntrinsics::_min:
  case vmIntrinsics::_max:
  case vmIntrinsics::_min_strict:
  case vmIntrinsics::_max_strict:
  case vmIntrinsics::_arraycopy:
  case vmIntrinsics::_arraySort:
  case vmIntrinsics::_arrayPartition:
  case vmIntrinsics::_indexOfL:
  case vmIntrinsics::_indexOfU:
  case vmIntrinsics::_indexOfUL:
  case vmIntrinsics::_indexOfIL:
  case vmIntrinsics::_indexOfIU:
  case vmIntrinsics::_indexOfIUL:
  case vmIntrinsics::_indexOfU_char:
  case vmIntrinsics::_indexOfL_char:
  case vmIntrinsics::_toBytesStringU:
  case vmIntrinsics::_getCharsStringU:
  case vmIntrinsics::_getCharStringU:
  case vmIntrinsics::_putCharStringU:
  case vmIntrinsics::_getReference:
  case vmIntrinsics::_getBoolean:
  case vmIntrinsics::_getByte:
  case vmIntrinsics::_getShort:
  case vmIntrinsics::_getChar:
  case vmIntrinsics::_getInt:
  case vmIntrinsics::_getLong:
  case vmIntrinsics::_getFloat:
  case vmIntrinsics::_getDouble:
  case vmIntrinsics::_putReference:
  case vmIntrinsics::_putBoolean:
  case vmIntrinsics::_putByte:
  case vmIntrinsics::_putShort:
  case vmIntrinsics::_putChar:
  case vmIntrinsics::_putInt:
  case vmIntrinsics::_putLong:
  case vmIntrinsics::_putFloat:
  case vmIntrinsics::_putDouble:
  case vmIntrinsics::_getReferenceVolatile:
  case vmIntrinsics::_getBooleanVolatile:
  case vmIntrinsics::_getByteVolatile:
  case vmIntrinsics::_getShortVolatile:
  case vmIntrinsics::_getCharVolatile:
  case vmIntrinsics::_getIntVolatile:
  case vmIntrinsics::_getLongVolatile:
  case vmIntrinsics::_getFloatVolatile:
  case vmIntrinsics::_getDoubleVolatile:
  case vmIntrinsics::_putReferenceVolatile:
  case vmIntrinsics::_putBooleanVolatile:
  case vmIntrinsics::_putByteVolatile:
  case vmIntrinsics::_putShortVolatile:
  case vmIntrinsics::_putCharVolatile:
  case vmIntrinsics::_putIntVolatile:
  case vmIntrinsics::_putLongVolatile:
  case vmIntrinsics::_putFloatVolatile:
  case vmIntrinsics::_putDoubleVolatile:
  case vmIntrinsics::_getReferenceAcquire:
  case vmIntrinsics::_getBooleanAcquire:
  case vmIntrinsics::_getByteAcquire:
  case vmIntrinsics::_getShortAcquire:
  case vmIntrinsics::_getCharAcquire:
  case vmIntrinsics::_getIntAcquire:
  case vmIntrinsics::_getLongAcquire:
  case vmIntrinsics::_getFloatAcquire:
  case vmIntrinsics::_getDoubleAcquire:
  case vmIntrinsics::_putReferenceRelease:
  case vmIntrinsics::_putBooleanRelease:
  case vmIntrinsics::_putByteRelease:
  case vmIntrinsics::_putShortRelease:
  case vmIntrinsics::_putCharRelease:
  case vmIntrinsics::_putIntRelease:
  case vmIntrinsics::_putLongRelease:
  case vmIntrinsics::_putFloatRelease:
  case vmIntrinsics::_putDoubleRelease:
  case vmIntrinsics::_getReferenceOpaque:
  case vmIntrinsics::_getBooleanOpaque:
  case vmIntrinsics::_getByteOpaque:
  case vmIntrinsics::_getShortOpaque:
  case vmIntrinsics::_getCharOpaque:
  case vmIntrinsics::_getIntOpaque:
  case vmIntrinsics::_getLongOpaque:
  case vmIntrinsics::_getFloatOpaque:
  case vmIntrinsics::_getDoubleOpaque:
  case vmIntrinsics::_putReferenceOpaque:
  case vmIntrinsics::_putBooleanOpaque:
  case vmIntrinsics::_putByteOpaque:
  case vmIntrinsics::_putShortOpaque:
  case vmIntrinsics::_putCharOpaque:
  case vmIntrinsics::_putIntOpaque:
  case vmIntrinsics::_putLongOpaque:
  case vmIntrinsics::_putFloatOpaque:
  case vmIntrinsics::_putDoubleOpaque:
  case vmIntrinsics::_getShortUnaligned:
  case vmIntrinsics::_getCharUnaligned:
  case vmIntrinsics::_getIntUnaligned:
  case vmIntrinsics::_getLongUnaligned:
  case vmIntrinsics::_putShortUnaligned:
  case vmIntrinsics::_putCharUnaligned:
  case vmIntrinsics::_putIntUnaligned:
  case vmIntrinsics::_putLongUnaligned:
  case vmIntrinsics::_loadFence:
  case vmIntrinsics::_storeFence:
  case vmIntrinsics::_storeStoreFence:
  case vmIntrinsics::_fullFence:
  case vmIntrinsics::_currentCarrierThread:
  case vmIntrinsics::_currentThread:
  case vmIntrinsics::_setCurrentThread:
  case vmIntrinsics::_scopedValueCache:
  case vmIntrinsics::_setScopedValueCache:
#ifdef JFR_HAVE_INTRINSICS
  case vmIntrinsics::_counterTime:
  case vmIntrinsics::_getEventWriter:
  case vmIntrinsics::_jvm_commit:
#endif
  case vmIntrinsics::_currentTimeMillis:
  case vmIntrinsics::_nanoTime:
  case vmIntrinsics::_allocateInstance:
  case vmIntrinsics::_allocateUninitializedArray:
  case vmIntrinsics::_newArray:
  case vmIntrinsics::_getLength:
  case vmIntrinsics::_copyOf:
  case vmIntrinsics::_copyOfRange:
  case vmIntrinsics::_clone:
  case vmIntrinsics::_isAssignableFrom:
  case vmIntrinsics::_isInstance:
  case vmIntrinsics::_getModifiers:
  case vmIntrinsics::_isInterface:
  case vmIntrinsics::_isArray:
  case vmIntrinsics::_isPrimitive:
  case vmIntrinsics::_isHidden:
  case vmIntrinsics::_getSuperclass:
  case vmIntrinsics::_getClassAccessFlags:
  case vmIntrinsics::_floatToRawIntBits:
  case vmIntrinsics::_floatToIntBits:
  case vmIntrinsics::_intBitsToFloat:
  case vmIntrinsics::_doubleToRawLongBits:
  case vmIntrinsics::_doubleToLongBits:
  case vmIntrinsics::_longBitsToDouble:
  case vmIntrinsics::_Reference_get:
  case vmIntrinsics::_Reference_refersTo0:
  case vmIntrinsics::_PhantomReference_refersTo0:
  case vmIntrinsics::_Class_cast:
  case vmIntrinsics::_aescrypt_encryptBlock:
  case vmIntrinsics::_aescrypt_decryptBlock:
  case vmIntrinsics::_cipherBlockChaining_encryptAESCrypt:
  case vmIntrinsics::_cipherBlockChaining_decryptAESCrypt:
  case vmIntrinsics::_counterMode_AESCrypt:
  case vmIntrinsics::_md5_implCompress:
  case vmIntrinsics::_sha_implCompress:
  case vmIntrinsics::_sha2_implCompress:
  case vmIntrinsics::_sha5_implCompress:
  case vmIntrinsics::_sha3_implCompress:
  case vmIntrinsics::_digestBase_implCompressMB:
  case vmIntrinsics::_multiplyToLen:
  case vmIntrinsics::_squareToLen:
  case vmIntrinsics::_mulAdd:
  case vmIntrinsics::_montgomeryMultiply:
  case vmIntrinsics::_montgomerySquare:
  case vmIntrinsics::_vectorizedMismatch:
  case vmIntrinsics::_ghash_processBlocks:
  case vmIntrinsics::_chacha20Block:
  case vmIntrinsics::_base64_encodeBlock:
  case vmIntrinsics::_base64_decodeBlock:
  case vmIntrinsics::_poly1305_processBlocks:
  case vmIntrinsics::_updateCRC32:
  case vmIntrinsics::_updateBytesCRC32:
  case vmIntrinsics::_updateByteBufferCRC32:
  case vmIntrinsics::_updateBytesCRC32C:
  case vmIntrinsics::_updateDirectByteBufferCRC32C:
  case vmIntrinsics::_updateBytesAdler32:
  case vmIntrinsics::_updateByteBufferAdler32:
  case vmIntrinsics::_profileBoolean:
  case vmIntrinsics::_isCompileConstant:
  case vmIntrinsics::_Preconditions_checkIndex:
  case vmIntrinsics::_Preconditions_checkLongIndex:
  case vmIntrinsics::_getObjectSize:
    break;
  case vmIntrinsics::_VectorCompressExpand:
  case vmIntrinsics::_VectorUnaryOp:
  case vmIntrinsics::_VectorBinaryOp:
  case vmIntrinsics::_VectorTernaryOp:
  case vmIntrinsics::_VectorFromBitsCoerced:
  case vmIntrinsics::_VectorShuffleIota:
  case vmIntrinsics::_VectorShuffleToVector:
  case vmIntrinsics::_VectorLoadOp:
  case vmIntrinsics::_VectorLoadMaskedOp:
  case vmIntrinsics::_VectorStoreOp:
  case vmIntrinsics::_VectorStoreMaskedOp:
  case vmIntrinsics::_VectorGatherOp:
  case vmIntrinsics::_VectorScatterOp:
  case vmIntrinsics::_VectorReductionCoerced:
  case vmIntrinsics::_VectorTest:
  case vmIntrinsics::_VectorBlend:
  case vmIntrinsics::_VectorRearrange:
  case vmIntrinsics::_VectorCompare:
  case vmIntrinsics::_VectorBroadcastInt:
  case vmIntrinsics::_VectorConvert:
  case vmIntrinsics::_VectorInsert:
  case vmIntrinsics::_VectorExtract:
  case vmIntrinsics::_VectorMaskOp:
  case vmIntrinsics::_IndexVector:
  case vmIntrinsics::_IndexPartiallyInUpperRange:
    return EnableVectorSupport;
  case vmIntrinsics::_blackhole:
#if INCLUDE_JVMTI
  case vmIntrinsics::_notifyJvmtiVThreadStart:
  case vmIntrinsics::_notifyJvmtiVThreadEnd:
  case vmIntrinsics::_notifyJvmtiVThreadMount:
  case vmIntrinsics::_notifyJvmtiVThreadUnmount:
  case vmIntrinsics::_notifyJvmtiVThreadHideFrames:
#endif
    break;

  default:
    return false;
  }
  return true;
}

int C2Compiler::initial_code_buffer_size(int const_size) {
  // See Compile::init_scratch_buffer_blob
  int locs_size = sizeof(relocInfo) * PhaseOutput::MAX_locs_size;
  int slop = 2 * CodeSection::end_slop(); // space between sections
  return PhaseOutput::MAX_inst_size + PhaseOutput::MAX_stubs_size + const_size + slop + locs_size;
}<|MERGE_RESOLUTION|>--- conflicted
+++ resolved
@@ -24,11 +24,8 @@
 
 #include "precompiled.hpp"
 #include "classfile/vmClasses.hpp"
-<<<<<<< HEAD
 #include "code/SCCache.hpp"
-=======
 #include "compiler/compilationMemoryStatistic.hpp"
->>>>>>> 8d9a4b43
 #include "compiler/compilerDefinitions.inline.hpp"
 #include "runtime/handles.inline.hpp"
 #include "jfr/support/jfrIntrinsics.hpp"
@@ -121,7 +118,7 @@
 
 void C2Compiler::compile_method(ciEnv* env, ciMethod* target, int entry_bci, bool install_code, DirectiveSet* directive) {
   assert(is_initialized(), "Compiler thread must be initialized");
-<<<<<<< HEAD
+  CompilationMemoryStatisticMark cmsm(directive);
   CompileTask* task = env->task();
   if (install_code && task->is_scc()) {
     bool success = SCCache::load_nmethod(env, target, entry_bci, this, CompLevel_full_optimization);
@@ -139,32 +136,21 @@
     }
     task->clear_scc();
   }
-=======
-
-  CompilationMemoryStatisticMark cmsm(directive);
-
->>>>>>> 8d9a4b43
+
   bool subsume_loads = SubsumeLoads;
   bool do_escape_analysis = DoEscapeAnalysis;
   bool do_iterative_escape_analysis = DoEscapeAnalysis;
   bool do_reduce_allocation_merges = ReduceAllocationMerges && EliminateAllocations;
   bool eliminate_boxing = EliminateAutoBox;
   bool do_locks_coarsening = EliminateLocks;
-<<<<<<< HEAD
+  bool do_superword = UseSuperWord;
   bool for_preload = SCCache::gen_preload_code(target, entry_bci);
   if (task->is_precompiled()) {
     assert(for_preload, "required");
   }
-=======
-  bool do_superword = UseSuperWord;
-
->>>>>>> 8d9a4b43
   while (!env->failing()) {
     ResourceMark rm;
     // Attempt to compile while subsuming loads into machine instructions.
-<<<<<<< HEAD
-    Options options(subsume_loads, do_escape_analysis, do_iterative_escape_analysis, do_reduce_allocation_merges, eliminate_boxing, do_locks_coarsening, for_preload, install_code);
-=======
     Options options(subsume_loads,
                     do_escape_analysis,
                     do_iterative_escape_analysis,
@@ -172,8 +158,8 @@
                     eliminate_boxing,
                     do_locks_coarsening,
                     do_superword,
+                    for_preload,
                     install_code);
->>>>>>> 8d9a4b43
     Compile C(env, target, entry_bci, options, directive);
 
     // Check result and retry if appropriate.
@@ -208,16 +194,15 @@
         env->report_failure(C.failure_reason());
         continue;  // retry
       }
-<<<<<<< HEAD
       if (C.failure_reason_is(retry_no_clinit_barriers())) {
         assert(for_preload, "must make progress");
         for_preload = false;
-=======
+        continue;
+      }
       if (C.failure_reason_is(retry_no_superword())) {
         assert(do_superword, "must make progress");
         do_superword = false;
         env->report_failure(C.failure_reason());
->>>>>>> 8d9a4b43
         continue;  // retry
       }
       if (C.has_boxed_value()) {
