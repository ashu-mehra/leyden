/*
 * Copyright (c) 1997, 2024, Oracle and/or its affiliates. All rights reserved.
 * DO NOT ALTER OR REMOVE COPYRIGHT NOTICES OR THIS FILE HEADER.
 *
 * This code is free software; you can redistribute it and/or modify it
 * under the terms of the GNU General Public License version 2 only, as
 * published by the Free Software Foundation.
 *
 * This code is distributed in the hope that it will be useful, but WITHOUT
 * ANY WARRANTY; without even the implied warranty of MERCHANTABILITY or
 * FITNESS FOR A PARTICULAR PURPOSE.  See the GNU General Public License
 * version 2 for more details (a copy is included in the LICENSE file that
 * accompanied this code).
 *
 * You should have received a copy of the GNU General Public License version
 * 2 along with this work; if not, write to the Free Software Foundation,
 * Inc., 51 Franklin St, Fifth Floor, Boston, MA 02110-1301 USA.
 *
 * Please contact Oracle, 500 Oracle Parkway, Redwood Shores, CA 94065 USA
 * or visit www.oracle.com if you need additional information or have any
 * questions.
 *
 */

#ifndef SHARE_CODE_NMETHOD_HPP
#define SHARE_CODE_NMETHOD_HPP

#include "code/codeBlob.hpp"
#include "code/pcDesc.hpp"
#include "oops/metadata.hpp"
#include "oops/method.hpp"

class AbstractCompiler;
class CompiledDirectCall;
class CompiledIC;
class CompiledICData;
class CompileTask;
class DepChange;
class Dependencies;
class DirectiveSet;
class DebugInformationRecorder;
class ExceptionHandlerTable;
class ImplicitExceptionTable;
class JvmtiThreadState;
class MetadataClosure;
class NativeCallWrapper;
class OopIterateClosure;
<<<<<<< HEAD
class SCCEntry;
=======
class ScopeDesc;
class xmlStream;

// This class is used internally by nmethods, to cache
// exception/pc/handler information.

class ExceptionCache : public CHeapObj<mtCode> {
  friend class VMStructs;
 private:
  enum { cache_size = 16 };
  Klass*   _exception_type;
  address  _pc[cache_size];
  address  _handler[cache_size];
  volatile int _count;
  ExceptionCache* volatile _next;
  ExceptionCache* _purge_list_next;

  inline address pc_at(int index);
  void set_pc_at(int index, address a)      { assert(index >= 0 && index < cache_size,""); _pc[index] = a; }

  inline address handler_at(int index);
  void set_handler_at(int index, address a) { assert(index >= 0 && index < cache_size,""); _handler[index] = a; }

  inline int count();
  // increment_count is only called under lock, but there may be concurrent readers.
  void increment_count();

 public:

  ExceptionCache(Handle exception, address pc, address handler);

  Klass*    exception_type()                { return _exception_type; }
  ExceptionCache* next();
  void      set_next(ExceptionCache *ec);
  ExceptionCache* purge_list_next()                 { return _purge_list_next; }
  void      set_purge_list_next(ExceptionCache *ec) { _purge_list_next = ec; }

  address match(Handle exception, address pc);
  bool    match_exception_with_space(Handle exception) ;
  address test_address(address addr);
  bool    add_address_and_handler(address addr, address handler) ;
};

// cache pc descs found in earlier inquiries
class PcDescCache {
  friend class VMStructs;
 private:
  enum { cache_size = 4 };
  // The array elements MUST be volatile! Several threads may modify
  // and read from the cache concurrently. find_pc_desc_internal has
  // returned wrong results. C++ compiler (namely xlC12) may duplicate
  // C++ field accesses if the elements are not volatile.
  typedef PcDesc* PcDescPtr;
  volatile PcDescPtr _pc_descs[cache_size]; // last cache_size pc_descs found
 public:
  PcDescCache() { debug_only(_pc_descs[0] = nullptr); }
  void    reset_to(PcDesc* initial_pc_desc);
  PcDesc* find_pc_desc(int pc_offset, bool approximate);
  void    add_pc_desc(PcDesc* pc_desc);
  PcDesc* last_pc_desc() { return _pc_descs[0]; }
};

class PcDescSearch {
private:
  address _code_begin;
  PcDesc* _lower;
  PcDesc* _upper;
public:
  PcDescSearch(address code, PcDesc* lower, PcDesc* upper) :
    _code_begin(code), _lower(lower), _upper(upper)
  {
  }

  address code_begin() const { return _code_begin; }
  PcDesc* scopes_pcs_begin() const { return _lower; }
  PcDesc* scopes_pcs_end() const { return _upper; }
};

class PcDescContainer {
private:
  PcDescCache _pc_desc_cache;
public:
  PcDescContainer() {}

  PcDesc* find_pc_desc_internal(address pc, bool approximate, const PcDescSearch& search);
  void    reset_to(PcDesc* initial_pc_desc) { _pc_desc_cache.reset_to(initial_pc_desc); }

  PcDesc* find_pc_desc(address pc, bool approximate, const PcDescSearch& search) {
    address base_address = search.code_begin();
    PcDesc* desc = _pc_desc_cache.last_pc_desc();
    if (desc != nullptr && desc->pc_offset() == pc - base_address) {
      return desc;
    }
    return find_pc_desc_internal(pc, approximate, search);
  }
};
>>>>>>> 83eba863

// nmethods (native methods) are the compiled code versions of Java methods.
//
// An nmethod contains:
//  - header                 (the nmethod structure)
//  [Relocation]
//  - relocation information
//  - constant part          (doubles, longs and floats used in nmethod)
//  - oop table
//  [Code]
//  - code body
//  - exception handler
//  - stub code
//  [Debugging information]
//  - oop array
//  - data array
//  - pcs
//  [Exception handler table]
//  - handler entry point array
//  [Implicit Null Pointer exception table]
//  - implicit null table array
//  [Speculations]
//  - encoded speculations array
//  [JVMCINMethodData]
//  - meta data for JVMCI compiled nmethod

#if INCLUDE_JVMCI
class FailedSpeculation;
class JVMCINMethodData;
#endif

class nmethod : public CodeBlob {
  friend class VMStructs;
  friend class JVMCIVMStructs;
  friend class CodeCache;  // scavengable oops
  friend class JVMCINMethodData;
  friend class DeoptimizationScope;

 private:

  // Used to track in which deoptimize handshake this method will be deoptimized.
  uint64_t  _deoptimization_generation;

  uint64_t  _gc_epoch;

<<<<<<< HEAD
  // Profiling counter used to figure out the hottest nmethods to record into CDS
  volatile uint64_t _method_profiling_count;
=======
  Method*   _method;
>>>>>>> 83eba863

  // To support simple linked-list chaining of nmethods:
  nmethod*  _osr_link;         // from InstanceKlass::osr_nmethods_head

  PcDescContainer _pc_desc_container;
  ExceptionCache* volatile _exception_cache;

  void* _gc_data;

  struct oops_do_mark_link; // Opaque data type.
  static nmethod*    volatile _oops_do_mark_nmethods;
  oops_do_mark_link* volatile _oops_do_mark_link;

  // offsets for entry points
  address _entry_point;                      // entry point with class check
  address _verified_entry_point;             // entry point without class check
  address _osr_entry_point;                  // entry point for on stack replacement

  CompiledICData* _compiled_ic_data;

  // Shared fields for all nmethod's
  int _entry_bci;      // != InvocationEntryBci if this nmethod is an on-stack replacement method

  // Offsets for different nmethod parts
  int  _exception_offset;
  // All deoptee's will resume execution at this location described by
  // this offset.
  int _deopt_handler_offset;
  // All deoptee's at a MethodHandle call site will resume execution
  // at this location described by this offset.
  int _deopt_mh_handler_offset;
  // Offset of the unwind handler if it exists
  int _unwind_handler_offset;

  int _consts_offset;
  int _stub_offset;
  int _oops_offset;                       // offset to where embedded oop table begins (inside data)
  int _metadata_offset;                   // embedded meta data table
  int _scopes_data_offset;
  int _scopes_pcs_offset;
  int _dependencies_offset;
  int _handler_table_offset;
  int _nul_chk_table_offset;
#if INCLUDE_JVMCI
  int _speculations_offset;
  int _jvmci_data_offset;
#endif
  int _nmethod_end_offset;
  int _skipped_instructions_size;

  // location in frame (offset for sp) that deopt can store the original
  // pc during a deopt.
  int _orig_pc_offset;

  int _compile_id;                        // which compilation made this nmethod

  CompilerType _compiler_type;            // which compiler made this nmethod (u1)

  bool _is_unlinked;

#if INCLUDE_RTM_OPT
  // RTM state at compile time. Used during deoptimization to decide
  // whether to restart collecting RTM locking abort statistic again.
  RTMState _rtm_state;
#endif

  SCCEntry* _scc_entry;

  // These are used for compiled synchronized native methods to
  // locate the owner and stack slot for the BasicLock. They are
  // needed because there is no debug information for compiled native
  // wrappers and the oop maps are insufficient to allow
  // frame::retrieve_receiver() to work. Currently they are expected
  // to be byte offsets from the Java stack pointer for maximum code
  // sharing between platforms. JVMTI's GetLocalInstance() uses these
  // offsets to find the receiver for non-static native wrapper frames.
  ByteSize _native_receiver_sp_offset;
  ByteSize _native_basic_lock_sp_offset;

  CompLevel _comp_level;               // compilation level (s1)

  // Local state used to keep track of whether unloading is happening or not
  volatile uint8_t _is_unloading_state;

  // used by jvmti to track if an event has been posted for this nmethod.
  bool _load_reported;

  bool _used; // has this nmethod ever been invoked?

  // Protected by CompiledMethod_lock
  volatile signed char _state;         // {not_installed, in_use, not_entrant}

  // set during construction
  uint8_t _has_unsafe_access:1,        // May fault due to unsafe access.
          _has_method_handle_invokes:1,// Has this method MethodHandle invokes?
          _has_wide_vectors:1,         // Preserve wide vectors at safepoints
          _has_monitors:1,             // Fastpath monitor detection for continuations
          _has_flushed_dependencies:1; // Used for maintenance of dependencies (under CodeCache_lock)

  enum DeoptimizationStatus : u1 {
    not_marked,
    deoptimize,
    deoptimize_noupdate,
    deoptimize_done
  };

  volatile DeoptimizationStatus _deoptimization_status; // Used for stack deoptimization

  DeoptimizationStatus deoptimization_status() const {
    return Atomic::load(&_deoptimization_status);
  }

  // For native wrappers
  nmethod(Method* method,
          CompilerType type,
          int nmethod_size,
          int compile_id,
          CodeOffsets* offsets,
          CodeBuffer *code_buffer,
          int frame_size,
          ByteSize basic_lock_owner_sp_offset, /* synchronized natives only */
          ByteSize basic_lock_sp_offset,       /* synchronized natives only */
          OopMapSet* oop_maps);

  // Creation support
  nmethod(Method* method,
          CompilerType type,
          int nmethod_size,
          int compile_id,
          int entry_bci,
          CodeOffsets* offsets,
          int orig_pc_offset,
          DebugInformationRecorder *recorder,
          Dependencies* dependencies,
          CodeBuffer *code_buffer,
          int frame_size,
          OopMapSet* oop_maps,
          ExceptionHandlerTable* handler_table,
          ImplicitExceptionTable* nul_chk_table,
          AbstractCompiler* compiler,
          CompLevel comp_level
          , SCCEntry* scc_entry
#if INCLUDE_JVMCI
          , char* speculations = nullptr,
          int speculations_len = 0,
          JVMCINMethodData* jvmci_data = nullptr
#endif
          );

  // helper methods
  void* operator new(size_t size, int nmethod_size, int comp_level) throw();

  // For method handle intrinsics: Try MethodNonProfiled, MethodProfiled and NonNMethod.
  // Attention: Only allow NonNMethod space for special nmethods which don't need to be
  // findable by nmethod iterators! In particular, they must not contain oops!
  void* operator new(size_t size, int nmethod_size, bool allow_NonNMethod_space) throw();

  const char* reloc_string_for(u_char* begin, u_char* end);

  bool try_transition(signed char new_state);

  // Returns true if this thread changed the state of the nmethod or
  // false if another thread performed the transition.
  bool make_entrant() { Unimplemented(); return false; }
  void inc_decompile_count();

  // Inform external interfaces that a compiled method has been unloaded
  void post_compiled_method_unload();

  // Initialize fields to their default values
  void init_defaults();

  PcDesc* find_pc_desc(address pc, bool approximate) {
    return _pc_desc_container.find_pc_desc(pc, approximate, PcDescSearch(code_begin(), scopes_pcs_begin(), scopes_pcs_end()));
  }

  // STW two-phase nmethod root processing helpers.
  //
  // When determining liveness of a given nmethod to do code cache unloading,
  // some collectors need to do different things depending on whether the nmethods
  // need to absolutely be kept alive during root processing; "strong"ly reachable
  // nmethods are known to be kept alive at root processing, but the liveness of
  // "weak"ly reachable ones is to be determined later.
  //
  // We want to allow strong and weak processing of nmethods by different threads
  // at the same time without heavy synchronization. Additional constraints are
  // to make sure that every nmethod is processed a minimal amount of time, and
  // nmethods themselves are always iterated at most once at a particular time.
  //
  // Note that strong processing work must be a superset of weak processing work
  // for this code to work.
  //
  // We store state and claim information in the _oops_do_mark_link member, using
  // the two LSBs for the state and the remaining upper bits for linking together
  // nmethods that were already visited.
  // The last element is self-looped, i.e. points to itself to avoid some special
  // "end-of-list" sentinel value.
  //
  // _oops_do_mark_link special values:
  //
  //   _oops_do_mark_link == nullptr: the nmethod has not been visited at all yet, i.e.
  //      is Unclaimed.
  //
  // For other values, its lowest two bits indicate the following states of the nmethod:
  //
  //   weak_request (WR): the nmethod has been claimed by a thread for weak processing
  //   weak_done (WD): weak processing has been completed for this nmethod.
  //   strong_request (SR): the nmethod has been found to need strong processing while
  //       being weak processed.
  //   strong_done (SD): strong processing has been completed for this nmethod .
  //
  // The following shows the _only_ possible progressions of the _oops_do_mark_link
  // pointer.
  //
  // Given
  //   N as the nmethod
  //   X the current next value of _oops_do_mark_link
  //
  // Unclaimed (C)-> N|WR (C)-> X|WD: the nmethod has been processed weakly by
  //   a single thread.
  // Unclaimed (C)-> N|WR (C)-> X|WD (O)-> X|SD: after weak processing has been
  //   completed (as above) another thread found that the nmethod needs strong
  //   processing after all.
  // Unclaimed (C)-> N|WR (O)-> N|SR (C)-> X|SD: during weak processing another
  //   thread finds that the nmethod needs strong processing, marks it as such and
  //   terminates. The original thread completes strong processing.
  // Unclaimed (C)-> N|SD (C)-> X|SD: the nmethod has been processed strongly from
  //   the beginning by a single thread.
  //
  // "|" describes the concatenation of bits in _oops_do_mark_link.
  //
  // The diagram also describes the threads responsible for changing the nmethod to
  // the next state by marking the _transition_ with (C) and (O), which mean "current"
  // and "other" thread respectively.
  //

  // States used for claiming nmethods during root processing.
  static const uint claim_weak_request_tag = 0;
  static const uint claim_weak_done_tag = 1;
  static const uint claim_strong_request_tag = 2;
  static const uint claim_strong_done_tag = 3;

  static oops_do_mark_link* mark_link(nmethod* nm, uint tag) {
    assert(tag <= claim_strong_done_tag, "invalid tag %u", tag);
    assert(is_aligned(nm, 4), "nmethod pointer must have zero lower two LSB");
    return (oops_do_mark_link*)(((uintptr_t)nm & ~0x3) | tag);
  }

  static uint extract_state(oops_do_mark_link* link) {
    return (uint)((uintptr_t)link & 0x3);
  }

  static nmethod* extract_nmethod(oops_do_mark_link* link) {
    return (nmethod*)((uintptr_t)link & ~0x3);
  }

  void oops_do_log_change(const char* state);

  static bool oops_do_has_weak_request(oops_do_mark_link* next) {
    return extract_state(next) == claim_weak_request_tag;
  }

  static bool oops_do_has_any_strong_state(oops_do_mark_link* next) {
    return extract_state(next) >= claim_strong_request_tag;
  }

  // Attempt Unclaimed -> N|WR transition. Returns true if successful.
  bool oops_do_try_claim_weak_request();

  // Attempt Unclaimed -> N|SD transition. Returns the current link.
  oops_do_mark_link* oops_do_try_claim_strong_done();
  // Attempt N|WR -> X|WD transition. Returns nullptr if successful, X otherwise.
  nmethod* oops_do_try_add_to_list_as_weak_done();

  // Attempt X|WD -> N|SR transition. Returns the current link.
  oops_do_mark_link* oops_do_try_add_strong_request(oops_do_mark_link* next);
  // Attempt X|WD -> X|SD transition. Returns true if successful.
  bool oops_do_try_claim_weak_done_as_strong_done(oops_do_mark_link* next);

  // Do the N|SD -> X|SD transition.
  void oops_do_add_to_list_as_strong_done();

  // Sets this nmethod as strongly claimed (as part of N|SD -> X|SD and N|SR -> X|SD
  // transitions).
  void oops_do_set_strong_done(nmethod* old_head);

public:
  // create nmethod with entry_bci
  static nmethod* new_nmethod(const methodHandle& method,
                              int compile_id,
                              int entry_bci,
                              CodeOffsets* offsets,
                              int orig_pc_offset,
                              DebugInformationRecorder* recorder,
                              Dependencies* dependencies,
                              CodeBuffer *code_buffer,
                              int frame_size,
                              OopMapSet* oop_maps,
                              ExceptionHandlerTable* handler_table,
                              ImplicitExceptionTable* nul_chk_table,
                              AbstractCompiler* compiler,
                              CompLevel comp_level
                              , SCCEntry* scc_entry
#if INCLUDE_JVMCI
                              , char* speculations = nullptr,
                              int speculations_len = 0,
                              JVMCINMethodData* jvmci_data = nullptr
#endif
  );

  static nmethod* new_native_nmethod(const methodHandle& method,
                                     int compile_id,
                                     CodeBuffer *code_buffer,
                                     int vep_offset,
                                     int frame_complete,
                                     int frame_size,
                                     ByteSize receiver_sp_offset,
                                     ByteSize basic_lock_sp_offset,
                                     OopMapSet* oop_maps,
                                     int exception_handler = -1);

  Method* method       () const { return _method; }
  bool is_native_method() const { return _method != nullptr && _method->is_native(); }
  bool is_java_method  () const { return _method != nullptr && !_method->is_native(); }
  bool is_osr_method   () const { return _entry_bci != InvocationEntryBci; }

  // Compiler task identification.  Note that all OSR methods
  // are numbered in an independent sequence if CICountOSR is true,
  // and native method wrappers are also numbered independently if
  // CICountNative is true.
  int compile_id() const { return _compile_id; }
  const char* compile_kind() const;

  inline bool  is_compiled_by_c1   () const { return _compiler_type == compiler_c1; }
  inline bool  is_compiled_by_c2   () const { return _compiler_type == compiler_c2; }
  inline bool  is_compiled_by_jvmci() const { return _compiler_type == compiler_jvmci; }
  CompilerType compiler_type       () const { return _compiler_type; }
  const char*  compiler_name       () const;

  // boundaries for different parts
  address consts_begin          () const { return           header_begin() + _consts_offset           ; }
  address consts_end            () const { return           header_begin() +  code_offset()           ; }
  address insts_begin           () const { return           header_begin() +  code_offset()           ; }
  address insts_end             () const { return           header_begin() + _stub_offset             ; }
  address stub_begin            () const { return           header_begin() + _stub_offset             ; }
  address stub_end              () const { return           header_begin() + _oops_offset             ; }
  address exception_begin       () const { return           header_begin() + _exception_offset        ; }
  address deopt_handler_begin   () const { return           header_begin() + _deopt_handler_offset    ; }
  address deopt_mh_handler_begin() const { return           header_begin() + _deopt_mh_handler_offset ; }
  address unwind_handler_begin  () const { return _unwind_handler_offset != -1 ? (header_begin() + _unwind_handler_offset) : nullptr; }
  oop*    oops_begin            () const { return (oop*)   (header_begin() + _oops_offset)            ; }
  oop*    oops_end              () const { return (oop*)   (header_begin() + _metadata_offset)        ; }

  Metadata** metadata_begin     () const { return (Metadata**) (header_begin() + _metadata_offset)    ; }
  Metadata** metadata_end       () const { return (Metadata**) (header_begin() + _scopes_data_offset) ; }

  address scopes_data_begin     () const { return           header_begin() + _scopes_data_offset      ; }
  address scopes_data_end       () const { return           header_begin() + _scopes_pcs_offset       ; }
  PcDesc* scopes_pcs_begin      () const { return (PcDesc*)(header_begin() + _scopes_pcs_offset)      ; }
  PcDesc* scopes_pcs_end        () const { return (PcDesc*)(header_begin() + _dependencies_offset)    ; }
  address dependencies_begin    () const { return           header_begin() + _dependencies_offset     ; }
  address dependencies_end      () const { return           header_begin() + _handler_table_offset    ; }
  address handler_table_begin   () const { return           header_begin() + _handler_table_offset    ; }
  address handler_table_end     () const { return           header_begin() + _nul_chk_table_offset    ; }
  address nul_chk_table_begin   () const { return           header_begin() + _nul_chk_table_offset    ; }

#if INCLUDE_JVMCI
  address nul_chk_table_end     () const { return           header_begin() + _speculations_offset     ; }
  address speculations_begin    () const { return           header_begin() + _speculations_offset     ; }
  address speculations_end      () const { return           header_begin() + _jvmci_data_offset       ; }
  address jvmci_data_begin      () const { return           header_begin() + _jvmci_data_offset       ; }
  address jvmci_data_end        () const { return           header_begin() + _nmethod_end_offset      ; }
#else
  address nul_chk_table_end     () const { return           header_begin() + _nmethod_end_offset      ; }
#endif

  // Sizes
  int consts_size       () const { return int(          consts_end       () -           consts_begin       ()); }
  int insts_size        () const { return int(          insts_end        () -           insts_begin        ()); }
  int stub_size         () const { return int(          stub_end         () -           stub_begin         ()); }
  int oops_size         () const { return int((address) oops_end         () - (address) oops_begin         ()); }
  int metadata_size     () const { return int((address) metadata_end     () - (address) metadata_begin     ()); }
  int scopes_data_size  () const { return int(          scopes_data_end  () -           scopes_data_begin  ()); }
  int scopes_pcs_size   () const { return int((intptr_t)scopes_pcs_end   () - (intptr_t)scopes_pcs_begin   ()); }
  int dependencies_size () const { return int(          dependencies_end () -           dependencies_begin ()); }
  int handler_table_size() const { return int(          handler_table_end() -           handler_table_begin()); }
  int nul_chk_table_size() const { return int(          nul_chk_table_end() -           nul_chk_table_begin()); }
#if INCLUDE_JVMCI
  int speculations_size () const { return int(          speculations_end () -           speculations_begin ()); }
  int jvmci_data_size   () const { return int(          jvmci_data_end   () -           jvmci_data_begin   ()); }
#endif

  int     oops_count() const { assert(oops_size() % oopSize == 0, "");  return (oops_size() / oopSize) + 1; }
  int metadata_count() const { assert(metadata_size() % wordSize == 0, ""); return (metadata_size() / wordSize) + 1; }

  int skipped_instructions_size () const { return _skipped_instructions_size; }
  int total_size() const;

  // Containment
  bool consts_contains         (address addr) const { return consts_begin       () <= addr && addr < consts_end       (); }
  // Returns true if a given address is in the 'insts' section. The method
  // insts_contains_inclusive() is end-inclusive.
  bool insts_contains          (address addr) const { return insts_begin        () <= addr && addr < insts_end        (); }
  bool insts_contains_inclusive(address addr) const { return insts_begin        () <= addr && addr <= insts_end       (); }
  bool stub_contains           (address addr) const { return stub_begin         () <= addr && addr < stub_end         (); }
  bool oops_contains           (oop*    addr) const { return oops_begin         () <= addr && addr < oops_end         (); }
  bool metadata_contains       (Metadata** addr) const { return metadata_begin  () <= addr && addr < metadata_end     (); }
  bool scopes_data_contains    (address addr) const { return scopes_data_begin  () <= addr && addr < scopes_data_end  (); }
  bool scopes_pcs_contains     (PcDesc* addr) const { return scopes_pcs_begin   () <= addr && addr < scopes_pcs_end   (); }
  bool handler_table_contains  (address addr) const { return handler_table_begin() <= addr && addr < handler_table_end(); }
  bool nul_chk_table_contains  (address addr) const { return nul_chk_table_begin() <= addr && addr < nul_chk_table_end(); }

  // entry points
  address entry_point() const          { return _entry_point;          } // normal entry point
  address verified_entry_point() const { return _verified_entry_point; } // if klass is correct

  enum : signed char { not_installed = -1, // in construction, only the owner doing the construction is
                                           // allowed to advance state
                       in_use        = 0,  // executable nmethod
                       not_entrant   = 1   // marked for deoptimization but activations may still exist
  };

  // flag accessing and manipulation
  bool is_not_installed() const        { return _state == not_installed; }
  bool is_in_use() const               { return _state <= in_use; }
  bool is_not_entrant() const          { return _state == not_entrant; }
  int  get_state() const               { return _state; }

  void clear_unloading_state();
  // Heuristically deduce an nmethod isn't worth keeping around
  bool is_cold();
  bool is_unloading();
  void do_unloading(bool unloading_occurred);

  bool is_unlinked() const             { return _is_unlinked; }
  void set_is_unlinked()               { assert(!_is_unlinked, "already unlinked"); _is_unlinked = true; }

  void inc_method_profiling_count();
  uint64_t method_profiling_count();

#if INCLUDE_RTM_OPT
  // rtm state accessing and manipulating
  RTMState  rtm_state() const          { return _rtm_state; }
  void set_rtm_state(RTMState state)   { _rtm_state = state; }
#endif

  bool make_in_use() {
    return try_transition(in_use);
  }
  // Make the nmethod non entrant. The nmethod will continue to be
  // alive.  It is used when an uncommon trap happens.  Returns true
  // if this thread changed the state of the nmethod or false if
  // another thread performed the transition.
  bool  make_not_entrant(bool make_not_entrant = true);
  bool  make_not_used() { return make_not_entrant(false); }

  bool  is_marked_for_deoptimization() const { return deoptimization_status() != not_marked; }
  bool  has_been_deoptimized() const { return deoptimization_status() == deoptimize_done; }
  void  set_deoptimized_done();

  bool update_recompile_counts() const {
    // Update recompile counts when either the update is explicitly requested (deoptimize)
    // or the nmethod is not marked for deoptimization at all (not_marked).
    // The latter happens during uncommon traps when deoptimized nmethod is made not entrant.
    DeoptimizationStatus status = deoptimization_status();
    return status != deoptimize_noupdate && status != deoptimize_done;
  }

  // tells whether frames described by this nmethod can be deoptimized
  // note: native wrappers cannot be deoptimized.
  bool can_be_deoptimized() const { return is_java_method(); }

  bool has_dependencies()                         { return dependencies_size() != 0; }
  void print_dependencies_on(outputStream* out) PRODUCT_RETURN;
  void flush_dependencies();

  template<typename T>
  T* gc_data() const                              { return reinterpret_cast<T*>(_gc_data); }
  template<typename T>
  void set_gc_data(T* gc_data)                    { _gc_data = reinterpret_cast<void*>(gc_data); }

  bool  has_unsafe_access() const                 { return _has_unsafe_access; }
  void  set_has_unsafe_access(bool z)             { _has_unsafe_access = z; }

  bool  has_monitors() const                      { return _has_monitors; }
  void  set_has_monitors(bool z)                  { _has_monitors = z; }

  bool  has_method_handle_invokes() const         { return _has_method_handle_invokes; }
  void  set_has_method_handle_invokes(bool z)     { _has_method_handle_invokes = z; }

  bool  has_wide_vectors() const                  { return _has_wide_vectors; }
  void  set_has_wide_vectors(bool z)              { _has_wide_vectors = z; }

  bool  has_flushed_dependencies() const          { return _has_flushed_dependencies; }
  void  set_has_flushed_dependencies(bool z)      {
    assert(!has_flushed_dependencies(), "should only happen once");
    _has_flushed_dependencies = z;
  }

  int   comp_level() const                        { return _comp_level; }

  // Support for oops in scopes and relocs:
  // Note: index 0 is reserved for null.
  oop   oop_at(int index) const;
  oop   oop_at_phantom(int index) const; // phantom reference
  oop*  oop_addr_at(int index) const {  // for GC
    // relocation indexes are biased by 1 (because 0 is reserved)
    assert(index > 0 && index <= oops_count(), "must be a valid non-zero index");
    return &oops_begin()[index - 1];
  }

  // Support for meta data in scopes and relocs:
  // Note: index 0 is reserved for null.
  Metadata*   metadata_at(int index) const      { return index == 0 ? nullptr: *metadata_addr_at(index); }
  Metadata**  metadata_addr_at(int index) const {  // for GC
    // relocation indexes are biased by 1 (because 0 is reserved)
    assert(index > 0 && index <= metadata_count(), "must be a valid non-zero index");
    return &metadata_begin()[index - 1];
  }

  void copy_values(GrowableArray<jobject>* oops);
  void copy_values(GrowableArray<Metadata*>* metadata);

  // Relocation support
private:
  void fix_oop_relocations(address begin, address end, bool initialize_immediates);
  inline void initialize_immediate_oop(oop* dest, jobject handle);

protected:
  address oops_reloc_begin() const;

public:
  void fix_oop_relocations(address begin, address end) { fix_oop_relocations(begin, end, false); }
  void fix_oop_relocations()                           { fix_oop_relocations(nullptr, nullptr, false); }

  bool is_at_poll_return(address pc);
  bool is_at_poll_or_poll_return(address pc);

protected:
  // Exception cache support
  // Note: _exception_cache may be read and cleaned concurrently.
  ExceptionCache* exception_cache() const         { return _exception_cache; }
  ExceptionCache* exception_cache_acquire() const;
  void set_exception_cache(ExceptionCache *ec)    { _exception_cache = ec; }

public:
  address handler_for_exception_and_pc(Handle exception, address pc);
  void add_handler_for_exception_and_pc(Handle exception, address pc, address handler);
  void clean_exception_cache();

  void add_exception_cache_entry(ExceptionCache* new_entry);
  ExceptionCache* exception_cache_entry_for_exception(Handle exception);


  // MethodHandle
  bool is_method_handle_return(address return_pc);
  // Deopt
  // Return true is the PC is one would expect if the frame is being deopted.
  inline bool is_deopt_pc(address pc);
  inline bool is_deopt_mh_entry(address pc);
  inline bool is_deopt_entry(address pc);

  // Accessor/mutator for the original pc of a frame before a frame was deopted.
  address get_original_pc(const frame* fr) { return *orig_pc_addr(fr); }
  void    set_original_pc(const frame* fr, address pc) { *orig_pc_addr(fr) = pc; }

  const char* state() const;

  bool inlinecache_check_contains(address addr) const {
    return (addr >= code_begin() && addr < verified_entry_point());
  }

  void preserve_callee_argument_oops(frame fr, const RegisterMap *reg_map, OopClosure* f) override;

  // implicit exceptions support
  address continuation_for_implicit_div0_exception(address pc) { return continuation_for_implicit_exception(pc, true); }
  address continuation_for_implicit_null_exception(address pc) { return continuation_for_implicit_exception(pc, false); }

  static address get_deopt_original_pc(const frame* fr);

  // Inline cache support for class unloading and nmethod unloading
 private:
  void cleanup_inline_caches_impl(bool unloading_occurred, bool clean_all);

  address continuation_for_implicit_exception(address pc, bool for_div0_check);

 public:
  // Serial version used by whitebox test
  void cleanup_inline_caches_whitebox();

  void clear_inline_caches();

  // Execute nmethod barrier code, as if entering through nmethod call.
  void run_nmethod_entry_barrier();

  void verify_oop_relocations();

  bool has_evol_metadata();

  Method* attached_method(address call_pc);
  Method* attached_method_before_pc(address pc);

  // GC unloading support
  // Cleans unloaded klasses and unloaded nmethods in inline caches

  void unload_nmethod_caches(bool class_unloading_occurred);

  void unlink_from_method();

  // On-stack replacement support
  int   osr_entry_bci() const                     { assert(is_osr_method(), "wrong kind of nmethod"); return _entry_bci; }
  address  osr_entry() const                      { assert(is_osr_method(), "wrong kind of nmethod"); return _osr_entry_point; }
  void  invalidate_osr_method();
  nmethod* osr_link() const                       { return _osr_link; }
  void     set_osr_link(nmethod *n)               { _osr_link = n; }

  // Verify calls to dead methods have been cleaned.
  void verify_clean_inline_caches();

  // Unlink this nmethod from the system
  void unlink();

  // Deallocate this nmethod - called by the GC
  void purge(bool free_code_cache_data, bool unregister_nmethod) override;

  // See comment at definition of _last_seen_on_stack
  void mark_as_maybe_on_stack();
  bool is_maybe_on_stack();

  // Evolution support. We make old (discarded) compiled methods point to new Method*s.
  void set_method(Method* method) { _method = method; }

#if INCLUDE_JVMCI
  // Gets the JVMCI name of this nmethod.
  const char* jvmci_name();

  // Records the pending failed speculation in the
  // JVMCI speculation log associated with this nmethod.
  void update_speculation(JavaThread* thread);

  // Gets the data specific to a JVMCI compiled method.
  // This returns a non-nullptr value iff this nmethod was
  // compiled by the JVMCI compiler.
  JVMCINMethodData* jvmci_nmethod_data() const {
    return jvmci_data_size() == 0 ? nullptr : (JVMCINMethodData*) jvmci_data_begin();
  }
#endif

  void oops_do(OopClosure* f) { oops_do(f, false); }
  void oops_do(OopClosure* f, bool allow_dead);

  // All-in-one claiming of nmethods: returns true if the caller successfully claimed that
  // nmethod.
  bool oops_do_try_claim();

  // Loom support for following nmethods on the stack
  void follow_nmethod(OopIterateClosure* cl);

  // Class containing callbacks for the oops_do_process_weak/strong() methods
  // below.
  class OopsDoProcessor {
  public:
    // Process the oops of the given nmethod based on whether it has been called
    // in a weak or strong processing context, i.e. apply either weak or strong
    // work on it.
    virtual void do_regular_processing(nmethod* nm) = 0;
    // Assuming that the oops of the given nmethod has already been its weak
    // processing applied, apply the remaining strong processing part.
    virtual void do_remaining_strong_processing(nmethod* nm) = 0;
  };

  // The following two methods do the work corresponding to weak/strong nmethod
  // processing.
  void oops_do_process_weak(OopsDoProcessor* p);
  void oops_do_process_strong(OopsDoProcessor* p);

  static void oops_do_marking_prologue();
  static void oops_do_marking_epilogue();

 private:
  ScopeDesc* scope_desc_in(address begin, address end);

  address* orig_pc_addr(const frame* fr);

  // used by jvmti to track if the load events has been reported
  bool  load_reported() const                     { return _load_reported; }
  void  set_load_reported()                       { _load_reported = true; }

 public:
  // ScopeDesc retrieval operation
  PcDesc* pc_desc_at(address pc)   { return find_pc_desc(pc, false); }
  // pc_desc_near returns the first PcDesc at or after the given pc.
  PcDesc* pc_desc_near(address pc) { return find_pc_desc(pc, true); }

  // ScopeDesc for an instruction
  ScopeDesc* scope_desc_at(address pc);
  ScopeDesc* scope_desc_near(address pc);

  // copying of debugging information
  void copy_scopes_pcs(PcDesc* pcs, int count);
  void copy_scopes_data(address buffer, int size);

  int orig_pc_offset() { return _orig_pc_offset; }

  SCCEntry* scc_entry() const { return _scc_entry; }
  bool is_scc() const { return scc_entry() != nullptr; }

  bool     used() const { return _used; }
  void set_used()       { _used = true; }

  // Post successful compilation
  void post_compiled_method(CompileTask* task);

  // jvmti support:
  void post_compiled_method_load_event(JvmtiThreadState* state = nullptr);

  // verify operations
  void verify() override;
  void verify_scopes();
  void verify_interrupt_point(address interrupt_point, bool is_inline_cache);

  // Disassemble this nmethod with additional debug information, e.g. information about blocks.
  void decode2(outputStream* st) const;
  void print_constant_pool(outputStream* st);

  // Avoid hiding of parent's 'decode(outputStream*)' method.
  void decode(outputStream* st) const { decode2(st); } // just delegate here.

  // printing support
  void print()                 const override;
  void print(outputStream* st) const;
  void print_code();

#if defined(SUPPORT_DATA_STRUCTS)
  // print output in opt build for disassembler library
  void print_relocations_on(outputStream* st)     PRODUCT_RETURN;
  void print_pcs_on(outputStream* st);
  void print_scopes() { print_scopes_on(tty); }
  void print_scopes_on(outputStream* st)          PRODUCT_RETURN;
  void print_value_on(outputStream* st) const override;
  void print_handler_table();
  void print_nul_chk_table();
  void print_recorded_oop(int log_n, int index);
  void print_recorded_oops();
  void print_recorded_metadata();

  void print_oops(outputStream* st);     // oops from the underlying CodeBlob.
  void print_metadata(outputStream* st); // metadata in metadata pool.
#else
  void print_pcs_on(outputStream* st) { return; }
#endif

  void print_calls(outputStream* st)              PRODUCT_RETURN;
  static void print_statistics()                  PRODUCT_RETURN;

  void maybe_print_nmethod(const DirectiveSet* directive);
  void print_nmethod(bool print_code);

  // need to re-define this from CodeBlob else the overload hides it
  void print_on(outputStream* st) const override { CodeBlob::print_on(st); }
  void print_on(outputStream* st, const char* msg) const;

  // Logging
  void log_identity(xmlStream* log) const;
  void log_new_nmethod() const;
  void log_state_change() const;

  // Prints block-level comments, including nmethod specific block labels:
  void print_block_comment(outputStream* stream, address block_begin) const override {
#if defined(SUPPORT_ASSEMBLY) || defined(SUPPORT_ABSTRACT_ASSEMBLY)
    print_nmethod_labels(stream, block_begin);
    CodeBlob::print_block_comment(stream, block_begin);
#endif
  }

  void print_nmethod_labels(outputStream* stream, address block_begin, bool print_section_labels=true) const;
  const char* nmethod_section_label(address pos) const;

  // returns whether this nmethod has code comments.
  bool has_code_comment(address begin, address end);
  // Prints a comment for one native instruction (reloc info, pc desc)
  void print_code_comment_on(outputStream* st, int column, address begin, address end);

  // tells if this compiled method is dependent on the given changes,
  // and the changes have invalidated it
  bool check_dependency_on(DepChange& changes);

  // Fast breakpoint support. Tells if this compiled method is
  // dependent on the given method. Returns true if this nmethod
  // corresponds to the given method as well.
  bool is_dependent_on_method(Method* dependee);

  // JVMTI's GetLocalInstance() support
  ByteSize native_receiver_sp_offset() {
    return _native_receiver_sp_offset;
  }
  ByteSize native_basic_lock_sp_offset() {
    return _native_basic_lock_sp_offset;
  }

  // support for code generation
  static ByteSize verified_entry_point_offset() { return byte_offset_of(nmethod, _verified_entry_point); }
  static ByteSize osr_entry_point_offset()      { return byte_offset_of(nmethod, _osr_entry_point); }
  static ByteSize state_offset()                { return byte_offset_of(nmethod, _state); }

  void metadata_do(MetadataClosure* f);

  address call_instruction_address(address pc) const;

  void make_deoptimized();
  void finalize_relocations();
};

#endif // SHARE_CODE_NMETHOD_HPP<|MERGE_RESOLUTION|>--- conflicted
+++ resolved
@@ -45,9 +45,7 @@
 class MetadataClosure;
 class NativeCallWrapper;
 class OopIterateClosure;
-<<<<<<< HEAD
 class SCCEntry;
-=======
 class ScopeDesc;
 class xmlStream;
 
@@ -144,7 +142,6 @@
     return find_pc_desc_internal(pc, approximate, search);
   }
 };
->>>>>>> 83eba863
 
 // nmethods (native methods) are the compiled code versions of Java methods.
 //
@@ -190,12 +187,10 @@
 
   uint64_t  _gc_epoch;
 
-<<<<<<< HEAD
   // Profiling counter used to figure out the hottest nmethods to record into CDS
   volatile uint64_t _method_profiling_count;
-=======
+
   Method*   _method;
->>>>>>> 83eba863
 
   // To support simple linked-list chaining of nmethods:
   nmethod*  _osr_link;         // from InstanceKlass::osr_nmethods_head
@@ -293,7 +288,9 @@
           _has_method_handle_invokes:1,// Has this method MethodHandle invokes?
           _has_wide_vectors:1,         // Preserve wide vectors at safepoints
           _has_monitors:1,             // Fastpath monitor detection for continuations
-          _has_flushed_dependencies:1; // Used for maintenance of dependencies (under CodeCache_lock)
+          _has_flushed_dependencies:1, // Used for maintenance of dependencies (under CodeCache_lock)
+          _preloaded:1,
+          _has_clinit_barriers:1;
 
   enum DeoptimizationStatus : u1 {
     not_marked,
@@ -689,6 +686,12 @@
   bool  has_wide_vectors() const                  { return _has_wide_vectors; }
   void  set_has_wide_vectors(bool z)              { _has_wide_vectors = z; }
 
+  bool  has_clinit_barriers() const               { return _has_clinit_barriers; }
+  void  set_has_clinit_barriers(bool z)           { _has_clinit_barriers = z; }
+
+  bool  preloaded() const                         { return _preloaded; }
+  void  set_preloaded(bool z)                     { _preloaded = z; }
+
   bool  has_flushed_dependencies() const          { return _has_flushed_dependencies; }
   void  set_has_flushed_dependencies(bool z)      {
     assert(!has_flushed_dependencies(), "should only happen once");
