/*
 * Copyright (c) 1997, 2024, Oracle and/or its affiliates. All rights reserved.
 * DO NOT ALTER OR REMOVE COPYRIGHT NOTICES OR THIS FILE HEADER.
 *
 * This code is free software; you can redistribute it and/or modify it
 * under the terms of the GNU General Public License version 2 only, as
 * published by the Free Software Foundation.
 *
 * This code is distributed in the hope that it will be useful, but WITHOUT
 * ANY WARRANTY; without even the implied warranty of MERCHANTABILITY or
 * FITNESS FOR A PARTICULAR PURPOSE.  See the GNU General Public License
 * version 2 for more details (a copy is included in the LICENSE file that
 * accompanied this code).
 *
 * You should have received a copy of the GNU General Public License version
 * 2 along with this work; if not, write to the Free Software Foundation,
 * Inc., 51 Franklin St, Fifth Floor, Boston, MA 02110-1301 USA.
 *
 * Please contact Oracle, 500 Oracle Parkway, Redwood Shores, CA 94065 USA
 * or visit www.oracle.com if you need additional information or have any
 * questions.
 *
 */

#include "precompiled.hpp"
#include "asm/assembler.inline.hpp"
#include "code/codeCache.hpp"
#include "code/compiledIC.hpp"
#include "code/dependencies.hpp"
#include "code/nativeInst.hpp"
#include "code/nmethod.inline.hpp"
#include "code/scopeDesc.hpp"
#include "code/SCCache.hpp"
#include "compiler/abstractCompiler.hpp"
#include "compiler/compilationLog.hpp"
#include "compiler/compileBroker.hpp"
#include "compiler/compileLog.hpp"
#include "compiler/compileTask.hpp"
#include "compiler/compilerDirectives.hpp"
#include "compiler/directivesParser.hpp"
#include "compiler/disassembler.hpp"
#include "compiler/oopMap.inline.hpp"
#include "gc/shared/barrierSet.hpp"
#include "gc/shared/barrierSetNMethod.hpp"
#include "gc/shared/classUnloadingContext.hpp"
#include "gc/shared/collectedHeap.hpp"
#include "interpreter/bytecode.inline.hpp"
#include "jvm.h"
#include "logging/log.hpp"
#include "logging/logStream.hpp"
#include "memory/allocation.inline.hpp"
#include "memory/resourceArea.hpp"
#include "memory/universe.hpp"
#include "oops/access.inline.hpp"
#include "oops/klass.inline.hpp"
#include "oops/method.inline.hpp"
#include "oops/methodData.hpp"
#include "oops/oop.inline.hpp"
#include "oops/weakHandle.inline.hpp"
#include "prims/jvmtiImpl.hpp"
#include "prims/jvmtiThreadState.hpp"
#include "prims/methodHandles.hpp"
#include "runtime/continuation.hpp"
#include "runtime/atomic.hpp"
#include "runtime/deoptimization.hpp"
#include "runtime/flags/flagSetting.hpp"
#include "runtime/frame.inline.hpp"
#include "runtime/handles.inline.hpp"
#include "runtime/jniHandles.inline.hpp"
#include "runtime/orderAccess.hpp"
#include "runtime/os.hpp"
#include "runtime/safepointVerifiers.hpp"
#include "runtime/serviceThread.hpp"
#include "runtime/sharedRuntime.hpp"
#include "runtime/signature.hpp"
#include "runtime/threadWXSetters.inline.hpp"
#include "runtime/vmThread.hpp"
#include "utilities/align.hpp"
#include "utilities/copy.hpp"
#include "utilities/dtrace.hpp"
#include "utilities/events.hpp"
#include "utilities/globalDefinitions.hpp"
#include "utilities/resourceHash.hpp"
#include "utilities/xmlstream.hpp"
#if INCLUDE_JVMCI
#include "jvmci/jvmciRuntime.hpp"
#endif

#ifdef DTRACE_ENABLED

// Only bother with this argument setup if dtrace is available

#define DTRACE_METHOD_UNLOAD_PROBE(method)                                \
  {                                                                       \
    Method* m = (method);                                                 \
    if (m != nullptr) {                                                   \
      Symbol* klass_name = m->klass_name();                               \
      Symbol* name = m->name();                                           \
      Symbol* signature = m->signature();                                 \
      HOTSPOT_COMPILED_METHOD_UNLOAD(                                     \
        (char *) klass_name->bytes(), klass_name->utf8_length(),          \
        (char *) name->bytes(), name->utf8_length(),                      \
        (char *) signature->bytes(), signature->utf8_length());           \
    }                                                                     \
  }

#else //  ndef DTRACE_ENABLED

#define DTRACE_METHOD_UNLOAD_PROBE(method)

#endif

//---------------------------------------------------------------------------------
// NMethod statistics
// They are printed under various flags, including:
//   PrintC1Statistics, PrintOptoStatistics, LogVMOutput, and LogCompilation.
// (In the latter two cases, they like other stats are printed to the log only.)

#ifndef PRODUCT
// These variables are put into one block to reduce relocations
// and make it simpler to print from the debugger.
struct java_nmethod_stats_struct {
  uint nmethod_count;
  uint total_size;
  uint relocation_size;
  uint consts_size;
  uint insts_size;
  uint stub_size;
  uint scopes_data_size;
  uint scopes_pcs_size;
  uint dependencies_size;
  uint handler_table_size;
  uint nul_chk_table_size;
#if INCLUDE_JVMCI
  uint speculations_size;
  uint jvmci_data_size;
#endif
  uint oops_size;
  uint metadata_size;

  uint size_gt_32k;
  int size_max;

  void note_nmethod(nmethod* nm) {
    nmethod_count += 1;
    total_size          += nm->size();
    relocation_size     += nm->relocation_size();
    consts_size         += nm->consts_size();
    insts_size          += nm->insts_size();
    stub_size           += nm->stub_size();
    oops_size           += nm->oops_size();
    metadata_size       += nm->metadata_size();
    scopes_data_size    += nm->scopes_data_size();
    scopes_pcs_size     += nm->scopes_pcs_size();
    dependencies_size   += nm->dependencies_size();
    handler_table_size  += nm->handler_table_size();
    nul_chk_table_size  += nm->nul_chk_table_size();
#if INCLUDE_JVMCI
    speculations_size   += nm->speculations_size();
    jvmci_data_size     += nm->jvmci_data_size();
#endif
    int short_pos_max = ((1<<15) - 1);
    if (nm->size() > short_pos_max) size_gt_32k++;
    if (nm->size() > size_max) size_max = nm->size();
  }
  void print_nmethod_stats(const char* name) {
    if (nmethod_count == 0)  return;
    tty->print_cr("Statistics for %u bytecoded nmethods for %s:", nmethod_count, name);
    if (total_size != 0)          tty->print_cr(" total in heap  = %u (100%%)", total_size);
    uint header_size = (uint)(nmethod_count * sizeof(nmethod));
    if (nmethod_count != 0)       tty->print_cr(" header         = %u (%f%%)", header_size, (header_size * 100.0f)/total_size);
    if (relocation_size != 0)     tty->print_cr(" relocation     = %u (%f%%)", relocation_size, (relocation_size * 100.0f)/total_size);
    if (consts_size != 0)         tty->print_cr(" constants      = %u (%f%%)", consts_size, (consts_size * 100.0f)/total_size);
    if (insts_size != 0)          tty->print_cr(" main code      = %u (%f%%)", insts_size, (insts_size * 100.0f)/total_size);
    if (stub_size != 0)           tty->print_cr(" stub code      = %u (%f%%)", stub_size, (stub_size * 100.0f)/total_size);
    if (oops_size != 0)           tty->print_cr(" oops           = %u (%f%%)", oops_size, (oops_size * 100.0f)/total_size);
    if (metadata_size != 0)       tty->print_cr(" metadata       = %u (%f%%)", metadata_size, (metadata_size * 100.0f)/total_size);
    if (scopes_data_size != 0)    tty->print_cr(" scopes data    = %u (%f%%)", scopes_data_size, (scopes_data_size * 100.0f)/total_size);
    if (scopes_pcs_size != 0)     tty->print_cr(" scopes pcs     = %u (%f%%)", scopes_pcs_size, (scopes_pcs_size * 100.0f)/total_size);
    if (dependencies_size != 0)   tty->print_cr(" dependencies   = %u (%f%%)", dependencies_size, (dependencies_size * 100.0f)/total_size);
    if (handler_table_size != 0)  tty->print_cr(" handler table  = %u (%f%%)", handler_table_size, (handler_table_size * 100.0f)/total_size);
    if (nul_chk_table_size != 0)  tty->print_cr(" nul chk table  = %u (%f%%)", nul_chk_table_size, (nul_chk_table_size * 100.0f)/total_size);
#if INCLUDE_JVMCI
    if (speculations_size != 0)   tty->print_cr(" speculations   = %u (%f%%)", speculations_size, (speculations_size * 100.0f)/total_size);
    if (jvmci_data_size != 0)     tty->print_cr(" JVMCI data     = %u (%f%%)", jvmci_data_size, (jvmci_data_size * 100.0f)/total_size);
#endif
    if (size_gt_32k != 0)         tty->print_cr(" size > 32k     = %u", size_gt_32k);
    if (size_max != 0)            tty->print_cr(" max size       = %d", size_max);
  }
};

struct native_nmethod_stats_struct {
  uint native_nmethod_count;
  uint native_total_size;
  uint native_relocation_size;
  uint native_insts_size;
  uint native_oops_size;
  uint native_metadata_size;
  void note_native_nmethod(nmethod* nm) {
    native_nmethod_count += 1;
    native_total_size       += nm->size();
    native_relocation_size  += nm->relocation_size();
    native_insts_size       += nm->insts_size();
    native_oops_size        += nm->oops_size();
    native_metadata_size    += nm->metadata_size();
  }
  void print_native_nmethod_stats() {
    if (native_nmethod_count == 0)  return;
    tty->print_cr("Statistics for %u native nmethods:", native_nmethod_count);
    if (native_total_size != 0)       tty->print_cr(" N. total size  = %u", native_total_size);
    if (native_relocation_size != 0)  tty->print_cr(" N. relocation  = %u", native_relocation_size);
    if (native_insts_size != 0)       tty->print_cr(" N. main code   = %u", native_insts_size);
    if (native_oops_size != 0)        tty->print_cr(" N. oops        = %u", native_oops_size);
    if (native_metadata_size != 0)    tty->print_cr(" N. metadata    = %u", native_metadata_size);
  }
};

struct pc_nmethod_stats_struct {
  uint pc_desc_resets;   // number of resets (= number of caches)
  uint pc_desc_queries;  // queries to nmethod::find_pc_desc
  uint pc_desc_approx;   // number of those which have approximate true
  uint pc_desc_repeats;  // number of _pc_descs[0] hits
  uint pc_desc_hits;     // number of LRU cache hits
  uint pc_desc_tests;    // total number of PcDesc examinations
  uint pc_desc_searches; // total number of quasi-binary search steps
  uint pc_desc_adds;     // number of LUR cache insertions

  void print_pc_stats() {
    tty->print_cr("PcDesc Statistics:  %u queries, %.2f comparisons per query",
                  pc_desc_queries,
                  (double)(pc_desc_tests + pc_desc_searches)
                  / pc_desc_queries);
    tty->print_cr("  caches=%d queries=%u/%u, hits=%u+%u, tests=%u+%u, adds=%u",
                  pc_desc_resets,
                  pc_desc_queries, pc_desc_approx,
                  pc_desc_repeats, pc_desc_hits,
                  pc_desc_tests, pc_desc_searches, pc_desc_adds);
  }
};

#ifdef COMPILER1
static java_nmethod_stats_struct c1_java_nmethod_stats;
#endif
#ifdef COMPILER2
static java_nmethod_stats_struct c2_java_nmethod_stats;
#endif
#if INCLUDE_JVMCI
static java_nmethod_stats_struct jvmci_java_nmethod_stats;
#endif
static java_nmethod_stats_struct unknown_java_nmethod_stats;

static native_nmethod_stats_struct native_nmethod_stats;
static pc_nmethod_stats_struct pc_nmethod_stats;

static void note_java_nmethod(nmethod* nm) {
#ifdef COMPILER1
  if (nm->is_compiled_by_c1()) {
    c1_java_nmethod_stats.note_nmethod(nm);
  } else
#endif
#ifdef COMPILER2
  if (nm->is_compiled_by_c2()) {
    c2_java_nmethod_stats.note_nmethod(nm);
  } else
#endif
#if INCLUDE_JVMCI
  if (nm->is_compiled_by_jvmci()) {
    jvmci_java_nmethod_stats.note_nmethod(nm);
  } else
#endif
  {
    unknown_java_nmethod_stats.note_nmethod(nm);
  }
}
#endif // !PRODUCT

//---------------------------------------------------------------------------------


ExceptionCache::ExceptionCache(Handle exception, address pc, address handler) {
  assert(pc != nullptr, "Must be non null");
  assert(exception.not_null(), "Must be non null");
  assert(handler != nullptr, "Must be non null");

  _count = 0;
  _exception_type = exception->klass();
  _next = nullptr;
  _purge_list_next = nullptr;

  add_address_and_handler(pc,handler);
}


address ExceptionCache::match(Handle exception, address pc) {
  assert(pc != nullptr,"Must be non null");
  assert(exception.not_null(),"Must be non null");
  if (exception->klass() == exception_type()) {
    return (test_address(pc));
  }

  return nullptr;
}


bool ExceptionCache::match_exception_with_space(Handle exception) {
  assert(exception.not_null(),"Must be non null");
  if (exception->klass() == exception_type() && count() < cache_size) {
    return true;
  }
  return false;
}


address ExceptionCache::test_address(address addr) {
  int limit = count();
  for (int i = 0; i < limit; i++) {
    if (pc_at(i) == addr) {
      return handler_at(i);
    }
  }
  return nullptr;
}


bool ExceptionCache::add_address_and_handler(address addr, address handler) {
  if (test_address(addr) == handler) return true;

  int index = count();
  if (index < cache_size) {
    set_pc_at(index, addr);
    set_handler_at(index, handler);
    increment_count();
    return true;
  }
  return false;
}

ExceptionCache* ExceptionCache::next() {
  return Atomic::load(&_next);
}

void ExceptionCache::set_next(ExceptionCache *ec) {
  Atomic::store(&_next, ec);
}

//-----------------------------------------------------------------------------


// Helper used by both find_pc_desc methods.
static inline bool match_desc(PcDesc* pc, int pc_offset, bool approximate) {
  NOT_PRODUCT(++pc_nmethod_stats.pc_desc_tests);
  if (!approximate)
    return pc->pc_offset() == pc_offset;
  else
    return (pc-1)->pc_offset() < pc_offset && pc_offset <= pc->pc_offset();
}

void PcDescCache::reset_to(PcDesc* initial_pc_desc) {
  if (initial_pc_desc == nullptr) {
    _pc_descs[0] = nullptr; // native method; no PcDescs at all
    return;
  }
  NOT_PRODUCT(++pc_nmethod_stats.pc_desc_resets);
  // reset the cache by filling it with benign (non-null) values
  assert(initial_pc_desc->pc_offset() < 0, "must be sentinel");
  for (int i = 0; i < cache_size; i++)
    _pc_descs[i] = initial_pc_desc;
}

PcDesc* PcDescCache::find_pc_desc(int pc_offset, bool approximate) {
  NOT_PRODUCT(++pc_nmethod_stats.pc_desc_queries);
  NOT_PRODUCT(if (approximate) ++pc_nmethod_stats.pc_desc_approx);

  // Note: one might think that caching the most recently
  // read value separately would be a win, but one would be
  // wrong.  When many threads are updating it, the cache
  // line it's in would bounce between caches, negating
  // any benefit.

  // In order to prevent race conditions do not load cache elements
  // repeatedly, but use a local copy:
  PcDesc* res;

  // Step one:  Check the most recently added value.
  res = _pc_descs[0];
  if (res == nullptr) return nullptr;  // native method; no PcDescs at all
  if (match_desc(res, pc_offset, approximate)) {
    NOT_PRODUCT(++pc_nmethod_stats.pc_desc_repeats);
    return res;
  }

  // Step two:  Check the rest of the LRU cache.
  for (int i = 1; i < cache_size; ++i) {
    res = _pc_descs[i];
    if (res->pc_offset() < 0) break;  // optimization: skip empty cache
    if (match_desc(res, pc_offset, approximate)) {
      NOT_PRODUCT(++pc_nmethod_stats.pc_desc_hits);
      return res;
    }
  }

  // Report failure.
  return nullptr;
}

void PcDescCache::add_pc_desc(PcDesc* pc_desc) {
  MACOS_AARCH64_ONLY(ThreadWXEnable wx(WXWrite, Thread::current());)
  NOT_PRODUCT(++pc_nmethod_stats.pc_desc_adds);
  // Update the LRU cache by shifting pc_desc forward.
  for (int i = 0; i < cache_size; i++)  {
    PcDesc* next = _pc_descs[i];
    _pc_descs[i] = pc_desc;
    pc_desc = next;
  }
}

// adjust pcs_size so that it is a multiple of both oopSize and
// sizeof(PcDesc) (assumes that if sizeof(PcDesc) is not a multiple
// of oopSize, then 2*sizeof(PcDesc) is)
static int adjust_pcs_size(int pcs_size) {
  int nsize = align_up(pcs_size,   oopSize);
  if ((nsize % sizeof(PcDesc)) != 0) {
    nsize = pcs_size + sizeof(PcDesc);
  }
  assert((nsize % oopSize) == 0, "correct alignment");
  return nsize;
}

bool nmethod::is_method_handle_return(address return_pc) {
  if (!has_method_handle_invokes())  return false;
  PcDesc* pd = pc_desc_at(return_pc);
  if (pd == nullptr)
    return false;
  return pd->is_method_handle_invoke();
}

// Returns a string version of the method state.
const char* nmethod::state() const {
  int state = get_state();
  switch (state) {
  case not_installed:
    return "not installed";
  case in_use:
    return "in use";
  case not_entrant:
    return "not_entrant";
  default:
    fatal("unexpected method state: %d", state);
    return nullptr;
  }
}

void nmethod::set_deoptimized_done() {
  ConditionalMutexLocker ml(NMethodState_lock, !NMethodState_lock->owned_by_self(), Mutex::_no_safepoint_check_flag);
  if (_deoptimization_status != deoptimize_done) { // can't go backwards
    Atomic::store(&_deoptimization_status, deoptimize_done);
  }
}

ExceptionCache* nmethod::exception_cache_acquire() const {
  return Atomic::load_acquire(&_exception_cache);
}

void nmethod::add_exception_cache_entry(ExceptionCache* new_entry) {
  assert(ExceptionCache_lock->owned_by_self(),"Must hold the ExceptionCache_lock");
  assert(new_entry != nullptr,"Must be non null");
  assert(new_entry->next() == nullptr, "Must be null");

  for (;;) {
    ExceptionCache *ec = exception_cache();
    if (ec != nullptr) {
      Klass* ex_klass = ec->exception_type();
      if (!ex_klass->is_loader_alive()) {
        // We must guarantee that entries are not inserted with new next pointer
        // edges to ExceptionCache entries with dead klasses, due to bad interactions
        // with concurrent ExceptionCache cleanup. Therefore, the inserts roll
        // the head pointer forward to the first live ExceptionCache, so that the new
        // next pointers always point at live ExceptionCaches, that are not removed due
        // to concurrent ExceptionCache cleanup.
        ExceptionCache* next = ec->next();
        if (Atomic::cmpxchg(&_exception_cache, ec, next) == ec) {
          CodeCache::release_exception_cache(ec);
        }
        continue;
      }
      ec = exception_cache();
      if (ec != nullptr) {
        new_entry->set_next(ec);
      }
    }
    if (Atomic::cmpxchg(&_exception_cache, ec, new_entry) == ec) {
      return;
    }
  }
}

void nmethod::clean_exception_cache() {
  // For each nmethod, only a single thread may call this cleanup function
  // at the same time, whether called in STW cleanup or concurrent cleanup.
  // Note that if the GC is processing exception cache cleaning in a concurrent phase,
  // then a single writer may contend with cleaning up the head pointer to the
  // first ExceptionCache node that has a Klass* that is alive. That is fine,
  // as long as there is no concurrent cleanup of next pointers from concurrent writers.
  // And the concurrent writers do not clean up next pointers, only the head.
  // Also note that concurrent readers will walk through Klass* pointers that are not
  // alive. That does not cause ABA problems, because Klass* is deleted after
  // a handshake with all threads, after all stale ExceptionCaches have been
  // unlinked. That is also when the CodeCache::exception_cache_purge_list()
  // is deleted, with all ExceptionCache entries that were cleaned concurrently.
  // That similarly implies that CAS operations on ExceptionCache entries do not
  // suffer from ABA problems as unlinking and deletion is separated by a global
  // handshake operation.
  ExceptionCache* prev = nullptr;
  ExceptionCache* curr = exception_cache_acquire();

  while (curr != nullptr) {
    ExceptionCache* next = curr->next();

    if (!curr->exception_type()->is_loader_alive()) {
      if (prev == nullptr) {
        // Try to clean head; this is contended by concurrent inserts, that
        // both lazily clean the head, and insert entries at the head. If
        // the CAS fails, the operation is restarted.
        if (Atomic::cmpxchg(&_exception_cache, curr, next) != curr) {
          prev = nullptr;
          curr = exception_cache_acquire();
          continue;
        }
      } else {
        // It is impossible to during cleanup connect the next pointer to
        // an ExceptionCache that has not been published before a safepoint
        // prior to the cleanup. Therefore, release is not required.
        prev->set_next(next);
      }
      // prev stays the same.

      CodeCache::release_exception_cache(curr);
    } else {
      prev = curr;
    }

    curr = next;
  }
}

// public method for accessing the exception cache
// These are the public access methods.
address nmethod::handler_for_exception_and_pc(Handle exception, address pc) {
  // We never grab a lock to read the exception cache, so we may
  // have false negatives. This is okay, as it can only happen during
  // the first few exception lookups for a given nmethod.
  ExceptionCache* ec = exception_cache_acquire();
  while (ec != nullptr) {
    address ret_val;
    if ((ret_val = ec->match(exception,pc)) != nullptr) {
      return ret_val;
    }
    ec = ec->next();
  }
  return nullptr;
}

void nmethod::add_handler_for_exception_and_pc(Handle exception, address pc, address handler) {
  // There are potential race conditions during exception cache updates, so we
  // must own the ExceptionCache_lock before doing ANY modifications. Because
  // we don't lock during reads, it is possible to have several threads attempt
  // to update the cache with the same data. We need to check for already inserted
  // copies of the current data before adding it.

  MutexLocker ml(ExceptionCache_lock);
  ExceptionCache* target_entry = exception_cache_entry_for_exception(exception);

  if (target_entry == nullptr || !target_entry->add_address_and_handler(pc,handler)) {
    target_entry = new ExceptionCache(exception,pc,handler);
    add_exception_cache_entry(target_entry);
  }
}

// private method for handling exception cache
// These methods are private, and used to manipulate the exception cache
// directly.
ExceptionCache* nmethod::exception_cache_entry_for_exception(Handle exception) {
  ExceptionCache* ec = exception_cache_acquire();
  while (ec != nullptr) {
    if (ec->match_exception_with_space(exception)) {
      return ec;
    }
    ec = ec->next();
  }
  return nullptr;
}

bool nmethod::is_at_poll_return(address pc) {
  RelocIterator iter(this, pc, pc+1);
  while (iter.next()) {
    if (iter.type() == relocInfo::poll_return_type)
      return true;
  }
  return false;
}


bool nmethod::is_at_poll_or_poll_return(address pc) {
  RelocIterator iter(this, pc, pc+1);
  while (iter.next()) {
    relocInfo::relocType t = iter.type();
    if (t == relocInfo::poll_return_type || t == relocInfo::poll_type)
      return true;
  }
  return false;
}

void nmethod::verify_oop_relocations() {
  // Ensure sure that the code matches the current oop values
  RelocIterator iter(this, nullptr, nullptr);
  while (iter.next()) {
    if (iter.type() == relocInfo::oop_type) {
      oop_Relocation* reloc = iter.oop_reloc();
      if (!reloc->oop_is_immediate()) {
        reloc->verify_oop_relocation();
      }
    }
  }
}


ScopeDesc* nmethod::scope_desc_at(address pc) {
  PcDesc* pd = pc_desc_at(pc);
  guarantee(pd != nullptr, "scope must be present");
  return new ScopeDesc(this, pd);
}

ScopeDesc* nmethod::scope_desc_near(address pc) {
  PcDesc* pd = pc_desc_near(pc);
  guarantee(pd != nullptr, "scope must be present");
  return new ScopeDesc(this, pd);
}

address nmethod::oops_reloc_begin() const {
  // If the method is not entrant then a JMP is plastered over the
  // first few bytes.  If an oop in the old code was there, that oop
  // should not get GC'd.  Skip the first few bytes of oops on
  // not-entrant methods.
  if (frame_complete_offset() != CodeOffsets::frame_never_safe &&
      code_begin() + frame_complete_offset() >
      verified_entry_point() + NativeJump::instruction_size)
  {
    // If we have a frame_complete_offset after the native jump, then there
    // is no point trying to look for oops before that. This is a requirement
    // for being allowed to scan oops concurrently.
    return code_begin() + frame_complete_offset();
  }

  // It is not safe to read oops concurrently using entry barriers, if their
  // location depend on whether the nmethod is entrant or not.
  // assert(BarrierSet::barrier_set()->barrier_set_nmethod() == nullptr, "Not safe oop scan");

  address low_boundary = verified_entry_point();
  if (!is_in_use()) {
    low_boundary += NativeJump::instruction_size;
    // %%% Note:  On SPARC we patch only a 4-byte trap, not a full NativeJump.
    // This means that the low_boundary is going to be a little too high.
    // This shouldn't matter, since oops of non-entrant methods are never used.
    // In fact, why are we bothering to look at oops in a non-entrant method??
  }
  return low_boundary;
}

// Method that knows how to preserve outgoing arguments at call. This method must be
// called with a frame corresponding to a Java invoke
void nmethod::preserve_callee_argument_oops(frame fr, const RegisterMap *reg_map, OopClosure* f) {
  if (method() == nullptr) {
    return;
  }

  // handle the case of an anchor explicitly set in continuation code that doesn't have a callee
  JavaThread* thread = reg_map->thread();
  if (thread->has_last_Java_frame() && fr.sp() == thread->last_Java_sp()) {
    return;
  }

  if (!method()->is_native()) {
    address pc = fr.pc();
    bool has_receiver, has_appendix;
    Symbol* signature;

    // The method attached by JIT-compilers should be used, if present.
    // Bytecode can be inaccurate in such case.
    Method* callee = attached_method_before_pc(pc);
    if (callee != nullptr) {
      has_receiver = !(callee->access_flags().is_static());
      has_appendix = false;
      signature    = callee->signature();
    } else {
      SimpleScopeDesc ssd(this, pc);

      Bytecode_invoke call(methodHandle(Thread::current(), ssd.method()), ssd.bci());
      has_receiver = call.has_receiver();
      has_appendix = call.has_appendix();
      signature    = call.signature();
    }

    fr.oops_compiled_arguments_do(signature, has_receiver, has_appendix, reg_map, f);
  } else if (method()->is_continuation_enter_intrinsic()) {
    // This method only calls Continuation.enter()
    Symbol* signature = vmSymbols::continuationEnter_signature();
    fr.oops_compiled_arguments_do(signature, false, false, reg_map, f);
  }
}

Method* nmethod::attached_method(address call_instr) {
  assert(code_contains(call_instr), "not part of the nmethod");
  RelocIterator iter(this, call_instr, call_instr + 1);
  while (iter.next()) {
    if (iter.addr() == call_instr) {
      switch(iter.type()) {
        case relocInfo::static_call_type:      return iter.static_call_reloc()->method_value();
        case relocInfo::opt_virtual_call_type: return iter.opt_virtual_call_reloc()->method_value();
        case relocInfo::virtual_call_type:     return iter.virtual_call_reloc()->method_value();
        default:                               break;
      }
    }
  }
  return nullptr; // not found
}

Method* nmethod::attached_method_before_pc(address pc) {
  if (NativeCall::is_call_before(pc)) {
    NativeCall* ncall = nativeCall_before(pc);
    return attached_method(ncall->instruction_address());
  }
  return nullptr; // not a call
}

void nmethod::clear_inline_caches() {
  assert(SafepointSynchronize::is_at_safepoint(), "clearing of IC's only allowed at safepoint");
  RelocIterator iter(this);
  while (iter.next()) {
    iter.reloc()->clear_inline_cache();
  }
}

#ifdef ASSERT
// Check class_loader is alive for this bit of metadata.
class CheckClass : public MetadataClosure {
  void do_metadata(Metadata* md) {
    Klass* klass = nullptr;
    if (md->is_klass()) {
      klass = ((Klass*)md);
    } else if (md->is_method()) {
      klass = ((Method*)md)->method_holder();
    } else if (md->is_methodData()) {
      klass = ((MethodData*)md)->method()->method_holder();
    } else if (md->is_methodCounters()) {
      klass = ((MethodCounters*)md)->method()->method_holder();
    } else {
      md->print();
      ShouldNotReachHere();
    }
    assert(klass->is_loader_alive(), "must be alive");
  }
};
#endif // ASSERT


static void clean_ic_if_metadata_is_dead(CompiledIC *ic) {
  ic->clean_metadata();
}

// Clean references to unloaded nmethods at addr from this one, which is not unloaded.
template <typename CallsiteT>
static void clean_if_nmethod_is_unloaded(CallsiteT* callsite, nmethod* from,
                                         bool clean_all) {
  CodeBlob* cb = CodeCache::find_blob(callsite->destination());
  if (!cb->is_nmethod()) {
    return;
  }
  nmethod* nm = cb->as_nmethod();
  if (clean_all || !nm->is_in_use() || nm->is_unloading() || nm->method()->code() != nm) {
    callsite->set_to_clean();
  }
}

// Cleans caches in nmethods that point to either classes that are unloaded
// or nmethods that are unloaded.
//
// Can be called either in parallel by G1 currently or after all
// nmethods are unloaded.  Return postponed=true in the parallel case for
// inline caches found that point to nmethods that are not yet visited during
// the do_unloading walk.
void nmethod::unload_nmethod_caches(bool unloading_occurred) {
  ResourceMark rm;

  // Exception cache only needs to be called if unloading occurred
  if (unloading_occurred) {
    clean_exception_cache();
  }

  cleanup_inline_caches_impl(unloading_occurred, false);

#ifdef ASSERT
  // Check that the metadata embedded in the nmethod is alive
  CheckClass check_class;
  metadata_do(&check_class);
#endif
}

void nmethod::run_nmethod_entry_barrier() {
  BarrierSetNMethod* bs_nm = BarrierSet::barrier_set()->barrier_set_nmethod();
  if (bs_nm != nullptr) {
    // We want to keep an invariant that nmethods found through iterations of a Thread's
    // nmethods found in safepoints have gone through an entry barrier and are not armed.
    // By calling this nmethod entry barrier, it plays along and acts
    // like any other nmethod found on the stack of a thread (fewer surprises).
    nmethod* nm = this;
    if (bs_nm->is_armed(nm)) {
      bool alive = bs_nm->nmethod_entry_barrier(nm);
      assert(alive, "should be alive");
    }
  }
}

// Only called by whitebox test
void nmethod::cleanup_inline_caches_whitebox() {
  assert_locked_or_safepoint(CodeCache_lock);
  CompiledICLocker ic_locker(this);
  cleanup_inline_caches_impl(false /* unloading_occurred */, true /* clean_all */);
}

address* nmethod::orig_pc_addr(const frame* fr) {
  return (address*) ((address)fr->unextended_sp() + orig_pc_offset());
}

// Called to clean up after class unloading for live nmethods
void nmethod::cleanup_inline_caches_impl(bool unloading_occurred, bool clean_all) {
  assert(CompiledICLocker::is_safe(this), "mt unsafe call");
  ResourceMark rm;

  // Find all calls in an nmethod and clear the ones that point to bad nmethods.
  RelocIterator iter(this, oops_reloc_begin());
  bool is_in_static_stub = false;
  while(iter.next()) {

    switch (iter.type()) {

    case relocInfo::virtual_call_type:
      if (unloading_occurred) {
        // If class unloading occurred we first clear ICs where the cached metadata
        // is referring to an unloaded klass or method.
        clean_ic_if_metadata_is_dead(CompiledIC_at(&iter));
      }

      clean_if_nmethod_is_unloaded(CompiledIC_at(&iter), this, clean_all);
      break;

    case relocInfo::opt_virtual_call_type:
    case relocInfo::static_call_type:
      clean_if_nmethod_is_unloaded(CompiledDirectCall::at(iter.reloc()), this, clean_all);
      break;

    case relocInfo::static_stub_type: {
      is_in_static_stub = true;
      break;
    }

    case relocInfo::metadata_type: {
      // Only the metadata relocations contained in static/opt virtual call stubs
      // contains the Method* passed to c2i adapters. It is the only metadata
      // relocation that needs to be walked, as it is the one metadata relocation
      // that violates the invariant that all metadata relocations have an oop
      // in the compiled method (due to deferred resolution and code patching).

      // This causes dead metadata to remain in compiled methods that are not
      // unloading. Unless these slippery metadata relocations of the static
      // stubs are at least cleared, subsequent class redefinition operations
      // will access potentially free memory, and JavaThread execution
      // concurrent to class unloading may call c2i adapters with dead methods.
      if (!is_in_static_stub) {
        // The first metadata relocation after a static stub relocation is the
        // metadata relocation of the static stub used to pass the Method* to
        // c2i adapters.
        continue;
      }
      is_in_static_stub = false;
      if (is_unloading()) {
        // If the nmethod itself is dying, then it may point at dead metadata.
        // Nobody should follow that metadata; it is strictly unsafe.
        continue;
      }
      metadata_Relocation* r = iter.metadata_reloc();
      Metadata* md = r->metadata_value();
      if (md != nullptr && md->is_method()) {
        Method* method = static_cast<Method*>(md);
        if (!method->method_holder()->is_loader_alive()) {
          Atomic::store(r->metadata_addr(), (Method*)nullptr);

          if (!r->metadata_is_immediate()) {
            r->fix_metadata_relocation();
          }
        }
      }
      break;
    }

    default:
      break;
    }
  }
}

address nmethod::continuation_for_implicit_exception(address pc, bool for_div0_check) {
  // Exception happened outside inline-cache check code => we are inside
  // an active nmethod => use cpc to determine a return address
  int exception_offset = int(pc - code_begin());
  int cont_offset = ImplicitExceptionTable(this).continuation_offset( exception_offset );
#ifdef ASSERT
  if (cont_offset == 0) {
    Thread* thread = Thread::current();
    ResourceMark rm(thread);
    CodeBlob* cb = CodeCache::find_blob(pc);
    assert(cb != nullptr && cb == this, "");

    // Keep tty output consistent. To avoid ttyLocker, we buffer in stream, and print all at once.
    stringStream ss;
    ss.print_cr("implicit exception happened at " INTPTR_FORMAT, p2i(pc));
    print_on(&ss);
    method()->print_codes_on(&ss);
    print_code_on(&ss);
    print_pcs_on(&ss);
    tty->print("%s", ss.as_string()); // print all at once
  }
#endif
  if (cont_offset == 0) {
    // Let the normal error handling report the exception
    return nullptr;
  }
  if (cont_offset == exception_offset) {
#if INCLUDE_JVMCI
    Deoptimization::DeoptReason deopt_reason = for_div0_check ? Deoptimization::Reason_div0_check : Deoptimization::Reason_null_check;
    JavaThread *thread = JavaThread::current();
    thread->set_jvmci_implicit_exception_pc(pc);
    thread->set_pending_deoptimization(Deoptimization::make_trap_request(deopt_reason,
                                                                         Deoptimization::Action_reinterpret));
    return (SharedRuntime::deopt_blob()->implicit_exception_uncommon_trap());
#else
    ShouldNotReachHere();
#endif
  }
  return code_begin() + cont_offset;
}

class HasEvolDependency : public MetadataClosure {
  bool _has_evol_dependency;
 public:
  HasEvolDependency() : _has_evol_dependency(false) {}
  void do_metadata(Metadata* md) {
    if (md->is_method()) {
      Method* method = (Method*)md;
      if (method->is_old()) {
        _has_evol_dependency = true;
      }
    }
  }
  bool has_evol_dependency() const { return _has_evol_dependency; }
};

bool nmethod::has_evol_metadata() {
  // Check the metadata in relocIter and CompiledIC and also deoptimize
  // any nmethod that has reference to old methods.
  HasEvolDependency check_evol;
  metadata_do(&check_evol);
  if (check_evol.has_evol_dependency() && log_is_enabled(Debug, redefine, class, nmethod)) {
    ResourceMark rm;
    log_debug(redefine, class, nmethod)
            ("Found evol dependency of nmethod %s.%s(%s) compile_id=%d on in nmethod metadata",
             _method->method_holder()->external_name(),
             _method->name()->as_C_string(),
             _method->signature()->as_C_string(),
             compile_id());
  }
  return check_evol.has_evol_dependency();
}

int nmethod::total_size() const {
  return
    consts_size()        +
    insts_size()         +
    stub_size()          +
    scopes_data_size()   +
    scopes_pcs_size()    +
    handler_table_size() +
    nul_chk_table_size();
}

const char* nmethod::compile_kind() const {
  if (is_osr_method())     return "osr";
  if (method() != nullptr && is_native_method()) {
    if (method()->is_continuation_native_intrinsic()) {
      return "cnt";
    }
    return "c2n";
  }
  return nullptr;
}

const char* nmethod::compiler_name() const {
  return compilertype2name(_compiler_type);
}

// Fill in default values for various flag fields
void nmethod::init_defaults() {
  // avoid uninitialized fields, even for short time periods
  _exception_cache            = nullptr;

  _has_unsafe_access          = 0;
  _has_method_handle_invokes  = 0;
  _has_wide_vectors           = 0;
  _has_monitors               = 0;
  _preloaded                  = 0;
  _has_clinit_barriers        = 0;

  _state                      = not_installed;
  _has_flushed_dependencies   = 0;
  _load_reported              = false; // jvmti state
  _used                       = false;

  _oops_do_mark_link          = nullptr;
  _osr_link                   = nullptr;
#if INCLUDE_RTM_OPT
  _rtm_state                  = NoRTM;
#endif
}

#ifdef ASSERT
class CheckForOopsClosure : public OopClosure {
  bool _found_oop = false;
 public:
  virtual void do_oop(oop* o) { _found_oop = true; }
  virtual void do_oop(narrowOop* o) { _found_oop = true; }
  bool found_oop() { return _found_oop; }
};
class CheckForMetadataClosure : public MetadataClosure {
  bool _found_metadata = false;
  Metadata* _ignore = nullptr;
 public:
  CheckForMetadataClosure(Metadata* ignore) : _ignore(ignore) {}
  virtual void do_metadata(Metadata* md) { if (md != _ignore) _found_metadata = true; }
  bool found_metadata() { return _found_metadata; }
};

static void assert_no_oops_or_metadata(nmethod* nm) {
  if (nm == nullptr) return;
  assert(nm->oop_maps() == nullptr, "expectation");

  CheckForOopsClosure cfo;
  nm->oops_do(&cfo);
  assert(!cfo.found_oop(), "no oops allowed");

  // We allow an exception for the own Method, but require its class to be permanent.
  Method* own_method = nm->method();
  CheckForMetadataClosure cfm(/* ignore reference to own Method */ own_method);
  nm->metadata_do(&cfm);
  assert(!cfm.found_metadata(), "no metadata allowed");

  assert(own_method->method_holder()->class_loader_data()->is_permanent_class_loader_data(),
         "Method's class needs to be permanent");
}
#endif

nmethod* nmethod::new_native_nmethod(const methodHandle& method,
  int compile_id,
  CodeBuffer *code_buffer,
  int vep_offset,
  int frame_complete,
  int frame_size,
  ByteSize basic_lock_owner_sp_offset,
  ByteSize basic_lock_sp_offset,
  OopMapSet* oop_maps,
  int exception_handler) {
  code_buffer->finalize_oop_references(method);
  // create nmethod
  nmethod* nm = nullptr;
  int native_nmethod_size = CodeBlob::allocation_size(code_buffer, sizeof(nmethod));
  {
    MutexLocker mu(CodeCache_lock, Mutex::_no_safepoint_check_flag);

    CodeOffsets offsets;
    offsets.set_value(CodeOffsets::Verified_Entry, vep_offset);
    offsets.set_value(CodeOffsets::Frame_Complete, frame_complete);
    if (exception_handler != -1) {
      offsets.set_value(CodeOffsets::Exceptions, exception_handler);
    }

    // MH intrinsics are dispatch stubs which are compatible with NonNMethod space.
    // IsUnloadingBehaviour::is_unloading needs to handle them separately.
    bool allow_NonNMethod_space = method->can_be_allocated_in_NonNMethod_space();
    nm = new (native_nmethod_size, allow_NonNMethod_space)
    nmethod(method(), compiler_none, native_nmethod_size,
            compile_id, &offsets,
            code_buffer, frame_size,
            basic_lock_owner_sp_offset,
            basic_lock_sp_offset,
            oop_maps);
    DEBUG_ONLY( if (allow_NonNMethod_space) assert_no_oops_or_metadata(nm); )
    NOT_PRODUCT(if (nm != nullptr) native_nmethod_stats.note_native_nmethod(nm));
  }

  if (nm != nullptr) {
    // verify nmethod
    debug_only(nm->verify();) // might block

    nm->log_new_nmethod();
  }
  return nm;
}

nmethod* nmethod::new_nmethod(const methodHandle& method,
  int compile_id,
  int entry_bci,
  CodeOffsets* offsets,
  int orig_pc_offset,
  DebugInformationRecorder* debug_info,
  Dependencies* dependencies,
  CodeBuffer* code_buffer, int frame_size,
  OopMapSet* oop_maps,
  ExceptionHandlerTable* handler_table,
  ImplicitExceptionTable* nul_chk_table,
  AbstractCompiler* compiler,
  CompLevel comp_level
  , SCCEntry* scc_entry
#if INCLUDE_JVMCI
  , char* speculations,
  int speculations_len,
  JVMCINMethodData* jvmci_data
#endif
)
{
  assert(debug_info->oop_recorder() == code_buffer->oop_recorder(), "shared OR");
  code_buffer->finalize_oop_references(method);
  // create nmethod
  nmethod* nm = nullptr;
#if INCLUDE_JVMCI
  int jvmci_data_size = compiler->is_jvmci() ? jvmci_data->size() : 0;
#endif
  int nmethod_size =
    CodeBlob::allocation_size(code_buffer, sizeof(nmethod))
    + adjust_pcs_size(debug_info->pcs_size())
    + align_up((int)dependencies->size_in_bytes(), oopSize)
    + align_up(handler_table->size_in_bytes()    , oopSize)
    + align_up(nul_chk_table->size_in_bytes()    , oopSize)
#if INCLUDE_JVMCI
    + align_up(speculations_len                  , oopSize)
    + align_up(jvmci_data_size                   , oopSize)
#endif
    + align_up(debug_info->data_size()           , oopSize);
  {
    MutexLocker mu(CodeCache_lock, Mutex::_no_safepoint_check_flag);

    nm = new (nmethod_size, comp_level)
    nmethod(method(), compiler->type(), nmethod_size, compile_id, entry_bci, offsets,
            orig_pc_offset, debug_info, dependencies, code_buffer, frame_size,
            oop_maps,
            handler_table,
            nul_chk_table,
            compiler,
            comp_level
            , scc_entry
#if INCLUDE_JVMCI
            , speculations,
            speculations_len,
            jvmci_data
#endif
            );

    if (nm != nullptr) {
      // To make dependency checking during class loading fast, record
      // the nmethod dependencies in the classes it is dependent on.
      // This allows the dependency checking code to simply walk the
      // class hierarchy above the loaded class, checking only nmethods
      // which are dependent on those classes.  The slow way is to
      // check every nmethod for dependencies which makes it linear in
      // the number of methods compiled.  For applications with a lot
      // classes the slow way is too slow.
      for (Dependencies::DepStream deps(nm); deps.next(); ) {
        if (deps.type() == Dependencies::call_site_target_value) {
          // CallSite dependencies are managed on per-CallSite instance basis.
          oop call_site = deps.argument_oop(0);
          MethodHandles::add_dependent_nmethod(call_site, nm);
        } else {
          InstanceKlass* ik = deps.context_type();
          if (ik == nullptr) {
            continue;  // ignore things like evol_method
          }
          // record this nmethod as dependent on this klass
          ik->add_dependent_nmethod(nm);
        }
      }
      NOT_PRODUCT(if (nm != nullptr)  note_java_nmethod(nm));
    }
  }
  // Do verification and logging outside CodeCache_lock.
  if (nm != nullptr) {

#ifdef ASSERT
    LogTarget(Debug, scc, nmethod) log;
    if (log.is_enabled()) {
      LogStream out(log);
      out.print_cr("== new_nmethod 2");
      FlagSetting fs(PrintRelocations, true);
      nm->print(&out);
      nm->decode(&out);
    }
#endif

    // Safepoints in nmethod::verify aren't allowed because nm hasn't been installed yet.
    DEBUG_ONLY(nm->verify();)
    nm->log_new_nmethod();
  }
  return nm;
}

// For native wrappers
nmethod::nmethod(
  Method* method,
  CompilerType type,
  int nmethod_size,
  int compile_id,
  CodeOffsets* offsets,
  CodeBuffer* code_buffer,
  int frame_size,
  ByteSize basic_lock_owner_sp_offset,
  ByteSize basic_lock_sp_offset,
  OopMapSet* oop_maps )
  : CodeBlob("native nmethod", CodeBlobKind::Nmethod, code_buffer, nmethod_size, sizeof(nmethod),
             offsets->value(CodeOffsets::Frame_Complete), frame_size, oop_maps, false),
  _deoptimization_generation(0),
  _method(method),
  _gc_data(nullptr),
  _compiled_ic_data(nullptr),
  _is_unlinked(false),
  _native_receiver_sp_offset(basic_lock_owner_sp_offset),
  _native_basic_lock_sp_offset(basic_lock_sp_offset),
  _is_unloading_state(0),
  _deoptimization_status(not_marked)
{
  {
    debug_only(NoSafepointVerifier nsv;)
    assert_locked_or_safepoint(CodeCache_lock);

    init_defaults();
    _comp_level              = CompLevel_none;
    _entry_bci               = InvocationEntryBci;
    // We have no exception handler or deopt handler make the
    // values something that will never match a pc like the nmethod vtable entry
    _exception_offset        = 0;
    _orig_pc_offset          = 0;
    _deopt_handler_offset    = 0;
    _deopt_mh_handler_offset = 0;
    _gc_epoch                = CodeCache::gc_epoch();
    _scc_entry               = nullptr;
    _method_profiling_count  = 0;

    _consts_offset           = content_offset()      + code_buffer->total_offset_of(code_buffer->consts());
    _stub_offset             = content_offset()      + code_buffer->total_offset_of(code_buffer->stubs());
    _oops_offset             = data_offset();
    _metadata_offset         = _oops_offset          + align_up(code_buffer->total_oop_size(), oopSize);
    _scopes_data_offset      = _metadata_offset      + align_up(code_buffer->total_metadata_size(), wordSize);
    _scopes_pcs_offset       = _scopes_data_offset;
    _dependencies_offset     = _scopes_pcs_offset;
    _handler_table_offset    = _dependencies_offset;
    _nul_chk_table_offset    = _handler_table_offset;
    _skipped_instructions_size = code_buffer->total_skipped_instructions_size();
#if INCLUDE_JVMCI
    _speculations_offset     = _nul_chk_table_offset;
    _jvmci_data_offset       = _speculations_offset;
    _nmethod_end_offset      = _jvmci_data_offset;
#else
    _nmethod_end_offset      = _nul_chk_table_offset;
#endif
    _compile_id              = compile_id;
    _compiler_type           = type;
    _entry_point             = code_begin()          + offsets->value(CodeOffsets::Entry);
    _verified_entry_point    = code_begin()          + offsets->value(CodeOffsets::Verified_Entry);
    _osr_entry_point         = nullptr;
    _exception_cache         = nullptr;
    _pc_desc_container.reset_to(nullptr);

    _exception_offset        = code_offset()         + offsets->value(CodeOffsets::Exceptions);

    code_buffer->copy_code_and_locs_to(this);
    code_buffer->copy_values_to(this);

    clear_unloading_state();

    finalize_relocations();

    Universe::heap()->register_nmethod(this);
    debug_only(Universe::heap()->verify_nmethod(this));

    CodeCache::commit(this);
  }

  if (PrintNativeNMethods || PrintDebugInfo || PrintRelocations || PrintDependencies) {
    ttyLocker ttyl;  // keep the following output all in one block
    // This output goes directly to the tty, not the compiler log.
    // To enable tools to match it up with the compilation activity,
    // be sure to tag this tty output with the compile ID.
    if (xtty != nullptr) {
      xtty->begin_head("print_native_nmethod");
      xtty->method(_method);
      xtty->stamp();
      xtty->end_head(" address='" INTPTR_FORMAT "'", (intptr_t) this);
    }
    // Print the header part, then print the requested information.
    // This is both handled in decode2(), called via print_code() -> decode()
    if (PrintNativeNMethods) {
      tty->print_cr("-------------------------- Assembly (native nmethod) ---------------------------");
      print_code();
      tty->print_cr("- - - - - - - - - - - - - - - - - - - - - - - - - - - - - - - - - - - - - - - - ");
#if defined(SUPPORT_DATA_STRUCTS)
      if (AbstractDisassembler::show_structs()) {
        if (oop_maps != nullptr) {
          tty->print("oop maps:"); // oop_maps->print_on(tty) outputs a cr() at the beginning
          oop_maps->print_on(tty);
          tty->print_cr("- - - - - - - - - - - - - - - - - - - - - - - - - - - - - - - - - - - - - - - - ");
        }
      }
#endif
    } else {
      print(); // print the header part only.
    }
#if defined(SUPPORT_DATA_STRUCTS)
    if (AbstractDisassembler::show_structs()) {
      if (PrintRelocations) {
        print_relocations_on(tty);
        tty->print_cr("- - - - - - - - - - - - - - - - - - - - - - - - - - - - - - - - - - - - - - - - ");
      }
    }
#endif
    if (xtty != nullptr) {
      xtty->tail("print_native_nmethod");
    }
  }
}

void* nmethod::operator new(size_t size, int nmethod_size, int comp_level) throw () {
  return CodeCache::allocate(nmethod_size, CodeCache::get_code_blob_type(comp_level));
}

void* nmethod::operator new(size_t size, int nmethod_size, bool allow_NonNMethod_space) throw () {
  // Try MethodNonProfiled and MethodProfiled.
  void* return_value = CodeCache::allocate(nmethod_size, CodeBlobType::MethodNonProfiled);
  if (return_value != nullptr || !allow_NonNMethod_space) return return_value;
  // Try NonNMethod or give up.
  return CodeCache::allocate(nmethod_size, CodeBlobType::NonNMethod);
}

nmethod::nmethod(
  Method* method,
  CompilerType type,
  int nmethod_size,
  int compile_id,
  int entry_bci,
  CodeOffsets* offsets,
  int orig_pc_offset,
  DebugInformationRecorder* debug_info,
  Dependencies* dependencies,
  CodeBuffer *code_buffer,
  int frame_size,
  OopMapSet* oop_maps,
  ExceptionHandlerTable* handler_table,
  ImplicitExceptionTable* nul_chk_table,
  AbstractCompiler* compiler,
  CompLevel comp_level
  , SCCEntry* scc_entry
#if INCLUDE_JVMCI
  , char* speculations,
  int speculations_len,
  JVMCINMethodData* jvmci_data
#endif
  )
  : CodeBlob("nmethod", CodeBlobKind::Nmethod, code_buffer, nmethod_size, sizeof(nmethod),
             offsets->value(CodeOffsets::Frame_Complete), frame_size, oop_maps, false),
  _deoptimization_generation(0),
  _method(method),
  _gc_data(nullptr),
  _compiled_ic_data(nullptr),
  _is_unlinked(false),
  _native_receiver_sp_offset(in_ByteSize(-1)),
  _native_basic_lock_sp_offset(in_ByteSize(-1)),
  _is_unloading_state(0),
  _deoptimization_status(not_marked)
{
  assert(debug_info->oop_recorder() == code_buffer->oop_recorder(), "shared OR");
  {
    debug_only(NoSafepointVerifier nsv;)
    assert_locked_or_safepoint(CodeCache_lock);

    init_defaults();
    _entry_bci      = entry_bci;
    _compile_id     = compile_id;
    _compiler_type  = type;
    _comp_level     = comp_level;
    _orig_pc_offset = orig_pc_offset;
    _gc_epoch       = CodeCache::gc_epoch();
    _scc_entry      = scc_entry;
    _method_profiling_count  = 0;

    // Section offsets
    _consts_offset  = content_offset() + code_buffer->total_offset_of(code_buffer->consts());
    _stub_offset    = content_offset() + code_buffer->total_offset_of(code_buffer->stubs());
    set_ctable_begin(header_begin() + _consts_offset);
    _skipped_instructions_size = code_buffer->total_skipped_instructions_size();

#if INCLUDE_JVMCI
    if (compiler->is_jvmci()) {
      // JVMCI might not produce any stub sections
      if (offsets->value(CodeOffsets::Exceptions) != -1) {
        _exception_offset        = code_offset() + offsets->value(CodeOffsets::Exceptions);
      } else {
        _exception_offset        = -1;
      }
      if (offsets->value(CodeOffsets::Deopt) != -1) {
        _deopt_handler_offset    = code_offset() + offsets->value(CodeOffsets::Deopt);
      } else {
        _deopt_handler_offset    = -1;
      }
      if (offsets->value(CodeOffsets::DeoptMH) != -1) {
        _deopt_mh_handler_offset = code_offset() + offsets->value(CodeOffsets::DeoptMH);
      } else {
        _deopt_mh_handler_offset = -1;
      }
    } else
#endif
    {
      // Exception handler and deopt handler are in the stub section
      assert(offsets->value(CodeOffsets::Exceptions) != -1, "must be set");
      assert(offsets->value(CodeOffsets::Deopt     ) != -1, "must be set");

      _exception_offset          = _stub_offset + offsets->value(CodeOffsets::Exceptions);
      _deopt_handler_offset      = _stub_offset + offsets->value(CodeOffsets::Deopt);
      if (offsets->value(CodeOffsets::DeoptMH) != -1) {
        _deopt_mh_handler_offset = _stub_offset + offsets->value(CodeOffsets::DeoptMH);
      } else {
        _deopt_mh_handler_offset = -1;
      }
    }
    if (offsets->value(CodeOffsets::UnwindHandler) != -1) {
      _unwind_handler_offset = code_offset() + offsets->value(CodeOffsets::UnwindHandler);
    } else {
      _unwind_handler_offset = -1;
    }

    _oops_offset             = data_offset();
    _metadata_offset         = _oops_offset          + align_up(code_buffer->total_oop_size(), oopSize);
    _scopes_data_offset      = _metadata_offset      + align_up(code_buffer->total_metadata_size(), wordSize);

    _scopes_pcs_offset       = _scopes_data_offset   + align_up(debug_info->data_size       (), oopSize);
    _dependencies_offset     = _scopes_pcs_offset    + adjust_pcs_size(debug_info->pcs_size());
    _handler_table_offset    = _dependencies_offset  + align_up((int)dependencies->size_in_bytes(), oopSize);
    _nul_chk_table_offset    = _handler_table_offset + align_up(handler_table->size_in_bytes(), oopSize);
#if INCLUDE_JVMCI
    _speculations_offset     = _nul_chk_table_offset + align_up(nul_chk_table->size_in_bytes(), oopSize);
    _jvmci_data_offset       = _speculations_offset  + align_up(speculations_len, oopSize);
    int jvmci_data_size      = compiler->is_jvmci() ? jvmci_data->size() : 0;
    _nmethod_end_offset      = _jvmci_data_offset    + align_up(jvmci_data_size, oopSize);
#else
    _nmethod_end_offset      = _nul_chk_table_offset + align_up(nul_chk_table->size_in_bytes(), oopSize);
#endif
    _entry_point             = code_begin()          + offsets->value(CodeOffsets::Entry);
    _verified_entry_point    = code_begin()          + offsets->value(CodeOffsets::Verified_Entry);
    _osr_entry_point         = code_begin()          + offsets->value(CodeOffsets::OSR_Entry);
    _exception_cache         = nullptr;

    _pc_desc_container.reset_to(scopes_pcs_begin());

    code_buffer->copy_code_and_locs_to(this);
    // Copy contents of ScopeDescRecorder to nmethod
    code_buffer->copy_values_to(this);
    debug_info->copy_to(this);
    dependencies->copy_to(this);
    clear_unloading_state();

#if INCLUDE_JVMCI
    if (compiler->is_jvmci()) {
      // Initialize the JVMCINMethodData object inlined into nm
      jvmci_nmethod_data()->copy(jvmci_data);
    }
#endif

    finalize_relocations();

    Universe::heap()->register_nmethod(this);
    debug_only(Universe::heap()->verify_nmethod(this));

    CodeCache::commit(this);

    // Copy contents of ExceptionHandlerTable to nmethod
    handler_table->copy_to(this);
    nul_chk_table->copy_to(this);

#if INCLUDE_JVMCI
    // Copy speculations to nmethod
    if (speculations_size() != 0) {
      memcpy(speculations_begin(), speculations, speculations_len);
    }
#endif

    // we use the information of entry points to find out if a method is
    // static or non static
    assert(compiler->is_c2() || compiler->is_jvmci() ||
           _method->is_static() == (entry_point() == _verified_entry_point),
           " entry points must be same for static methods and vice versa");
  }
}

// Print a short set of xml attributes to identify this nmethod.  The
// output should be embedded in some other element.
void nmethod::log_identity(xmlStream* log) const {
  assert(log->inside_attrs_or_error(), "printing attributes");
  log->print(" code_compile_id='%d'", compile_id());
  const char* nm_kind = compile_kind();
  if (nm_kind != nullptr)  log->print(" code_compile_kind='%s'", nm_kind);
  log->print(" code_compiler='%s'", compiler_name());
  if (TieredCompilation) {
    log->print(" code_compile_level='%d'", comp_level());
  }
#if INCLUDE_JVMCI
  if (jvmci_nmethod_data() != nullptr) {
    const char* jvmci_name = jvmci_nmethod_data()->name();
    if (jvmci_name != nullptr) {
      log->print(" jvmci_mirror_name='");
      log->text("%s", jvmci_name);
      log->print("'");
    }
  }
#endif
}


#define LOG_OFFSET(log, name)                    \
  if (p2i(name##_end()) - p2i(name##_begin())) \
    log->print(" " XSTR(name) "_offset='" INTX_FORMAT "'"    , \
               p2i(name##_begin()) - p2i(this))


void nmethod::log_new_nmethod() const {
  if (LogCompilation && xtty != nullptr) {
    ttyLocker ttyl;
    xtty->begin_elem("nmethod");
    log_identity(xtty);
    xtty->print(" entry='" INTPTR_FORMAT "' size='%d'", p2i(code_begin()), size());
    xtty->print(" address='" INTPTR_FORMAT "'", p2i(this));

    LOG_OFFSET(xtty, relocation);
    LOG_OFFSET(xtty, consts);
    LOG_OFFSET(xtty, insts);
    LOG_OFFSET(xtty, stub);
    LOG_OFFSET(xtty, scopes_data);
    LOG_OFFSET(xtty, scopes_pcs);
    LOG_OFFSET(xtty, dependencies);
    LOG_OFFSET(xtty, handler_table);
    LOG_OFFSET(xtty, nul_chk_table);
    LOG_OFFSET(xtty, oops);
    LOG_OFFSET(xtty, metadata);

    xtty->method(method());
    xtty->stamp();
    xtty->end_elem();
  }
}

#undef LOG_OFFSET


// Print out more verbose output usually for a newly created nmethod.
void nmethod::print_on(outputStream* st, const char* msg) const {
  if (st != nullptr) {
    ttyLocker ttyl;
    if (WizardMode) {
      CompileTask::print(st, this, msg, /*short_form:*/ true);
      st->print_cr(" (" INTPTR_FORMAT ")", p2i(this));
    } else {
      CompileTask::print(st, this, msg, /*short_form:*/ false);
    }
  }
}

void nmethod::maybe_print_nmethod(const DirectiveSet* directive) {
  bool printnmethods = directive->PrintAssemblyOption || directive->PrintNMethodsOption;
  if (printnmethods || PrintDebugInfo || PrintRelocations || PrintDependencies || PrintExceptionHandlers) {
    print_nmethod(printnmethods);
  }
}

void nmethod::print_nmethod(bool printmethod) {
  ttyLocker ttyl;  // keep the following output all in one block
  if (xtty != nullptr) {
    xtty->begin_head("print_nmethod");
    log_identity(xtty);
    xtty->stamp();
    xtty->end_head();
  }
  // Print the header part, then print the requested information.
  // This is both handled in decode2().
  if (printmethod) {
    ResourceMark m;
    if (is_compiled_by_c1()) {
      tty->cr();
      tty->print_cr("============================= C1-compiled nmethod ==============================");
    }
    if (is_compiled_by_jvmci()) {
      tty->cr();
      tty->print_cr("=========================== JVMCI-compiled nmethod =============================");
    }
    tty->print_cr("----------------------------------- Assembly -----------------------------------");
    decode2(tty);
#if defined(SUPPORT_DATA_STRUCTS)
    if (AbstractDisassembler::show_structs()) {
      // Print the oops from the underlying CodeBlob as well.
      tty->print_cr("- - - - - - - - - - - - - - - - - - - - - - - - - - - - - - - - - - - - - - - - ");
      print_oops(tty);
      tty->print_cr("- - - - - - - - - - - - - - - - - - - - - - - - - - - - - - - - - - - - - - - - ");
      print_metadata(tty);
      tty->print_cr("- - - - - - - - - - - - - - - - - - - - - - - - - - - - - - - - - - - - - - - - ");
      print_pcs_on(tty);
      tty->print_cr("- - - - - - - - - - - - - - - - - - - - - - - - - - - - - - - - - - - - - - - - ");
      if (oop_maps() != nullptr) {
        tty->print("oop maps:"); // oop_maps()->print_on(tty) outputs a cr() at the beginning
        oop_maps()->print_on(tty);
        tty->print_cr("- - - - - - - - - - - - - - - - - - - - - - - - - - - - - - - - - - - - - - - - ");
      }
    }
#endif
  } else {
    print(); // print the header part only.
  }

#if defined(SUPPORT_DATA_STRUCTS)
  if (AbstractDisassembler::show_structs()) {
    methodHandle mh(Thread::current(), _method);
    if (printmethod || PrintDebugInfo || CompilerOracle::has_option(mh, CompileCommand::PrintDebugInfo)) {
      print_scopes();
      tty->print_cr("- - - - - - - - - - - - - - - - - - - - - - - - - - - - - - - - - - - - - - - - ");
    }
    if (printmethod || PrintRelocations || CompilerOracle::has_option(mh, CompileCommand::PrintRelocations)) {
      print_relocations_on(tty);
      tty->print_cr("- - - - - - - - - - - - - - - - - - - - - - - - - - - - - - - - - - - - - - - - ");
    }
    if (printmethod || PrintDependencies || CompilerOracle::has_option(mh, CompileCommand::PrintDependencies)) {
      print_dependencies_on(tty);
      tty->print_cr("- - - - - - - - - - - - - - - - - - - - - - - - - - - - - - - - - - - - - - - - ");
    }
    if (printmethod || PrintExceptionHandlers) {
      print_handler_table();
      tty->print_cr("- - - - - - - - - - - - - - - - - - - - - - - - - - - - - - - - - - - - - - - - ");
      print_nul_chk_table();
      tty->print_cr("- - - - - - - - - - - - - - - - - - - - - - - - - - - - - - - - - - - - - - - - ");
    }

    if (printmethod) {
      print_recorded_oops();
      tty->print_cr("- - - - - - - - - - - - - - - - - - - - - - - - - - - - - - - - - - - - - - - - ");
      print_recorded_metadata();
      tty->print_cr("- - - - - - - - - - - - - - - - - - - - - - - - - - - - - - - - - - - - - - - - ");
    }
  }
#endif

  if (xtty != nullptr) {
    xtty->tail("print_nmethod");
  }
}


// Promote one word from an assembly-time handle to a live embedded oop.
inline void nmethod::initialize_immediate_oop(oop* dest, jobject handle) {
  if (handle == nullptr ||
      // As a special case, IC oops are initialized to 1 or -1.
      handle == (jobject) Universe::non_oop_word()) {
    *(void**)dest = handle;
  } else {
    *dest = JNIHandles::resolve_non_null(handle);
  }
}


// Have to have the same name because it's called by a template
void nmethod::copy_values(GrowableArray<jobject>* array) {
  int length = array->length();
  assert((address)(oops_begin() + length) <= (address)oops_end(), "oops big enough");
  oop* dest = oops_begin();
  for (int index = 0 ; index < length; index++) {
    initialize_immediate_oop(&dest[index], array->at(index));
  }

  // Now we can fix up all the oops in the code.  We need to do this
  // in the code because the assembler uses jobjects as placeholders.
  // The code and relocations have already been initialized by the
  // CodeBlob constructor, so it is valid even at this early point to
  // iterate over relocations and patch the code.
  fix_oop_relocations(nullptr, nullptr, /*initialize_immediates=*/ true);
}

void nmethod::copy_values(GrowableArray<Metadata*>* array) {
  int length = array->length();
  assert((address)(metadata_begin() + length) <= (address)metadata_end(), "big enough");
  Metadata** dest = metadata_begin();
  for (int index = 0 ; index < length; index++) {
    dest[index] = array->at(index);
  }
}

void nmethod::fix_oop_relocations(address begin, address end, bool initialize_immediates) {
  // re-patch all oop-bearing instructions, just in case some oops moved
  RelocIterator iter(this, begin, end);
  while (iter.next()) {
    if (iter.type() == relocInfo::oop_type) {
      oop_Relocation* reloc = iter.oop_reloc();
      if (initialize_immediates && reloc->oop_is_immediate()) {
        oop* dest = reloc->oop_addr();
        jobject obj = *reinterpret_cast<jobject*>(dest);
        initialize_immediate_oop(dest, obj);
      }
      // Refresh the oop-related bits of this instruction.
      reloc->fix_oop_relocation();
    } else if (iter.type() == relocInfo::metadata_type) {
      metadata_Relocation* reloc = iter.metadata_reloc();
      reloc->fix_metadata_relocation();
    }
  }
}

static void install_post_call_nop_displacement(nmethod* nm, address pc) {
  NativePostCallNop* nop = nativePostCallNop_at((address) pc);
  intptr_t cbaddr = (intptr_t) nm;
  intptr_t offset = ((intptr_t) pc) - cbaddr;

  int oopmap_slot = nm->oop_maps()->find_slot_for_offset(int((intptr_t) pc - (intptr_t) nm->code_begin()));
  if (oopmap_slot < 0) { // this can happen at asynchronous (non-safepoint) stackwalks
    log_debug(codecache)("failed to find oopmap for cb: " INTPTR_FORMAT " offset: %d", cbaddr, (int) offset);
  } else if (!nop->patch(oopmap_slot, offset)) {
    log_debug(codecache)("failed to encode %d %d", oopmap_slot, (int) offset);
  }
}

void nmethod::finalize_relocations() {
  NoSafepointVerifier nsv;

  GrowableArray<NativeMovConstReg*> virtual_call_data;

  // Make sure that post call nops fill in nmethod offsets eagerly so
  // we don't have to race with deoptimization
  RelocIterator iter(this);
  while (iter.next()) {
    if (iter.type() == relocInfo::virtual_call_type) {
      virtual_call_Relocation* r = iter.virtual_call_reloc();
      NativeMovConstReg* value = nativeMovConstReg_at(r->cached_value());
      virtual_call_data.append(value);
    } else if (iter.type() == relocInfo::post_call_nop_type) {
      post_call_nop_Relocation* const reloc = iter.post_call_nop_reloc();
      address pc = reloc->addr();
      install_post_call_nop_displacement(this, pc);
    }
  }

  if (virtual_call_data.length() > 0) {
    // We allocate a block of CompiledICData per nmethod so the GC can purge this faster.
    _compiled_ic_data = new CompiledICData[virtual_call_data.length()];
    CompiledICData* next_data = _compiled_ic_data;

    for (NativeMovConstReg* value : virtual_call_data) {
      value->set_data((intptr_t)next_data);
      next_data++;
    }
  }
}

void nmethod::make_deoptimized() {
  if (!Continuations::enabled()) {
    // Don't deopt this again.
    set_deoptimized_done();
    return;
  }

  assert(method() == nullptr || can_be_deoptimized(), "");

  CompiledICLocker ml(this);
  assert(CompiledICLocker::is_safe(this), "mt unsafe call");

  // If post call nops have been already patched, we can just bail-out.
  if (has_been_deoptimized()) {
    return;
  }

  ResourceMark rm;
  RelocIterator iter(this, oops_reloc_begin());

  while (iter.next()) {

    switch (iter.type()) {
      case relocInfo::virtual_call_type: {
        CompiledIC *ic = CompiledIC_at(&iter);
        address pc = ic->end_of_call();
        NativePostCallNop* nop = nativePostCallNop_at(pc);
        if (nop != nullptr) {
          nop->make_deopt();
        }
        assert(NativeDeoptInstruction::is_deopt_at(pc), "check");
        break;
      }
      case relocInfo::static_call_type:
      case relocInfo::opt_virtual_call_type: {
        CompiledDirectCall *csc = CompiledDirectCall::at(iter.reloc());
        address pc = csc->end_of_call();
        NativePostCallNop* nop = nativePostCallNop_at(pc);
        //tty->print_cr(" - static pc %p", pc);
        if (nop != nullptr) {
          nop->make_deopt();
        }
        // We can't assert here, there are some calls to stubs / runtime
        // that have reloc data and doesn't have a post call NOP.
        //assert(NativeDeoptInstruction::is_deopt_at(pc), "check");
        break;
      }
      default:
        break;
    }
  }
  // Don't deopt this again.
  set_deoptimized_done();
}

void nmethod::verify_clean_inline_caches() {
  assert(CompiledICLocker::is_safe(this), "mt unsafe call");

  ResourceMark rm;
  RelocIterator iter(this, oops_reloc_begin());
  while(iter.next()) {
    switch(iter.type()) {
      case relocInfo::virtual_call_type: {
        CompiledIC *ic = CompiledIC_at(&iter);
        CodeBlob *cb = CodeCache::find_blob(ic->destination());
        assert(cb != nullptr, "destination not in CodeBlob?");
        nmethod* nm = cb->as_nmethod_or_null();
        if (nm != nullptr) {
          // Verify that inline caches pointing to bad nmethods are clean
          if (!nm->is_in_use() || nm->is_unloading()) {
            assert(ic->is_clean(), "IC should be clean");
          }
        }
        break;
      }
      case relocInfo::static_call_type:
      case relocInfo::opt_virtual_call_type: {
        CompiledDirectCall *cdc = CompiledDirectCall::at(iter.reloc());
        CodeBlob *cb = CodeCache::find_blob(cdc->destination());
        assert(cb != nullptr, "destination not in CodeBlob?");
        nmethod* nm = cb->as_nmethod_or_null();
        if (nm != nullptr) {
          // Verify that inline caches pointing to bad nmethods are clean
          if (!nm->is_in_use() || nm->is_unloading() || nm->method()->code() != nm) {
            assert(cdc->is_clean(), "IC should be clean");
          }
        }
        break;
      }
      default:
        break;
    }
  }
}

void nmethod::mark_as_maybe_on_stack() {
  Atomic::store(&_gc_epoch, CodeCache::gc_epoch());
}

bool nmethod::is_maybe_on_stack() {
  // If the condition below is true, it means that the nmethod was found to
  // be alive the previous completed marking cycle.
  return Atomic::load(&_gc_epoch) >= CodeCache::previous_completed_gc_marking_cycle();
}

void nmethod::inc_decompile_count() {
  if (!is_compiled_by_c2() && !is_compiled_by_jvmci()) return;
  // Could be gated by ProfileTraps, but do not bother...
  Method* m = method();
  if (m == nullptr)  return;
  MethodData* mdo = m->method_data();
  if (mdo == nullptr)  return;
  // There is a benign race here.  See comments in methodData.hpp.
  mdo->inc_decompile_count();
}

void nmethod::inc_method_profiling_count() {
  Atomic::inc(&_method_profiling_count);
}

uint64_t nmethod::method_profiling_count() {
  return _method_profiling_count;
}

bool nmethod::try_transition(signed char new_state_int) {
  signed char new_state = new_state_int;
  assert_lock_strong(NMethodState_lock);
  signed char old_state = _state;
  if (old_state >= new_state) {
    // Ensure monotonicity of transitions.
    return false;
  }
  Atomic::store(&_state, new_state);
  return true;
}

void nmethod::invalidate_osr_method() {
  assert(_entry_bci != InvocationEntryBci, "wrong kind of nmethod");
  // Remove from list of active nmethods
  if (method() != nullptr) {
    method()->method_holder()->remove_osr_nmethod(this);
  }
}

void nmethod::log_state_change() const {
  if (LogCompilation) {
    if (xtty != nullptr) {
      ttyLocker ttyl;  // keep the following output all in one block
      xtty->begin_elem("make_not_entrant thread='" UINTX_FORMAT "'",
                       os::current_thread_id());
      log_identity(xtty);
      xtty->stamp();
      xtty->end_elem();
    }
  }

  CompileTask::print_ul(this, "made not entrant");
  if (PrintCompilation) {
    print_on(tty, "made not entrant");
  }
}

void nmethod::unlink_from_method() {
  if (method() != nullptr) {
    method()->unlink_code(this);
  }
}

// Invalidate code
bool nmethod::make_not_entrant(bool make_not_entrant) {
  // This can be called while the system is already at a safepoint which is ok
  NoSafepointVerifier nsv;

  if (is_unloading()) {
    // If the nmethod is unloading, then it is already not entrant through
    // the nmethod entry barriers. No need to do anything; GC will unload it.
    return false;
  }

  if (Atomic::load(&_state) == not_entrant) {
    // Avoid taking the lock if already in required state.
    // This is safe from races because the state is an end-state,
    // which the nmethod cannot back out of once entered.
    // No need for fencing either.
    return false;
  }

  {
    // Enter critical section.  Does not block for safepoint.
    ConditionalMutexLocker ml(NMethodState_lock, !NMethodState_lock->owned_by_self(), Mutex::_no_safepoint_check_flag);

    if (Atomic::load(&_state) == not_entrant) {
      // another thread already performed this transition so nothing
      // to do, but return false to indicate this.
      return false;
    }

    if (is_osr_method()) {
      // This logic is equivalent to the logic below for patching the
      // verified entry point of regular methods.
      // this effectively makes the osr nmethod not entrant
      invalidate_osr_method();
    } else {
      // The caller can be calling the method statically or through an inline
      // cache call.
      NativeJump::patch_verified_entry(entry_point(), verified_entry_point(),
                                       SharedRuntime::get_handle_wrong_method_stub());
    }

    if (update_recompile_counts()) {
      // Mark the method as decompiled.
      inc_decompile_count();
    }

    BarrierSetNMethod* bs_nm = BarrierSet::barrier_set()->barrier_set_nmethod();
    if (bs_nm == nullptr || !bs_nm->supports_entry_barrier(this)) {
      // If nmethod entry barriers are not supported, we won't mark
      // nmethods as on-stack when they become on-stack. So we
      // degrade to a less accurate flushing strategy, for now.
      mark_as_maybe_on_stack();
    }

    // Change state
    bool success = try_transition(not_entrant);
    assert(success, "Transition can't fail");

    // Log the transition once
    log_state_change();

    // Remove nmethod from method.
    unlink_from_method();

<<<<<<< HEAD
    if (make_not_entrant) {
      // Keep cached code if it was simply replaced
      // otherwise make it not entrant too.
      SCCache::invalidate(_scc_entry);
    }

    CompileBroker::log_not_entrant(this);
  } // leave critical region under CompiledMethod_lock
=======
  } // leave critical region under NMethodState_lock
>>>>>>> f11a496d

#if INCLUDE_JVMCI
  // Invalidate can't occur while holding the Patching lock
  JVMCINMethodData* nmethod_data = jvmci_nmethod_data();
  if (nmethod_data != nullptr) {
    nmethod_data->invalidate_nmethod_mirror(this);
  }
#endif

#ifdef ASSERT
  if (is_osr_method() && method() != nullptr) {
    // Make sure osr nmethod is invalidated, i.e. not on the list
    bool found = method()->method_holder()->remove_osr_nmethod(this);
    assert(!found, "osr nmethod should have been invalidated");
  }
#endif

  return true;
}

// For concurrent GCs, there must be a handshake between unlink and flush
void nmethod::unlink() {
  if (_is_unlinked) {
    // Already unlinked.
    return;
  }

  flush_dependencies();

  // unlink_from_method will take the NMethodState_lock.
  // In this case we don't strictly need it when unlinking nmethods from
  // the Method, because it is only concurrently unlinked by
  // the entry barrier, which acquires the per nmethod lock.
  unlink_from_method();

  if (is_osr_method()) {
    invalidate_osr_method();
  }

#if INCLUDE_JVMCI
  // Clear the link between this nmethod and a HotSpotNmethod mirror
  JVMCINMethodData* nmethod_data = jvmci_nmethod_data();
  if (nmethod_data != nullptr) {
    nmethod_data->invalidate_nmethod_mirror(this);
  }
#endif

  // Post before flushing as jmethodID is being used
  post_compiled_method_unload();

  // Register for flushing when it is safe. For concurrent class unloading,
  // that would be after the unloading handshake, and for STW class unloading
  // that would be when getting back to the VM thread.
  ClassUnloadingContext::context()->register_unlinked_nmethod(this);
}

void nmethod::purge(bool free_code_cache_data, bool unregister_nmethod) {
  assert(!free_code_cache_data, "must only call not freeing code cache data");

  MutexLocker ml(CodeCache_lock, Mutex::_no_safepoint_check_flag);

  // completely deallocate this method
  Events::log_nmethod_flush(Thread::current(), "flushing %s nmethod " INTPTR_FORMAT, is_osr_method() ? "osr" : "", p2i(this));
  log_debug(codecache)("*flushing %s nmethod %3d/" INTPTR_FORMAT ". Live blobs:" UINT32_FORMAT
                       "/Free CodeCache:" SIZE_FORMAT "Kb",
                       is_osr_method() ? "osr" : "",_compile_id, p2i(this), CodeCache::blob_count(),
                       CodeCache::unallocated_capacity(CodeCache::get_code_blob_type(this))/1024);

  // We need to deallocate any ExceptionCache data.
  // Note that we do not need to grab the nmethod lock for this, it
  // better be thread safe if we're disposing of it!
  ExceptionCache* ec = exception_cache();
  while(ec != nullptr) {
    ExceptionCache* next = ec->next();
    delete ec;
    ec = next;
  }

  delete[] _compiled_ic_data;

  if (unregister_nmethod) {
    Universe::heap()->unregister_nmethod(this);
  }
  CodeCache::unregister_old_nmethod(this);

  CodeBlob::purge(free_code_cache_data, unregister_nmethod);
}

oop nmethod::oop_at(int index) const {
  if (index == 0) {
    return nullptr;
  }
  return NMethodAccess<AS_NO_KEEPALIVE>::oop_load(oop_addr_at(index));
}

oop nmethod::oop_at_phantom(int index) const {
  if (index == 0) {
    return nullptr;
  }
  return NMethodAccess<ON_PHANTOM_OOP_REF>::oop_load(oop_addr_at(index));
}

//
// Notify all classes this nmethod is dependent on that it is no
// longer dependent.

void nmethod::flush_dependencies() {
  if (!has_flushed_dependencies()) {
    set_has_flushed_dependencies(true);
    for (Dependencies::DepStream deps(this); deps.next(); ) {
      if (deps.type() == Dependencies::call_site_target_value) {
        // CallSite dependencies are managed on per-CallSite instance basis.
        oop call_site = deps.argument_oop(0);
        MethodHandles::clean_dependency_context(call_site);
      } else {
        InstanceKlass* ik = deps.context_type();
        if (ik == nullptr) {
          continue;  // ignore things like evol_method
        }
        // During GC liveness of dependee determines class that needs to be updated.
        // The GC may clean dependency contexts concurrently and in parallel.
        ik->clean_dependency_context();
      }
    }
  }
}

void nmethod::post_compiled_method(CompileTask* task) {
  task->mark_success();
  task->set_nm_content_size(content_size());
  task->set_nm_insts_size(insts_size());
  task->set_nm_total_size(total_size());

  // task->is_scc() is true only for loaded cached code.
  // nmethod::_scc_entry is set for loaded and stored cached code
  // to invalidate the entry when nmethod is deoptimized.
  // There is option to not store in archive cached code.
  guarantee((_scc_entry != nullptr) || !task->is_scc() || VerifyCachedCode, "sanity");

  // JVMTI -- compiled method notification (must be done outside lock)
  post_compiled_method_load_event();

  if (CompilationLog::log() != nullptr) {
    CompilationLog::log()->log_nmethod(JavaThread::current(), this);
  }

  const DirectiveSet* directive = task->directive();
  maybe_print_nmethod(directive);
}

// ------------------------------------------------------------------
// post_compiled_method_load_event
// new method for install_code() path
// Transfer information from compilation to jvmti
void nmethod::post_compiled_method_load_event(JvmtiThreadState* state) {
  // This is a bad time for a safepoint.  We don't want
  // this nmethod to get unloaded while we're queueing the event.
  NoSafepointVerifier nsv;

  Method* m = method();
  HOTSPOT_COMPILED_METHOD_LOAD(
      (char *) m->klass_name()->bytes(),
      m->klass_name()->utf8_length(),
      (char *) m->name()->bytes(),
      m->name()->utf8_length(),
      (char *) m->signature()->bytes(),
      m->signature()->utf8_length(),
      insts_begin(), insts_size());


  if (JvmtiExport::should_post_compiled_method_load()) {
    // Only post unload events if load events are found.
    set_load_reported();
    // If a JavaThread hasn't been passed in, let the Service thread
    // (which is a real Java thread) post the event
    JvmtiDeferredEvent event = JvmtiDeferredEvent::compiled_method_load_event(this);
    if (state == nullptr) {
      // Execute any barrier code for this nmethod as if it's called, since
      // keeping it alive looks like stack walking.
      run_nmethod_entry_barrier();
      ServiceThread::enqueue_deferred_event(&event);
    } else {
      // This enters the nmethod barrier outside in the caller.
      state->enqueue_event(&event);
    }
  }
}

void nmethod::post_compiled_method_unload() {
  assert(_method != nullptr, "just checking");
  DTRACE_METHOD_UNLOAD_PROBE(method());

  // If a JVMTI agent has enabled the CompiledMethodUnload event then
  // post the event. The Method* will not be valid when this is freed.

  // Don't bother posting the unload if the load event wasn't posted.
  if (load_reported() && JvmtiExport::should_post_compiled_method_unload()) {
    JvmtiDeferredEvent event =
      JvmtiDeferredEvent::compiled_method_unload_event(
          method()->jmethod_id(), insts_begin());
    ServiceThread::enqueue_deferred_event(&event);
  }
}

// Iterate over metadata calling this function.   Used by RedefineClasses
void nmethod::metadata_do(MetadataClosure* f) {
  {
    // Visit all immediate references that are embedded in the instruction stream.
    RelocIterator iter(this, oops_reloc_begin());
    while (iter.next()) {
      if (iter.type() == relocInfo::metadata_type) {
        metadata_Relocation* r = iter.metadata_reloc();
        // In this metadata, we must only follow those metadatas directly embedded in
        // the code.  Other metadatas (oop_index>0) are seen as part of
        // the metadata section below.
        assert(1 == (r->metadata_is_immediate()) +
               (r->metadata_addr() >= metadata_begin() && r->metadata_addr() < metadata_end()),
               "metadata must be found in exactly one place");
        if (r->metadata_is_immediate() && r->metadata_value() != nullptr) {
          Metadata* md = r->metadata_value();
          if (md != _method) f->do_metadata(md);
        }
      } else if (iter.type() == relocInfo::virtual_call_type) {
        // Check compiledIC holders associated with this nmethod
        ResourceMark rm;
        CompiledIC *ic = CompiledIC_at(&iter);
        ic->metadata_do(f);
      }
    }
  }

  // Visit the metadata section
  for (Metadata** p = metadata_begin(); p < metadata_end(); p++) {
    if (*p == Universe::non_oop_word() || *p == nullptr)  continue;  // skip non-oops
    Metadata* md = *p;
    f->do_metadata(md);
  }

  // Visit metadata not embedded in the other places.
  if (_method != nullptr) f->do_metadata(_method);
}

// Heuristic for nuking nmethods even though their oops are live.
// Main purpose is to reduce code cache pressure and get rid of
// nmethods that don't seem to be all that relevant any longer.
bool nmethod::is_cold() {
  if (!MethodFlushing || is_native_method() || is_not_installed()) {
    // No heuristic unloading at all
    return false;
  }

  if (!is_maybe_on_stack() && is_not_entrant()) {
    // Not entrant nmethods that are not on any stack can just
    // be removed
    return true;
  }

  BarrierSetNMethod* bs_nm = BarrierSet::barrier_set()->barrier_set_nmethod();
  if (bs_nm == nullptr || !bs_nm->supports_entry_barrier(this)) {
    // On platforms that don't support nmethod entry barriers, we can't
    // trust the temporal aspect of the gc epochs. So we can't detect
    // cold nmethods on such platforms.
    return false;
  }

  if (!UseCodeCacheFlushing) {
    // Bail out if we don't heuristically remove nmethods
    return false;
  }

  // Other code can be phased out more gradually after N GCs
  return CodeCache::previous_completed_gc_marking_cycle() > _gc_epoch + 2 * CodeCache::cold_gc_count();
}

// The _is_unloading_state encodes a tuple comprising the unloading cycle
// and the result of IsUnloadingBehaviour::is_unloading() for that cycle.
// This is the bit layout of the _is_unloading_state byte: 00000CCU
// CC refers to the cycle, which has 2 bits, and U refers to the result of
// IsUnloadingBehaviour::is_unloading() for that unloading cycle.

class IsUnloadingState: public AllStatic {
  static const uint8_t _is_unloading_mask = 1;
  static const uint8_t _is_unloading_shift = 0;
  static const uint8_t _unloading_cycle_mask = 6;
  static const uint8_t _unloading_cycle_shift = 1;

  static uint8_t set_is_unloading(uint8_t state, bool value) {
    state &= (uint8_t)~_is_unloading_mask;
    if (value) {
      state |= 1 << _is_unloading_shift;
    }
    assert(is_unloading(state) == value, "unexpected unloading cycle overflow");
    return state;
  }

  static uint8_t set_unloading_cycle(uint8_t state, uint8_t value) {
    state &= (uint8_t)~_unloading_cycle_mask;
    state |= (uint8_t)(value << _unloading_cycle_shift);
    assert(unloading_cycle(state) == value, "unexpected unloading cycle overflow");
    return state;
  }

public:
  static bool is_unloading(uint8_t state) { return (state & _is_unloading_mask) >> _is_unloading_shift == 1; }
  static uint8_t unloading_cycle(uint8_t state) { return (state & _unloading_cycle_mask) >> _unloading_cycle_shift; }

  static uint8_t create(bool is_unloading, uint8_t unloading_cycle) {
    uint8_t state = 0;
    state = set_is_unloading(state, is_unloading);
    state = set_unloading_cycle(state, unloading_cycle);
    return state;
  }
};

bool nmethod::is_unloading() {
  uint8_t state = Atomic::load(&_is_unloading_state);
  bool state_is_unloading = IsUnloadingState::is_unloading(state);
  if (state_is_unloading) {
    return true;
  }
  uint8_t state_unloading_cycle = IsUnloadingState::unloading_cycle(state);
  uint8_t current_cycle = CodeCache::unloading_cycle();
  if (state_unloading_cycle == current_cycle) {
    return false;
  }

  // The IsUnloadingBehaviour is responsible for calculating if the nmethod
  // should be unloaded. This can be either because there is a dead oop,
  // or because is_cold() heuristically determines it is time to unload.
  state_unloading_cycle = current_cycle;
  state_is_unloading = IsUnloadingBehaviour::is_unloading(this);
  uint8_t new_state = IsUnloadingState::create(state_is_unloading, state_unloading_cycle);

  // Note that if an nmethod has dead oops, everyone will agree that the
  // nmethod is_unloading. However, the is_cold heuristics can yield
  // different outcomes, so we guard the computed result with a CAS
  // to ensure all threads have a shared view of whether an nmethod
  // is_unloading or not.
  uint8_t found_state = Atomic::cmpxchg(&_is_unloading_state, state, new_state, memory_order_relaxed);

  if (found_state == state) {
    // First to change state, we win
    return state_is_unloading;
  } else {
    // State already set, so use it
    return IsUnloadingState::is_unloading(found_state);
  }
}

void nmethod::clear_unloading_state() {
  uint8_t state = IsUnloadingState::create(false, CodeCache::unloading_cycle());
  Atomic::store(&_is_unloading_state, state);
}


// This is called at the end of the strong tracing/marking phase of a
// GC to unload an nmethod if it contains otherwise unreachable
// oops or is heuristically found to be not important.
void nmethod::do_unloading(bool unloading_occurred) {
  // Make sure the oop's ready to receive visitors
  if (is_unloading()) {
    unlink();
  } else {
    unload_nmethod_caches(unloading_occurred);
    BarrierSetNMethod* bs_nm = BarrierSet::barrier_set()->barrier_set_nmethod();
    if (bs_nm != nullptr) {
      bs_nm->disarm(this);
    }
  }
}

void nmethod::oops_do(OopClosure* f, bool allow_dead) {
  // Prevent extra code cache walk for platforms that don't have immediate oops.
  if (relocInfo::mustIterateImmediateOopsInCode()) {
    RelocIterator iter(this, oops_reloc_begin());

    while (iter.next()) {
      if (iter.type() == relocInfo::oop_type ) {
        oop_Relocation* r = iter.oop_reloc();
        // In this loop, we must only follow those oops directly embedded in
        // the code.  Other oops (oop_index>0) are seen as part of scopes_oops.
        assert(1 == (r->oop_is_immediate()) +
               (r->oop_addr() >= oops_begin() && r->oop_addr() < oops_end()),
               "oop must be found in exactly one place");
        if (r->oop_is_immediate() && r->oop_value() != nullptr) {
          f->do_oop(r->oop_addr());
        }
      }
    }
  }

  // Scopes
  // This includes oop constants not inlined in the code stream.
  for (oop* p = oops_begin(); p < oops_end(); p++) {
    if (*p == Universe::non_oop_word())  continue;  // skip non-oops
    f->do_oop(p);
  }
}

void nmethod::follow_nmethod(OopIterateClosure* cl) {
  // Process oops in the nmethod
  oops_do(cl);

  // CodeCache unloading support
  mark_as_maybe_on_stack();

  BarrierSetNMethod* bs_nm = BarrierSet::barrier_set()->barrier_set_nmethod();
  bs_nm->disarm(this);

  // There's an assumption made that this function is not used by GCs that
  // relocate objects, and therefore we don't call fix_oop_relocations.
}

nmethod* volatile nmethod::_oops_do_mark_nmethods;

void nmethod::oops_do_log_change(const char* state) {
  LogTarget(Trace, gc, nmethod) lt;
  if (lt.is_enabled()) {
    LogStream ls(lt);
    CompileTask::print(&ls, this, state, true /* short_form */);
  }
}

bool nmethod::oops_do_try_claim() {
  if (oops_do_try_claim_weak_request()) {
    nmethod* result = oops_do_try_add_to_list_as_weak_done();
    assert(result == nullptr, "adding to global list as weak done must always succeed.");
    return true;
  }
  return false;
}

bool nmethod::oops_do_try_claim_weak_request() {
  assert(SafepointSynchronize::is_at_safepoint(), "only at safepoint");

  if ((_oops_do_mark_link == nullptr) &&
      (Atomic::replace_if_null(&_oops_do_mark_link, mark_link(this, claim_weak_request_tag)))) {
    oops_do_log_change("oops_do, mark weak request");
    return true;
  }
  return false;
}

void nmethod::oops_do_set_strong_done(nmethod* old_head) {
  _oops_do_mark_link = mark_link(old_head, claim_strong_done_tag);
}

nmethod::oops_do_mark_link* nmethod::oops_do_try_claim_strong_done() {
  assert(SafepointSynchronize::is_at_safepoint(), "only at safepoint");

  oops_do_mark_link* old_next = Atomic::cmpxchg(&_oops_do_mark_link, mark_link(nullptr, claim_weak_request_tag), mark_link(this, claim_strong_done_tag));
  if (old_next == nullptr) {
    oops_do_log_change("oops_do, mark strong done");
  }
  return old_next;
}

nmethod::oops_do_mark_link* nmethod::oops_do_try_add_strong_request(nmethod::oops_do_mark_link* next) {
  assert(SafepointSynchronize::is_at_safepoint(), "only at safepoint");
  assert(next == mark_link(this, claim_weak_request_tag), "Should be claimed as weak");

  oops_do_mark_link* old_next = Atomic::cmpxchg(&_oops_do_mark_link, next, mark_link(this, claim_strong_request_tag));
  if (old_next == next) {
    oops_do_log_change("oops_do, mark strong request");
  }
  return old_next;
}

bool nmethod::oops_do_try_claim_weak_done_as_strong_done(nmethod::oops_do_mark_link* next) {
  assert(SafepointSynchronize::is_at_safepoint(), "only at safepoint");
  assert(extract_state(next) == claim_weak_done_tag, "Should be claimed as weak done");

  oops_do_mark_link* old_next = Atomic::cmpxchg(&_oops_do_mark_link, next, mark_link(extract_nmethod(next), claim_strong_done_tag));
  if (old_next == next) {
    oops_do_log_change("oops_do, mark weak done -> mark strong done");
    return true;
  }
  return false;
}

nmethod* nmethod::oops_do_try_add_to_list_as_weak_done() {
  assert(SafepointSynchronize::is_at_safepoint(), "only at safepoint");

  assert(extract_state(_oops_do_mark_link) == claim_weak_request_tag ||
         extract_state(_oops_do_mark_link) == claim_strong_request_tag,
         "must be but is nmethod " PTR_FORMAT " %u", p2i(extract_nmethod(_oops_do_mark_link)), extract_state(_oops_do_mark_link));

  nmethod* old_head = Atomic::xchg(&_oops_do_mark_nmethods, this);
  // Self-loop if needed.
  if (old_head == nullptr) {
    old_head = this;
  }
  // Try to install end of list and weak done tag.
  if (Atomic::cmpxchg(&_oops_do_mark_link, mark_link(this, claim_weak_request_tag), mark_link(old_head, claim_weak_done_tag)) == mark_link(this, claim_weak_request_tag)) {
    oops_do_log_change("oops_do, mark weak done");
    return nullptr;
  } else {
    return old_head;
  }
}

void nmethod::oops_do_add_to_list_as_strong_done() {
  assert(SafepointSynchronize::is_at_safepoint(), "only at safepoint");

  nmethod* old_head = Atomic::xchg(&_oops_do_mark_nmethods, this);
  // Self-loop if needed.
  if (old_head == nullptr) {
    old_head = this;
  }
  assert(_oops_do_mark_link == mark_link(this, claim_strong_done_tag), "must be but is nmethod " PTR_FORMAT " state %u",
         p2i(extract_nmethod(_oops_do_mark_link)), extract_state(_oops_do_mark_link));

  oops_do_set_strong_done(old_head);
}

void nmethod::oops_do_process_weak(OopsDoProcessor* p) {
  if (!oops_do_try_claim_weak_request()) {
    // Failed to claim for weak processing.
    oops_do_log_change("oops_do, mark weak request fail");
    return;
  }

  p->do_regular_processing(this);

  nmethod* old_head = oops_do_try_add_to_list_as_weak_done();
  if (old_head == nullptr) {
    return;
  }
  oops_do_log_change("oops_do, mark weak done fail");
  // Adding to global list failed, another thread added a strong request.
  assert(extract_state(_oops_do_mark_link) == claim_strong_request_tag,
         "must be but is %u", extract_state(_oops_do_mark_link));

  oops_do_log_change("oops_do, mark weak request -> mark strong done");

  oops_do_set_strong_done(old_head);
  // Do missing strong processing.
  p->do_remaining_strong_processing(this);
}

void nmethod::oops_do_process_strong(OopsDoProcessor* p) {
  oops_do_mark_link* next_raw = oops_do_try_claim_strong_done();
  if (next_raw == nullptr) {
    p->do_regular_processing(this);
    oops_do_add_to_list_as_strong_done();
    return;
  }
  // Claim failed. Figure out why and handle it.
  if (oops_do_has_weak_request(next_raw)) {
    oops_do_mark_link* old = next_raw;
    // Claim failed because being weak processed (state == "weak request").
    // Try to request deferred strong processing.
    next_raw = oops_do_try_add_strong_request(old);
    if (next_raw == old) {
      // Successfully requested deferred strong processing.
      return;
    }
    // Failed because of a concurrent transition. No longer in "weak request" state.
  }
  if (oops_do_has_any_strong_state(next_raw)) {
    // Already claimed for strong processing or requested for such.
    return;
  }
  if (oops_do_try_claim_weak_done_as_strong_done(next_raw)) {
    // Successfully claimed "weak done" as "strong done". Do the missing marking.
    p->do_remaining_strong_processing(this);
    return;
  }
  // Claim failed, some other thread got it.
}

void nmethod::oops_do_marking_prologue() {
  assert_at_safepoint();

  log_trace(gc, nmethod)("oops_do_marking_prologue");
  assert(_oops_do_mark_nmethods == nullptr, "must be empty");
}

void nmethod::oops_do_marking_epilogue() {
  assert_at_safepoint();

  nmethod* next = _oops_do_mark_nmethods;
  _oops_do_mark_nmethods = nullptr;
  if (next != nullptr) {
    nmethod* cur;
    do {
      cur = next;
      next = extract_nmethod(cur->_oops_do_mark_link);
      cur->_oops_do_mark_link = nullptr;
      DEBUG_ONLY(cur->verify_oop_relocations());

      LogTarget(Trace, gc, nmethod) lt;
      if (lt.is_enabled()) {
        LogStream ls(lt);
        CompileTask::print(&ls, cur, "oops_do, unmark", /*short_form:*/ true);
      }
      // End if self-loop has been detected.
    } while (cur != next);
  }
  log_trace(gc, nmethod)("oops_do_marking_epilogue");
}

inline bool includes(void* p, void* from, void* to) {
  return from <= p && p < to;
}


void nmethod::copy_scopes_pcs(PcDesc* pcs, int count) {
  assert(count >= 2, "must be sentinel values, at least");

#ifdef ASSERT
  // must be sorted and unique; we do a binary search in find_pc_desc()
  int prev_offset = pcs[0].pc_offset();
  assert(prev_offset == PcDesc::lower_offset_limit,
         "must start with a sentinel");
  for (int i = 1; i < count; i++) {
    int this_offset = pcs[i].pc_offset();
    assert(this_offset > prev_offset, "offsets must be sorted");
    prev_offset = this_offset;
  }
  assert(prev_offset == PcDesc::upper_offset_limit,
         "must end with a sentinel");
#endif //ASSERT

  // Search for MethodHandle invokes and tag the nmethod.
  for (int i = 0; i < count; i++) {
    if (pcs[i].is_method_handle_invoke()) {
      set_has_method_handle_invokes(true);
      break;
    }
  }
  assert(has_method_handle_invokes() == (_deopt_mh_handler_offset != -1), "must have deopt mh handler");

  int size = count * sizeof(PcDesc);
  assert(scopes_pcs_size() >= size, "oob");
  memcpy(scopes_pcs_begin(), pcs, size);

  // Adjust the final sentinel downward.
  PcDesc* last_pc = &scopes_pcs_begin()[count-1];
  assert(last_pc->pc_offset() == PcDesc::upper_offset_limit, "sanity");
  last_pc->set_pc_offset(content_size() + 1);
  for (; last_pc + 1 < scopes_pcs_end(); last_pc += 1) {
    // Fill any rounding gaps with copies of the last record.
    last_pc[1] = last_pc[0];
  }
  // The following assert could fail if sizeof(PcDesc) is not
  // an integral multiple of oopSize (the rounding term).
  // If it fails, change the logic to always allocate a multiple
  // of sizeof(PcDesc), and fill unused words with copies of *last_pc.
  assert(last_pc + 1 == scopes_pcs_end(), "must match exactly");
}

void nmethod::copy_scopes_data(u_char* buffer, int size) {
  assert(scopes_data_size() >= size, "oob");
  memcpy(scopes_data_begin(), buffer, size);
}

#ifdef ASSERT
static PcDesc* linear_search(const PcDescSearch& search, int pc_offset, bool approximate) {
  PcDesc* lower = search.scopes_pcs_begin();
  PcDesc* upper = search.scopes_pcs_end();
  lower += 1; // exclude initial sentinel
  PcDesc* res = nullptr;
  for (PcDesc* p = lower; p < upper; p++) {
    NOT_PRODUCT(--pc_nmethod_stats.pc_desc_tests);  // don't count this call to match_desc
    if (match_desc(p, pc_offset, approximate)) {
      if (res == nullptr)
        res = p;
      else
        res = (PcDesc*) badAddress;
    }
  }
  return res;
}
#endif


// Finds a PcDesc with real-pc equal to "pc"
PcDesc* PcDescContainer::find_pc_desc_internal(address pc, bool approximate, const PcDescSearch& search) {
  address base_address = search.code_begin();
  if ((pc < base_address) ||
      (pc - base_address) >= (ptrdiff_t) PcDesc::upper_offset_limit) {
    return nullptr;  // PC is wildly out of range
  }
  int pc_offset = (int) (pc - base_address);

  // Check the PcDesc cache if it contains the desired PcDesc
  // (This as an almost 100% hit rate.)
  PcDesc* res = _pc_desc_cache.find_pc_desc(pc_offset, approximate);
  if (res != nullptr) {
    assert(res == linear_search(search, pc_offset, approximate), "cache ok");
    return res;
  }

  // Fallback algorithm: quasi-linear search for the PcDesc
  // Find the last pc_offset less than the given offset.
  // The successor must be the required match, if there is a match at all.
  // (Use a fixed radix to avoid expensive affine pointer arithmetic.)
  PcDesc* lower = search.scopes_pcs_begin();
  PcDesc* upper = search.scopes_pcs_end();
  upper -= 1; // exclude final sentinel
  if (lower >= upper)  return nullptr;  // native method; no PcDescs at all

#define assert_LU_OK \
  /* invariant on lower..upper during the following search: */ \
  assert(lower->pc_offset() <  pc_offset, "sanity"); \
  assert(upper->pc_offset() >= pc_offset, "sanity")
  assert_LU_OK;

  // Use the last successful return as a split point.
  PcDesc* mid = _pc_desc_cache.last_pc_desc();
  NOT_PRODUCT(++pc_nmethod_stats.pc_desc_searches);
  if (mid->pc_offset() < pc_offset) {
    lower = mid;
  } else {
    upper = mid;
  }

  // Take giant steps at first (4096, then 256, then 16, then 1)
  const int LOG2_RADIX = 4 /*smaller steps in debug mode:*/ debug_only(-1);
  const int RADIX = (1 << LOG2_RADIX);
  for (int step = (1 << (LOG2_RADIX*3)); step > 1; step >>= LOG2_RADIX) {
    while ((mid = lower + step) < upper) {
      assert_LU_OK;
      NOT_PRODUCT(++pc_nmethod_stats.pc_desc_searches);
      if (mid->pc_offset() < pc_offset) {
        lower = mid;
      } else {
        upper = mid;
        break;
      }
    }
    assert_LU_OK;
  }

  // Sneak up on the value with a linear search of length ~16.
  while (true) {
    assert_LU_OK;
    mid = lower + 1;
    NOT_PRODUCT(++pc_nmethod_stats.pc_desc_searches);
    if (mid->pc_offset() < pc_offset) {
      lower = mid;
    } else {
      upper = mid;
      break;
    }
  }
#undef assert_LU_OK

  if (match_desc(upper, pc_offset, approximate)) {
    assert(upper == linear_search(search, pc_offset, approximate), "search ok");
    if (!Thread::current_in_asgct()) {
      // we don't want to modify the cache if we're in ASGCT
      // which is typically called in a signal handler
      _pc_desc_cache.add_pc_desc(upper);
    }
    return upper;
  } else {
    assert(nullptr == linear_search(search, pc_offset, approximate), "search ok");
    return nullptr;
  }
}

bool nmethod::check_dependency_on(DepChange& changes) {
  // What has happened:
  // 1) a new class dependee has been added
  // 2) dependee and all its super classes have been marked
  bool found_check = false;  // set true if we are upset
  for (Dependencies::DepStream deps(this); deps.next(); ) {
    // Evaluate only relevant dependencies.
    if (deps.spot_check_dependency_at(changes) != nullptr) {
      found_check = true;
      NOT_DEBUG(break);
    }
  }
  return found_check;
}

// Called from mark_for_deoptimization, when dependee is invalidated.
bool nmethod::is_dependent_on_method(Method* dependee) {
  for (Dependencies::DepStream deps(this); deps.next(); ) {
    if (deps.type() != Dependencies::evol_method)
      continue;
    Method* method = deps.method_argument(0);
    if (method == dependee) return true;
  }
  return false;
}

void nmethod_init() {
  // make sure you didn't forget to adjust the filler fields
  assert(sizeof(nmethod) % oopSize == 0, "nmethod size must be multiple of a word");
}

// -----------------------------------------------------------------------------
// Verification

class VerifyOopsClosure: public OopClosure {
  nmethod* _nm;
  bool     _ok;
public:
  VerifyOopsClosure(nmethod* nm) : _nm(nm), _ok(true) { }
  bool ok() { return _ok; }
  virtual void do_oop(oop* p) {
    if (oopDesc::is_oop_or_null(*p)) return;
    // Print diagnostic information before calling print_nmethod().
    // Assertions therein might prevent call from returning.
    tty->print_cr("*** non-oop " PTR_FORMAT " found at " PTR_FORMAT " (offset %d)",
                  p2i(*p), p2i(p), (int)((intptr_t)p - (intptr_t)_nm));
    if (_ok) {
      _nm->print_nmethod(true);
      _ok = false;
    }
  }
  virtual void do_oop(narrowOop* p) { ShouldNotReachHere(); }
};

class VerifyMetadataClosure: public MetadataClosure {
 public:
  void do_metadata(Metadata* md) {
    if (md->is_method()) {
      Method* method = (Method*)md;
      assert(!method->is_old(), "Should not be installing old methods");
    }
  }
};


void nmethod::verify() {
  if (is_not_entrant())
    return;

  // Make sure all the entry points are correctly aligned for patching.
  NativeJump::check_verified_entry_alignment(entry_point(), verified_entry_point());

  // assert(oopDesc::is_oop(method()), "must be valid");

  ResourceMark rm;

  if (!CodeCache::contains(this)) {
    fatal("nmethod at " INTPTR_FORMAT " not in zone", p2i(this));
  }

  if(is_native_method() )
    return;

  nmethod* nm = CodeCache::find_nmethod(verified_entry_point());
  if (nm != this) {
    fatal("find_nmethod did not find this nmethod (" INTPTR_FORMAT ")", p2i(this));
  }

  for (PcDesc* p = scopes_pcs_begin(); p < scopes_pcs_end(); p++) {
    if (! p->verify(this)) {
      tty->print_cr("\t\tin nmethod at " INTPTR_FORMAT " (pcs)", p2i(this));
    }
  }

#ifdef ASSERT
#if INCLUDE_JVMCI
  {
    // Verify that implicit exceptions that deoptimize have a PcDesc and OopMap
    ImmutableOopMapSet* oms = oop_maps();
    ImplicitExceptionTable implicit_table(this);
    for (uint i = 0; i < implicit_table.len(); i++) {
      int exec_offset = (int) implicit_table.get_exec_offset(i);
      if (implicit_table.get_exec_offset(i) == implicit_table.get_cont_offset(i)) {
        assert(pc_desc_at(code_begin() + exec_offset) != nullptr, "missing PcDesc");
        bool found = false;
        for (int i = 0, imax = oms->count(); i < imax; i++) {
          if (oms->pair_at(i)->pc_offset() == exec_offset) {
            found = true;
            break;
          }
        }
        assert(found, "missing oopmap");
      }
    }
  }
#endif
#endif

  VerifyOopsClosure voc(this);
  oops_do(&voc);
  assert(voc.ok(), "embedded oops must be OK");
  Universe::heap()->verify_nmethod(this);

  assert(_oops_do_mark_link == nullptr, "_oops_do_mark_link for %s should be nullptr but is " PTR_FORMAT,
         nm->method()->external_name(), p2i(_oops_do_mark_link));
  verify_scopes();

  CompiledICLocker nm_verify(this);
  VerifyMetadataClosure vmc;
  metadata_do(&vmc);
}


void nmethod::verify_interrupt_point(address call_site, bool is_inline_cache) {

  // Verify IC only when nmethod installation is finished.
  if (!is_not_installed()) {
    if (CompiledICLocker::is_safe(this)) {
      if (is_inline_cache) {
        CompiledIC_at(this, call_site);
      } else {
        CompiledDirectCall::at(call_site);
      }
    } else {
      CompiledICLocker ml_verify(this);
      if (is_inline_cache) {
        CompiledIC_at(this, call_site);
      } else {
        CompiledDirectCall::at(call_site);
      }
    }
  }

  HandleMark hm(Thread::current());

  PcDesc* pd = pc_desc_at(nativeCall_at(call_site)->return_address());
  assert(pd != nullptr, "PcDesc must exist");
  for (ScopeDesc* sd = new ScopeDesc(this, pd);
       !sd->is_top(); sd = sd->sender()) {
    sd->verify();
  }
}

void nmethod::verify_scopes() {
  if( !method() ) return;       // Runtime stubs have no scope
  if (method()->is_native()) return; // Ignore stub methods.
  // iterate through all interrupt point
  // and verify the debug information is valid.
  RelocIterator iter(this);
  while (iter.next()) {
    address stub = nullptr;
    switch (iter.type()) {
      case relocInfo::virtual_call_type:
        verify_interrupt_point(iter.addr(), true /* is_inline_cache */);
        break;
      case relocInfo::opt_virtual_call_type:
        stub = iter.opt_virtual_call_reloc()->static_stub();
        verify_interrupt_point(iter.addr(), false /* is_inline_cache */);
        break;
      case relocInfo::static_call_type:
        stub = iter.static_call_reloc()->static_stub();
        verify_interrupt_point(iter.addr(), false /* is_inline_cache */);
        break;
      case relocInfo::runtime_call_type:
      case relocInfo::runtime_call_w_cp_type: {
        address destination = iter.reloc()->value();
        // Right now there is no way to find out which entries support
        // an interrupt point.  It would be nice if we had this
        // information in a table.
        break;
      }
      default:
        break;
    }
    assert(stub == nullptr || stub_contains(stub), "static call stub outside stub section");
  }
}


// -----------------------------------------------------------------------------
// Printing operations

void nmethod::print() const {
  ttyLocker ttyl;   // keep the following output all in one block
  print(tty);
}

void nmethod::print(outputStream* st) const {
  ResourceMark rm;

  st->print("Compiled method ");

  if (is_compiled_by_c1()) {
    st->print("(c1) ");
  } else if (is_compiled_by_c2()) {
    st->print("(c2) ");
  } else if (is_compiled_by_jvmci()) {
    st->print("(JVMCI) ");
  } else {
    st->print("(n/a) ");
  }

  print_on(st, nullptr);

  if (WizardMode) {
    st->print("((nmethod*) " INTPTR_FORMAT ") ", p2i(this));
    st->print(" for method " INTPTR_FORMAT , p2i(method()));
    st->print(" { ");
    st->print_cr("%s ", state());
    st->print_cr("}:");
  }
  if (size              () > 0) st->print_cr(" total in heap  [" INTPTR_FORMAT "," INTPTR_FORMAT "] = %d",
                                             p2i(this),
                                             p2i(this) + size(),
                                             size());
  if (relocation_size   () > 0) st->print_cr(" relocation     [" INTPTR_FORMAT "," INTPTR_FORMAT "] = %d",
                                             p2i(relocation_begin()),
                                             p2i(relocation_end()),
                                             relocation_size());
  if (consts_size       () > 0) st->print_cr(" constants      [" INTPTR_FORMAT "," INTPTR_FORMAT "] = %d",
                                             p2i(consts_begin()),
                                             p2i(consts_end()),
                                             consts_size());
  if (insts_size        () > 0) st->print_cr(" main code      [" INTPTR_FORMAT "," INTPTR_FORMAT "] = %d",
                                             p2i(insts_begin()),
                                             p2i(insts_end()),
                                             insts_size());
  if (stub_size         () > 0) st->print_cr(" stub code      [" INTPTR_FORMAT "," INTPTR_FORMAT "] = %d",
                                             p2i(stub_begin()),
                                             p2i(stub_end()),
                                             stub_size());
  if (oops_size         () > 0) st->print_cr(" oops           [" INTPTR_FORMAT "," INTPTR_FORMAT "] = %d",
                                             p2i(oops_begin()),
                                             p2i(oops_end()),
                                             oops_size());
  if (metadata_size     () > 0) st->print_cr(" metadata       [" INTPTR_FORMAT "," INTPTR_FORMAT "] = %d",
                                             p2i(metadata_begin()),
                                             p2i(metadata_end()),
                                             metadata_size());
  if (scopes_data_size  () > 0) st->print_cr(" scopes data    [" INTPTR_FORMAT "," INTPTR_FORMAT "] = %d",
                                             p2i(scopes_data_begin()),
                                             p2i(scopes_data_end()),
                                             scopes_data_size());
  if (scopes_pcs_size   () > 0) st->print_cr(" scopes pcs     [" INTPTR_FORMAT "," INTPTR_FORMAT "] = %d",
                                             p2i(scopes_pcs_begin()),
                                             p2i(scopes_pcs_end()),
                                             scopes_pcs_size());
  if (dependencies_size () > 0) st->print_cr(" dependencies   [" INTPTR_FORMAT "," INTPTR_FORMAT "] = %d",
                                             p2i(dependencies_begin()),
                                             p2i(dependencies_end()),
                                             dependencies_size());
  if (handler_table_size() > 0) st->print_cr(" handler table  [" INTPTR_FORMAT "," INTPTR_FORMAT "] = %d",
                                             p2i(handler_table_begin()),
                                             p2i(handler_table_end()),
                                             handler_table_size());
  if (nul_chk_table_size() > 0) st->print_cr(" nul chk table  [" INTPTR_FORMAT "," INTPTR_FORMAT "] = %d",
                                             p2i(nul_chk_table_begin()),
                                             p2i(nul_chk_table_end()),
                                             nul_chk_table_size());
#if INCLUDE_JVMCI
  if (speculations_size () > 0) st->print_cr(" speculations   [" INTPTR_FORMAT "," INTPTR_FORMAT "] = %d",
                                             p2i(speculations_begin()),
                                             p2i(speculations_end()),
                                             speculations_size());
  if (jvmci_data_size   () > 0) st->print_cr(" JVMCI data     [" INTPTR_FORMAT "," INTPTR_FORMAT "] = %d",
                                             p2i(jvmci_data_begin()),
                                             p2i(jvmci_data_end()),
                                             jvmci_data_size());
#endif
  if (SCCache::is_on() && _scc_entry != nullptr) {
    _scc_entry->print(st);
  }
}

void nmethod::print_code() {
  ResourceMark m;
  ttyLocker ttyl;
  // Call the specialized decode method of this class.
  decode(tty);
}

#ifndef PRODUCT  // called InstanceKlass methods are available only then. Declared as PRODUCT_RETURN

void nmethod::print_dependencies_on(outputStream* out) {
  ResourceMark rm;
  stringStream st;
  st.print_cr("Dependencies:");
  for (Dependencies::DepStream deps(this); deps.next(); ) {
    deps.print_dependency(&st);
    InstanceKlass* ctxk = deps.context_type();
    if (ctxk != nullptr) {
      if (ctxk->is_dependent_nmethod(this)) {
        st.print_cr("   [nmethod<=klass]%s", ctxk->external_name());
      }
    }
    deps.log_dependency();  // put it into the xml log also
  }
  out->print_raw(st.as_string());
}
#endif

#if defined(SUPPORT_DATA_STRUCTS)

// Print the oops from the underlying CodeBlob.
void nmethod::print_oops(outputStream* st) {
  ResourceMark m;
  st->print("Oops:");
  if (oops_begin() < oops_end()) {
    st->cr();
    for (oop* p = oops_begin(); p < oops_end(); p++) {
      Disassembler::print_location((unsigned char*)p, (unsigned char*)oops_begin(), (unsigned char*)oops_end(), st, true, false);
      st->print(PTR_FORMAT " ", *((uintptr_t*)p));
      if (Universe::contains_non_oop_word(p)) {
        st->print_cr("NON_OOP");
        continue;  // skip non-oops
      }
      if (*p == nullptr) {
        st->print_cr("nullptr-oop");
        continue;  // skip non-oops
      }
      (*p)->print_value_on(st);
      st->cr();
    }
  } else {
    st->print_cr(" <list empty>");
  }
}

// Print metadata pool.
void nmethod::print_metadata(outputStream* st) {
  ResourceMark m;
  st->print("Metadata:");
  if (metadata_begin() < metadata_end()) {
    st->cr();
    for (Metadata** p = metadata_begin(); p < metadata_end(); p++) {
      Disassembler::print_location((unsigned char*)p, (unsigned char*)metadata_begin(), (unsigned char*)metadata_end(), st, true, false);
      st->print(PTR_FORMAT " ", *((uintptr_t*)p));
      if (*p && *p != Universe::non_oop_word()) {
        (*p)->print_value_on(st);
      }
      st->cr();
    }
  } else {
    st->print_cr(" <list empty>");
  }
}

#ifndef PRODUCT  // ScopeDesc::print_on() is available only then. Declared as PRODUCT_RETURN
void nmethod::print_scopes_on(outputStream* st) {
  // Find the first pc desc for all scopes in the code and print it.
  ResourceMark rm;
  st->print("scopes:");
  if (scopes_pcs_begin() < scopes_pcs_end()) {
    st->cr();
    for (PcDesc* p = scopes_pcs_begin(); p < scopes_pcs_end(); p++) {
      if (p->scope_decode_offset() == DebugInformationRecorder::serialized_null)
        continue;

      ScopeDesc* sd = scope_desc_at(p->real_pc(this));
      while (sd != nullptr) {
        sd->print_on(st, p);  // print output ends with a newline
        sd = sd->sender();
      }
    }
  } else {
    st->print_cr(" <list empty>");
  }
}
#endif

#ifndef PRODUCT  // RelocIterator does support printing only then.
void nmethod::print_relocations_on(outputStream* st) {
  ResourceMark m;       // in case methods get printed via the debugger
  st->print_cr("relocations:");
  RelocIterator iter(this);
  iter.print_on(st);
}
#endif

void nmethod::print_pcs_on(outputStream* st) {
  ResourceMark m;       // in case methods get printed via debugger
  st->print("pc-bytecode offsets:");
  if (scopes_pcs_begin() < scopes_pcs_end()) {
    st->cr();
    for (PcDesc* p = scopes_pcs_begin(); p < scopes_pcs_end(); p++) {
      p->print_on(st, this);  // print output ends with a newline
    }
  } else {
    st->print_cr(" <list empty>");
  }
}

void nmethod::print_handler_table() {
  ExceptionHandlerTable(this).print(code_begin());
}

void nmethod::print_nul_chk_table() {
  ImplicitExceptionTable(this).print(code_begin());
}

void nmethod::print_recorded_oop(int log_n, int i) {
  void* value;

  if (i == 0) {
    value = nullptr;
  } else {
    // Be careful around non-oop words. Don't create an oop
    // with that value, or it will assert in verification code.
    if (Universe::contains_non_oop_word(oop_addr_at(i))) {
      value = Universe::non_oop_word();
    } else {
      value = oop_at(i);
    }
  }

  tty->print("#%*d: " INTPTR_FORMAT " ", log_n, i, p2i(value));

  if (value == Universe::non_oop_word()) {
    tty->print("non-oop word");
  } else {
    if (value == 0) {
      tty->print("nullptr-oop");
    } else {
      oop_at(i)->print_value_on(tty);
    }
  }

  tty->cr();
}

void nmethod::print_recorded_oops() {
  const int n = oops_count();
  const int log_n = (n<10) ? 1 : (n<100) ? 2 : (n<1000) ? 3 : (n<10000) ? 4 : 6;
  tty->print("Recorded oops:");
  if (n > 0) {
    tty->cr();
    for (int i = 0; i < n; i++) {
      print_recorded_oop(log_n, i);
    }
  } else {
    tty->print_cr(" <list empty>");
  }
}

void nmethod::print_recorded_metadata() {
  const int n = metadata_count();
  const int log_n = (n<10) ? 1 : (n<100) ? 2 : (n<1000) ? 3 : (n<10000) ? 4 : 6;
  tty->print("Recorded metadata:");
  if (n > 0) {
    tty->cr();
    for (int i = 0; i < n; i++) {
      Metadata* m = metadata_at(i);
      tty->print("#%*d: " INTPTR_FORMAT " ", log_n, i, p2i(m));
      if (m == (Metadata*)Universe::non_oop_word()) {
        tty->print("non-metadata word");
      } else if (m == nullptr) {
        tty->print("nullptr-oop");
      } else {
        Metadata::print_value_on_maybe_null(tty, m);
      }
      tty->cr();
    }
  } else {
    tty->print_cr(" <list empty>");
  }
}
#endif

#if defined(SUPPORT_ASSEMBLY) || defined(SUPPORT_ABSTRACT_ASSEMBLY)

void nmethod::print_constant_pool(outputStream* st) {
  //-----------------------------------
  //---<  Print the constant pool  >---
  //-----------------------------------
  int consts_size = this->consts_size();
  if ( consts_size > 0 ) {
    unsigned char* cstart = this->consts_begin();
    unsigned char* cp     = cstart;
    unsigned char* cend   = cp + consts_size;
    unsigned int   bytes_per_line = 4;
    unsigned int   CP_alignment   = 8;
    unsigned int   n;

    st->cr();

    //---<  print CP header to make clear what's printed  >---
    if( ((uintptr_t)cp&(CP_alignment-1)) == 0 ) {
      n = bytes_per_line;
      st->print_cr("[Constant Pool]");
      Disassembler::print_location(cp, cstart, cend, st, true, true);
      Disassembler::print_hexdata(cp, n, st, true);
      st->cr();
    } else {
      n = (int)((uintptr_t)cp & (bytes_per_line-1));
      st->print_cr("[Constant Pool (unaligned)]");
    }

    //---<  print CP contents, bytes_per_line at a time  >---
    while (cp < cend) {
      Disassembler::print_location(cp, cstart, cend, st, true, false);
      Disassembler::print_hexdata(cp, n, st, false);
      cp += n;
      n   = bytes_per_line;
      st->cr();
    }

    //---<  Show potential alignment gap between constant pool and code  >---
    cend = code_begin();
    if( cp < cend ) {
      n = 4;
      st->print_cr("[Code entry alignment]");
      while (cp < cend) {
        Disassembler::print_location(cp, cstart, cend, st, false, false);
        cp += n;
        st->cr();
      }
    }
  } else {
    st->print_cr("[Constant Pool (empty)]");
  }
  st->cr();
}

#endif

// Disassemble this nmethod.
// Print additional debug information, if requested. This could be code
// comments, block comments, profiling counters, etc.
// The undisassembled format is useful no disassembler library is available.
// The resulting hex dump (with markers) can be disassembled later, or on
// another system, when/where a disassembler library is available.
void nmethod::decode2(outputStream* ost) const {

  // Called from frame::back_trace_with_decode without ResourceMark.
  ResourceMark rm;

  // Make sure we have a valid stream to print on.
  outputStream* st = ost ? ost : tty;

#if defined(SUPPORT_ABSTRACT_ASSEMBLY) && ! defined(SUPPORT_ASSEMBLY)
  const bool use_compressed_format    = true;
  const bool compressed_with_comments = use_compressed_format && (AbstractDisassembler::show_comment() ||
                                                                  AbstractDisassembler::show_block_comment());
#else
  const bool use_compressed_format    = Disassembler::is_abstract();
  const bool compressed_with_comments = use_compressed_format && (AbstractDisassembler::show_comment() ||
                                                                  AbstractDisassembler::show_block_comment());
#endif

  st->cr();
  this->print(st);
  st->cr();

#if defined(SUPPORT_ASSEMBLY)
  //----------------------------------
  //---<  Print real disassembly  >---
  //----------------------------------
  if (! use_compressed_format) {
    st->print_cr("[Disassembly]");
    Disassembler::decode(const_cast<nmethod*>(this), st);
    st->bol();
    st->print_cr("[/Disassembly]");
    return;
  }
#endif

#if defined(SUPPORT_ABSTRACT_ASSEMBLY)

  // Compressed undisassembled disassembly format.
  // The following status values are defined/supported:
  //   = 0 - currently at bol() position, nothing printed yet on current line.
  //   = 1 - currently at position after print_location().
  //   > 1 - in the midst of printing instruction stream bytes.
  int        compressed_format_idx    = 0;
  int        code_comment_column      = 0;
  const int  instr_maxlen             = Assembler::instr_maxlen();
  const uint tabspacing               = 8;
  unsigned char* start = this->code_begin();
  unsigned char* p     = this->code_begin();
  unsigned char* end   = this->code_end();
  unsigned char* pss   = p; // start of a code section (used for offsets)

  if ((start == nullptr) || (end == nullptr)) {
    st->print_cr("PrintAssembly not possible due to uninitialized section pointers");
    return;
  }
#endif

#if defined(SUPPORT_ABSTRACT_ASSEMBLY)
  //---<  plain abstract disassembly, no comments or anything, just section headers  >---
  if (use_compressed_format && ! compressed_with_comments) {
    const_cast<nmethod*>(this)->print_constant_pool(st);

    //---<  Open the output (Marker for post-mortem disassembler)  >---
    st->print_cr("[MachCode]");
    const char* header = nullptr;
    address p0 = p;
    while (p < end) {
      address pp = p;
      while ((p < end) && (header == nullptr)) {
        header = nmethod_section_label(p);
        pp  = p;
        p  += Assembler::instr_len(p);
      }
      if (pp > p0) {
        AbstractDisassembler::decode_range_abstract(p0, pp, start, end, st, Assembler::instr_maxlen());
        p0 = pp;
        p  = pp;
        header = nullptr;
      } else if (header != nullptr) {
        st->bol();
        st->print_cr("%s", header);
        header = nullptr;
      }
    }
    //---<  Close the output (Marker for post-mortem disassembler)  >---
    st->bol();
    st->print_cr("[/MachCode]");
    return;
  }
#endif

#if defined(SUPPORT_ABSTRACT_ASSEMBLY)
  //---<  abstract disassembly with comments and section headers merged in  >---
  if (compressed_with_comments) {
    const_cast<nmethod*>(this)->print_constant_pool(st);

    //---<  Open the output (Marker for post-mortem disassembler)  >---
    st->print_cr("[MachCode]");
    while ((p < end) && (p != nullptr)) {
      const int instruction_size_in_bytes = Assembler::instr_len(p);

      //---<  Block comments for nmethod. Interrupts instruction stream, if any.  >---
      // Outputs a bol() before and a cr() after, but only if a comment is printed.
      // Prints nmethod_section_label as well.
      if (AbstractDisassembler::show_block_comment()) {
        print_block_comment(st, p);
        if (st->position() == 0) {
          compressed_format_idx = 0;
        }
      }

      //---<  New location information after line break  >---
      if (compressed_format_idx == 0) {
        code_comment_column   = Disassembler::print_location(p, pss, end, st, false, false);
        compressed_format_idx = 1;
      }

      //---<  Code comment for current instruction. Address range [p..(p+len))  >---
      unsigned char* p_end = p + (ssize_t)instruction_size_in_bytes;
      S390_ONLY(if (p_end > end) p_end = end;) // avoid getting past the end

      if (AbstractDisassembler::show_comment() && const_cast<nmethod*>(this)->has_code_comment(p, p_end)) {
        //---<  interrupt instruction byte stream for code comment  >---
        if (compressed_format_idx > 1) {
          st->cr();  // interrupt byte stream
          st->cr();  // add an empty line
          code_comment_column = Disassembler::print_location(p, pss, end, st, false, false);
        }
        const_cast<nmethod*>(this)->print_code_comment_on(st, code_comment_column, p, p_end );
        st->bol();
        compressed_format_idx = 0;
      }

      //---<  New location information after line break  >---
      if (compressed_format_idx == 0) {
        code_comment_column   = Disassembler::print_location(p, pss, end, st, false, false);
        compressed_format_idx = 1;
      }

      //---<  Nicely align instructions for readability  >---
      if (compressed_format_idx > 1) {
        Disassembler::print_delimiter(st);
      }

      //---<  Now, finally, print the actual instruction bytes  >---
      unsigned char* p0 = p;
      p = Disassembler::decode_instruction_abstract(p, st, instruction_size_in_bytes, instr_maxlen);
      compressed_format_idx += (int)(p - p0);

      if (Disassembler::start_newline(compressed_format_idx-1)) {
        st->cr();
        compressed_format_idx = 0;
      }
    }
    //---<  Close the output (Marker for post-mortem disassembler)  >---
    st->bol();
    st->print_cr("[/MachCode]");
    return;
  }
#endif
}

#if defined(SUPPORT_ASSEMBLY) || defined(SUPPORT_ABSTRACT_ASSEMBLY)

const char* nmethod::reloc_string_for(u_char* begin, u_char* end) {
  RelocIterator iter(this, begin, end);
  bool have_one = false;
  while (iter.next()) {
    have_one = true;
    switch (iter.type()) {
        case relocInfo::none:                  return "no_reloc";
        case relocInfo::oop_type: {
          // Get a non-resizable resource-allocated stringStream.
          // Our callees make use of (nested) ResourceMarks.
          stringStream st(NEW_RESOURCE_ARRAY(char, 1024), 1024);
          oop_Relocation* r = iter.oop_reloc();
          oop obj = r->oop_value();
          st.print("oop(");
          if (obj == nullptr) st.print("nullptr");
          else obj->print_value_on(&st);
          st.print(")");
          return st.as_string();
        }
        case relocInfo::metadata_type: {
          stringStream st;
          metadata_Relocation* r = iter.metadata_reloc();
          Metadata* obj = r->metadata_value();
          st.print("metadata(");
          if (obj == nullptr) st.print("nullptr");
          else obj->print_value_on(&st);
          st.print(")");
          return st.as_string();
        }
        case relocInfo::runtime_call_type:
        case relocInfo::runtime_call_w_cp_type: {
          stringStream st;
          st.print("runtime_call");
          CallRelocation* r = (CallRelocation*)iter.reloc();
          address dest = r->destination();
          if (StubRoutines::contains(dest)) {
            StubCodeDesc* desc = StubCodeDesc::desc_for(dest);
            if (desc == nullptr) {
              desc = StubCodeDesc::desc_for(dest + frame::pc_return_offset);
            }
            if (desc != nullptr) {
              st.print(" Stub::%s", desc->name());
              return st.as_string();
            }
          }
          CodeBlob* cb = CodeCache::find_blob(dest);
          if (cb != nullptr) {
            st.print(" %s", cb->name());
          } else {
            ResourceMark rm;
            const int buflen = 1024;
            char* buf = NEW_RESOURCE_ARRAY(char, buflen);
            int offset;
            if (os::dll_address_to_function_name(dest, buf, buflen, &offset)) {
              st.print(" %s", buf);
              if (offset != 0) {
                st.print("+%d", offset);
              }
            }
          }
          return st.as_string();
        }
        case relocInfo::virtual_call_type: {
          stringStream st;
          st.print_raw("virtual_call");
          virtual_call_Relocation* r = iter.virtual_call_reloc();
          Method* m = r->method_value();
          if (m != nullptr) {
            assert(m->is_method(), "");
            m->print_short_name(&st);
          }
          return st.as_string();
        }
        case relocInfo::opt_virtual_call_type: {
          stringStream st;
          st.print_raw("optimized virtual_call");
          opt_virtual_call_Relocation* r = iter.opt_virtual_call_reloc();
          Method* m = r->method_value();
          if (m != nullptr) {
            assert(m->is_method(), "");
            m->print_short_name(&st);
          }
          return st.as_string();
        }
        case relocInfo::static_call_type: {
          stringStream st;
          st.print_raw("static_call");
          static_call_Relocation* r = iter.static_call_reloc();
          Method* m = r->method_value();
          if (m != nullptr) {
            assert(m->is_method(), "");
            m->print_short_name(&st);
          }
          return st.as_string();
        }
        case relocInfo::static_stub_type:      return "static_stub";
        case relocInfo::external_word_type:    return "external_word";
        case relocInfo::internal_word_type:    return "internal_word";
        case relocInfo::section_word_type:     return "section_word";
        case relocInfo::poll_type:             return "poll";
        case relocInfo::poll_return_type:      return "poll_return";
        case relocInfo::trampoline_stub_type:  return "trampoline_stub";
        case relocInfo::type_mask:             return "type_bit_mask";

        default:
          break;
    }
  }
  return have_one ? "other" : nullptr;
}

// Return the last scope in (begin..end]
ScopeDesc* nmethod::scope_desc_in(address begin, address end) {
  PcDesc* p = pc_desc_near(begin+1);
  if (p != nullptr && p->real_pc(this) <= end) {
    return new ScopeDesc(this, p);
  }
  return nullptr;
}

const char* nmethod::nmethod_section_label(address pos) const {
  const char* label = nullptr;
  if (pos == code_begin())                                              label = "[Instructions begin]";
  if (pos == entry_point())                                             label = "[Entry Point]";
  if (pos == verified_entry_point())                                    label = "[Verified Entry Point]";
  if (has_method_handle_invokes() && (pos == deopt_mh_handler_begin())) label = "[Deopt MH Handler Code]";
  if (pos == consts_begin() && pos != insts_begin())                    label = "[Constants]";
  // Check stub_code before checking exception_handler or deopt_handler.
  if (pos == this->stub_begin())                                        label = "[Stub Code]";
  if (JVMCI_ONLY(_exception_offset >= 0 &&) pos == exception_begin())          label = "[Exception Handler]";
  if (JVMCI_ONLY(_deopt_handler_offset != -1 &&) pos == deopt_handler_begin()) label = "[Deopt Handler Code]";
  return label;
}

void nmethod::print_nmethod_labels(outputStream* stream, address block_begin, bool print_section_labels) const {
  if (print_section_labels) {
    const char* label = nmethod_section_label(block_begin);
    if (label != nullptr) {
      stream->bol();
      stream->print_cr("%s", label);
    }
  }

  if (block_begin == entry_point()) {
    Method* m = method();
    if (m != nullptr) {
      stream->print("  # ");
      m->print_value_on(stream);
      stream->cr();
    }
    if (m != nullptr && !is_osr_method()) {
      ResourceMark rm;
      int sizeargs = m->size_of_parameters();
      BasicType* sig_bt = NEW_RESOURCE_ARRAY(BasicType, sizeargs);
      VMRegPair* regs   = NEW_RESOURCE_ARRAY(VMRegPair, sizeargs);
      {
        int sig_index = 0;
        if (!m->is_static())
          sig_bt[sig_index++] = T_OBJECT; // 'this'
        for (SignatureStream ss(m->signature()); !ss.at_return_type(); ss.next()) {
          BasicType t = ss.type();
          sig_bt[sig_index++] = t;
          if (type2size[t] == 2) {
            sig_bt[sig_index++] = T_VOID;
          } else {
            assert(type2size[t] == 1, "size is 1 or 2");
          }
        }
        assert(sig_index == sizeargs, "");
      }
      const char* spname = "sp"; // make arch-specific?
      SharedRuntime::java_calling_convention(sig_bt, regs, sizeargs);
      int stack_slot_offset = this->frame_size() * wordSize;
      int tab1 = 14, tab2 = 24;
      int sig_index = 0;
      int arg_index = (m->is_static() ? 0 : -1);
      bool did_old_sp = false;
      for (SignatureStream ss(m->signature()); !ss.at_return_type(); ) {
        bool at_this = (arg_index == -1);
        bool at_old_sp = false;
        BasicType t = (at_this ? T_OBJECT : ss.type());
        assert(t == sig_bt[sig_index], "sigs in sync");
        if (at_this)
          stream->print("  # this: ");
        else
          stream->print("  # parm%d: ", arg_index);
        stream->move_to(tab1);
        VMReg fst = regs[sig_index].first();
        VMReg snd = regs[sig_index].second();
        if (fst->is_reg()) {
          stream->print("%s", fst->name());
          if (snd->is_valid())  {
            stream->print(":%s", snd->name());
          }
        } else if (fst->is_stack()) {
          int offset = fst->reg2stack() * VMRegImpl::stack_slot_size + stack_slot_offset;
          if (offset == stack_slot_offset)  at_old_sp = true;
          stream->print("[%s+0x%x]", spname, offset);
        } else {
          stream->print("reg%d:%d??", (int)(intptr_t)fst, (int)(intptr_t)snd);
        }
        stream->print(" ");
        stream->move_to(tab2);
        stream->print("= ");
        if (at_this) {
          m->method_holder()->print_value_on(stream);
        } else {
          bool did_name = false;
          if (!at_this && ss.is_reference()) {
            Symbol* name = ss.as_symbol();
            name->print_value_on(stream);
            did_name = true;
          }
          if (!did_name)
            stream->print("%s", type2name(t));
        }
        if (at_old_sp) {
          stream->print("  (%s of caller)", spname);
          did_old_sp = true;
        }
        stream->cr();
        sig_index += type2size[t];
        arg_index += 1;
        if (!at_this)  ss.next();
      }
      if (!did_old_sp) {
        stream->print("  # ");
        stream->move_to(tab1);
        stream->print("[%s+0x%x]", spname, stack_slot_offset);
        stream->print("  (%s of caller)", spname);
        stream->cr();
      }
    }
  }
}

// Returns whether this nmethod has code comments.
bool nmethod::has_code_comment(address begin, address end) {
  // scopes?
  ScopeDesc* sd  = scope_desc_in(begin, end);
  if (sd != nullptr) return true;

  // relocations?
  const char* str = reloc_string_for(begin, end);
  if (str != nullptr) return true;

  // implicit exceptions?
  int cont_offset = ImplicitExceptionTable(this).continuation_offset((uint)(begin - code_begin()));
  if (cont_offset != 0) return true;

  return false;
}

void nmethod::print_code_comment_on(outputStream* st, int column, address begin, address end) {
  ImplicitExceptionTable implicit_table(this);
  int pc_offset = (int)(begin - code_begin());
  int cont_offset = implicit_table.continuation_offset(pc_offset);
  bool oop_map_required = false;
  if (cont_offset != 0) {
    st->move_to(column, 6, 0);
    if (pc_offset == cont_offset) {
      st->print("; implicit exception: deoptimizes");
      oop_map_required = true;
    } else {
      st->print("; implicit exception: dispatches to " INTPTR_FORMAT, p2i(code_begin() + cont_offset));
    }
  }

  // Find an oopmap in (begin, end].  We use the odd half-closed
  // interval so that oop maps and scope descs which are tied to the
  // byte after a call are printed with the call itself.  OopMaps
  // associated with implicit exceptions are printed with the implicit
  // instruction.
  address base = code_begin();
  ImmutableOopMapSet* oms = oop_maps();
  if (oms != nullptr) {
    for (int i = 0, imax = oms->count(); i < imax; i++) {
      const ImmutableOopMapPair* pair = oms->pair_at(i);
      const ImmutableOopMap* om = pair->get_from(oms);
      address pc = base + pair->pc_offset();
      if (pc >= begin) {
#if INCLUDE_JVMCI
        bool is_implicit_deopt = implicit_table.continuation_offset(pair->pc_offset()) == (uint) pair->pc_offset();
#else
        bool is_implicit_deopt = false;
#endif
        if (is_implicit_deopt ? pc == begin : pc > begin && pc <= end) {
          st->move_to(column, 6, 0);
          st->print("; ");
          om->print_on(st);
          oop_map_required = false;
        }
      }
      if (pc > end) {
        break;
      }
    }
  }
  assert(!oop_map_required, "missed oopmap");

  Thread* thread = Thread::current();

  // Print any debug info present at this pc.
  ScopeDesc* sd  = scope_desc_in(begin, end);
  if (sd != nullptr) {
    st->move_to(column, 6, 0);
    if (sd->bci() == SynchronizationEntryBCI) {
      st->print(";*synchronization entry");
    } else if (sd->bci() == AfterBci) {
      st->print(";* method exit (unlocked if synchronized)");
    } else if (sd->bci() == UnwindBci) {
      st->print(";* unwind (locked if synchronized)");
    } else if (sd->bci() == AfterExceptionBci) {
      st->print(";* unwind (unlocked if synchronized)");
    } else if (sd->bci() == UnknownBci) {
      st->print(";* unknown");
    } else if (sd->bci() == InvalidFrameStateBci) {
      st->print(";* invalid frame state");
    } else {
      if (sd->method() == nullptr) {
        st->print("method is nullptr");
      } else if (sd->method()->is_native()) {
        st->print("method is native");
      } else {
        Bytecodes::Code bc = sd->method()->java_code_at(sd->bci());
        st->print(";*%s", Bytecodes::name(bc));
        switch (bc) {
        case Bytecodes::_invokevirtual:
        case Bytecodes::_invokespecial:
        case Bytecodes::_invokestatic:
        case Bytecodes::_invokeinterface:
          {
            Bytecode_invoke invoke(methodHandle(thread, sd->method()), sd->bci());
            st->print(" ");
            if (invoke.name() != nullptr)
              invoke.name()->print_symbol_on(st);
            else
              st->print("<UNKNOWN>");
            break;
          }
        case Bytecodes::_getfield:
        case Bytecodes::_putfield:
        case Bytecodes::_getstatic:
        case Bytecodes::_putstatic:
          {
            Bytecode_field field(methodHandle(thread, sd->method()), sd->bci());
            st->print(" ");
            if (field.name() != nullptr)
              field.name()->print_symbol_on(st);
            else
              st->print("<UNKNOWN>");
          }
        default:
          break;
        }
      }
      st->print(" {reexecute=%d rethrow=%d return_oop=%d}", sd->should_reexecute(), sd->rethrow_exception(), sd->return_oop());
    }

    // Print all scopes
    for (;sd != nullptr; sd = sd->sender()) {
      st->move_to(column, 6, 0);
      st->print("; -");
      if (sd->should_reexecute()) {
        st->print(" (reexecute)");
      }
      if (sd->method() == nullptr) {
        st->print("method is nullptr");
      } else {
        sd->method()->print_short_name(st);
      }
      int lineno = sd->method()->line_number_from_bci(sd->bci());
      if (lineno != -1) {
        st->print("@%d (line %d)", sd->bci(), lineno);
      } else {
        st->print("@%d", sd->bci());
      }
      st->cr();
    }
  }

  // Print relocation information
  // Prevent memory leak: allocating without ResourceMark.
  ResourceMark rm;
  const char* str = reloc_string_for(begin, end);
  if (str != nullptr) {
    if (sd != nullptr) st->cr();
    st->move_to(column, 6, 0);
    st->print(";   {%s}", str);
  }
}

#endif

address nmethod::call_instruction_address(address pc) const {
  if (NativeCall::is_call_before(pc)) {
    NativeCall *ncall = nativeCall_before(pc);
    return ncall->instruction_address();
  }
  return nullptr;
}

#if defined(SUPPORT_DATA_STRUCTS)
void nmethod::print_value_on(outputStream* st) const {
  st->print("nmethod");
  print_on(st, nullptr);
}
#endif

#ifndef PRODUCT

void nmethod::print_calls(outputStream* st) {
  RelocIterator iter(this);
  while (iter.next()) {
    switch (iter.type()) {
    case relocInfo::virtual_call_type: {
      CompiledICLocker ml_verify(this);
      CompiledIC_at(&iter)->print();
      break;
    }
    case relocInfo::static_call_type:
    case relocInfo::opt_virtual_call_type:
      st->print_cr("Direct call at " INTPTR_FORMAT, p2i(iter.reloc()->addr()));
      CompiledDirectCall::at(iter.reloc())->print();
      break;
    default:
      break;
    }
  }
}

void nmethod::print_statistics() {
  ttyLocker ttyl;
  if (xtty != nullptr)  xtty->head("statistics type='nmethod'");
  native_nmethod_stats.print_native_nmethod_stats();
#ifdef COMPILER1
  c1_java_nmethod_stats.print_nmethod_stats("C1");
#endif
#ifdef COMPILER2
  c2_java_nmethod_stats.print_nmethod_stats("C2");
#endif
#if INCLUDE_JVMCI
  jvmci_java_nmethod_stats.print_nmethod_stats("JVMCI");
#endif
  unknown_java_nmethod_stats.print_nmethod_stats("Unknown");
  DebugInformationRecorder::print_statistics();
#ifndef PRODUCT
  pc_nmethod_stats.print_pc_stats();
#endif
  Dependencies::print_statistics();
  if (xtty != nullptr)  xtty->tail("statistics");
}

#endif // !PRODUCT

#if INCLUDE_JVMCI
void nmethod::update_speculation(JavaThread* thread) {
  jlong speculation = thread->pending_failed_speculation();
  if (speculation != 0) {
    guarantee(jvmci_nmethod_data() != nullptr, "failed speculation in nmethod without failed speculation list");
    jvmci_nmethod_data()->add_failed_speculation(this, speculation);
    thread->set_pending_failed_speculation(0);
  }
}

const char* nmethod::jvmci_name() {
  if (jvmci_nmethod_data() != nullptr) {
    return jvmci_nmethod_data()->name();
  }
  return nullptr;
}
#endif<|MERGE_RESOLUTION|>--- conflicted
+++ resolved
@@ -2008,7 +2008,6 @@
     // Remove nmethod from method.
     unlink_from_method();
 
-<<<<<<< HEAD
     if (make_not_entrant) {
       // Keep cached code if it was simply replaced
       // otherwise make it not entrant too.
@@ -2016,10 +2015,7 @@
     }
 
     CompileBroker::log_not_entrant(this);
-  } // leave critical region under CompiledMethod_lock
-=======
   } // leave critical region under NMethodState_lock
->>>>>>> f11a496d
 
 #if INCLUDE_JVMCI
   // Invalidate can't occur while holding the Patching lock
