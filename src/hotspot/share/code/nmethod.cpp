/*
 * Copyright (c) 1997, 2024, Oracle and/or its affiliates. All rights reserved.
 * DO NOT ALTER OR REMOVE COPYRIGHT NOTICES OR THIS FILE HEADER.
 *
 * This code is free software; you can redistribute it and/or modify it
 * under the terms of the GNU General Public License version 2 only, as
 * published by the Free Software Foundation.
 *
 * This code is distributed in the hope that it will be useful, but WITHOUT
 * ANY WARRANTY; without even the implied warranty of MERCHANTABILITY or
 * FITNESS FOR A PARTICULAR PURPOSE.  See the GNU General Public License
 * version 2 for more details (a copy is included in the LICENSE file that
 * accompanied this code).
 *
 * You should have received a copy of the GNU General Public License version
 * 2 along with this work; if not, write to the Free Software Foundation,
 * Inc., 51 Franklin St, Fifth Floor, Boston, MA 02110-1301 USA.
 *
 * Please contact Oracle, 500 Oracle Parkway, Redwood Shores, CA 94065 USA
 * or visit www.oracle.com if you need additional information or have any
 * questions.
 *
 */

#include "precompiled.hpp"
#include "asm/assembler.inline.hpp"
#include "code/codeCache.hpp"
#include "code/compiledIC.hpp"
#include "code/dependencies.hpp"
#include "code/nativeInst.hpp"
#include "code/nmethod.inline.hpp"
#include "code/scopeDesc.hpp"
#include "code/SCCache.hpp"
#include "compiler/abstractCompiler.hpp"
#include "compiler/compilationLog.hpp"
#include "compiler/compileBroker.hpp"
#include "compiler/compileLog.hpp"
#include "compiler/compileTask.hpp"
#include "compiler/compilerDirectives.hpp"
#include "compiler/compilerOracle.hpp"
#include "compiler/directivesParser.hpp"
#include "compiler/disassembler.hpp"
#include "compiler/oopMap.inline.hpp"
#include "gc/shared/barrierSet.hpp"
#include "gc/shared/barrierSetNMethod.hpp"
#include "gc/shared/classUnloadingContext.hpp"
#include "gc/shared/collectedHeap.hpp"
#include "interpreter/bytecode.inline.hpp"
#include "jvm.h"
#include "logging/log.hpp"
#include "logging/logStream.hpp"
#include "memory/allocation.inline.hpp"
#include "memory/resourceArea.hpp"
#include "memory/universe.hpp"
#include "oops/access.inline.hpp"
#include "oops/klass.inline.hpp"
#include "oops/method.inline.hpp"
#include "oops/methodData.hpp"
#include "oops/oop.inline.hpp"
#include "oops/weakHandle.inline.hpp"
#include "prims/jvmtiImpl.hpp"
#include "prims/jvmtiThreadState.hpp"
#include "prims/methodHandles.hpp"
#include "runtime/continuation.hpp"
#include "runtime/atomic.hpp"
#include "runtime/deoptimization.hpp"
#include "runtime/flags/flagSetting.hpp"
#include "runtime/frame.inline.hpp"
#include "runtime/handles.inline.hpp"
#include "runtime/jniHandles.inline.hpp"
#include "runtime/orderAccess.hpp"
#include "runtime/os.hpp"
#include "runtime/safepointVerifiers.hpp"
#include "runtime/serviceThread.hpp"
#include "runtime/sharedRuntime.hpp"
#include "runtime/signature.hpp"
#include "runtime/threadWXSetters.inline.hpp"
#include "runtime/vmThread.hpp"
#include "utilities/align.hpp"
#include "utilities/copy.hpp"
#include "utilities/dtrace.hpp"
#include "utilities/events.hpp"
#include "utilities/globalDefinitions.hpp"
#include "utilities/resourceHash.hpp"
#include "utilities/xmlstream.hpp"
#if INCLUDE_JVMCI
#include "jvmci/jvmciRuntime.hpp"
#endif

#ifdef DTRACE_ENABLED

// Only bother with this argument setup if dtrace is available

#define DTRACE_METHOD_UNLOAD_PROBE(method)                                \
  {                                                                       \
    Method* m = (method);                                                 \
    if (m != nullptr) {                                                   \
      Symbol* klass_name = m->klass_name();                               \
      Symbol* name = m->name();                                           \
      Symbol* signature = m->signature();                                 \
      HOTSPOT_COMPILED_METHOD_UNLOAD(                                     \
        (char *) klass_name->bytes(), klass_name->utf8_length(),          \
        (char *) name->bytes(), name->utf8_length(),                      \
        (char *) signature->bytes(), signature->utf8_length());           \
    }                                                                     \
  }

#else //  ndef DTRACE_ENABLED

#define DTRACE_METHOD_UNLOAD_PROBE(method)

#endif

//---------------------------------------------------------------------------------
// NMethod statistics
// They are printed under various flags, including:
//   PrintC1Statistics, PrintOptoStatistics, LogVMOutput, and LogCompilation.
// (In the latter two cases, they like other stats are printed to the log only.)

#ifndef PRODUCT
// These variables are put into one block to reduce relocations
// and make it simpler to print from the debugger.
struct java_nmethod_stats_struct {
  uint nmethod_count;
  uint total_size;
  uint relocation_size;
  uint consts_size;
  uint insts_size;
  uint stub_size;
  uint scopes_data_size;
  uint scopes_pcs_size;
  uint dependencies_size;
  uint handler_table_size;
  uint nul_chk_table_size;
#if INCLUDE_JVMCI
  uint speculations_size;
  uint jvmci_data_size;
#endif
  uint oops_size;
  uint metadata_size;

  void note_nmethod(nmethod* nm) {
    nmethod_count += 1;
    total_size          += nm->size();
    relocation_size     += nm->relocation_size();
    consts_size         += nm->consts_size();
    insts_size          += nm->insts_size();
    stub_size           += nm->stub_size();
    oops_size           += nm->oops_size();
    metadata_size       += nm->metadata_size();
    scopes_data_size    += nm->scopes_data_size();
    scopes_pcs_size     += nm->scopes_pcs_size();
    dependencies_size   += nm->dependencies_size();
    handler_table_size  += nm->handler_table_size();
    nul_chk_table_size  += nm->nul_chk_table_size();
#if INCLUDE_JVMCI
    speculations_size   += nm->speculations_size();
    jvmci_data_size     += nm->jvmci_data_size();
#endif
  }
  void print_nmethod_stats(const char* name) {
    if (nmethod_count == 0)  return;
    tty->print_cr("Statistics for %u bytecoded nmethods for %s:", nmethod_count, name);
    if (total_size != 0)          tty->print_cr(" total in heap  = %u (100%%)", total_size);
    uint header_size = (uint)(nmethod_count * sizeof(nmethod));
    if (nmethod_count != 0)       tty->print_cr(" header         = %u (%f%%)", header_size, (header_size * 100.0f)/total_size);
    if (relocation_size != 0)     tty->print_cr(" relocation     = %u (%f%%)", relocation_size, (relocation_size * 100.0f)/total_size);
    if (consts_size != 0)         tty->print_cr(" constants      = %u (%f%%)", consts_size, (consts_size * 100.0f)/total_size);
    if (insts_size != 0)          tty->print_cr(" main code      = %u (%f%%)", insts_size, (insts_size * 100.0f)/total_size);
    if (stub_size != 0)           tty->print_cr(" stub code      = %u (%f%%)", stub_size, (stub_size * 100.0f)/total_size);
    if (oops_size != 0)           tty->print_cr(" oops           = %u (%f%%)", oops_size, (oops_size * 100.0f)/total_size);
    if (metadata_size != 0)       tty->print_cr(" metadata       = %u (%f%%)", metadata_size, (metadata_size * 100.0f)/total_size);
    if (scopes_data_size != 0)    tty->print_cr(" scopes data    = %u (%f%%)", scopes_data_size, (scopes_data_size * 100.0f)/total_size);
    if (scopes_pcs_size != 0)     tty->print_cr(" scopes pcs     = %u (%f%%)", scopes_pcs_size, (scopes_pcs_size * 100.0f)/total_size);
    if (dependencies_size != 0)   tty->print_cr(" dependencies   = %u (%f%%)", dependencies_size, (dependencies_size * 100.0f)/total_size);
    if (handler_table_size != 0)  tty->print_cr(" handler table  = %u (%f%%)", handler_table_size, (handler_table_size * 100.0f)/total_size);
    if (nul_chk_table_size != 0)  tty->print_cr(" nul chk table  = %u (%f%%)", nul_chk_table_size, (nul_chk_table_size * 100.0f)/total_size);
#if INCLUDE_JVMCI
    if (speculations_size != 0)   tty->print_cr(" speculations   = %u (%f%%)", speculations_size, (speculations_size * 100.0f)/total_size);
    if (jvmci_data_size != 0)     tty->print_cr(" JVMCI data     = %u (%f%%)", jvmci_data_size, (jvmci_data_size * 100.0f)/total_size);
#endif
  }
};

struct native_nmethod_stats_struct {
  uint native_nmethod_count;
  uint native_total_size;
  uint native_relocation_size;
  uint native_insts_size;
  uint native_oops_size;
  uint native_metadata_size;
  void note_native_nmethod(nmethod* nm) {
    native_nmethod_count += 1;
    native_total_size       += nm->size();
    native_relocation_size  += nm->relocation_size();
    native_insts_size       += nm->insts_size();
    native_oops_size        += nm->oops_size();
    native_metadata_size    += nm->metadata_size();
  }
  void print_native_nmethod_stats() {
    if (native_nmethod_count == 0)  return;
    tty->print_cr("Statistics for %u native nmethods:", native_nmethod_count);
    if (native_total_size != 0)       tty->print_cr(" N. total size  = %u", native_total_size);
    if (native_relocation_size != 0)  tty->print_cr(" N. relocation  = %u", native_relocation_size);
    if (native_insts_size != 0)       tty->print_cr(" N. main code   = %u", native_insts_size);
    if (native_oops_size != 0)        tty->print_cr(" N. oops        = %u", native_oops_size);
    if (native_metadata_size != 0)    tty->print_cr(" N. metadata    = %u", native_metadata_size);
  }
};

struct pc_nmethod_stats_struct {
  uint pc_desc_init;     // number of initialization of cache (= number of caches)
  uint pc_desc_queries;  // queries to nmethod::find_pc_desc
  uint pc_desc_approx;   // number of those which have approximate true
  uint pc_desc_repeats;  // number of _pc_descs[0] hits
  uint pc_desc_hits;     // number of LRU cache hits
  uint pc_desc_tests;    // total number of PcDesc examinations
  uint pc_desc_searches; // total number of quasi-binary search steps
  uint pc_desc_adds;     // number of LUR cache insertions

  void print_pc_stats() {
    tty->print_cr("PcDesc Statistics:  %u queries, %.2f comparisons per query",
                  pc_desc_queries,
                  (double)(pc_desc_tests + pc_desc_searches)
                  / pc_desc_queries);
    tty->print_cr("  caches=%d queries=%u/%u, hits=%u+%u, tests=%u+%u, adds=%u",
                  pc_desc_init,
                  pc_desc_queries, pc_desc_approx,
                  pc_desc_repeats, pc_desc_hits,
                  pc_desc_tests, pc_desc_searches, pc_desc_adds);
  }
};

#ifdef COMPILER1
static java_nmethod_stats_struct c1_java_nmethod_stats;
#endif
#ifdef COMPILER2
static java_nmethod_stats_struct c2_java_nmethod_stats;
#endif
#if INCLUDE_JVMCI
static java_nmethod_stats_struct jvmci_java_nmethod_stats;
#endif
static java_nmethod_stats_struct unknown_java_nmethod_stats;

static native_nmethod_stats_struct native_nmethod_stats;
static pc_nmethod_stats_struct pc_nmethod_stats;

static void note_java_nmethod(nmethod* nm) {
#ifdef COMPILER1
  if (nm->is_compiled_by_c1()) {
    c1_java_nmethod_stats.note_nmethod(nm);
  } else
#endif
#ifdef COMPILER2
  if (nm->is_compiled_by_c2()) {
    c2_java_nmethod_stats.note_nmethod(nm);
  } else
#endif
#if INCLUDE_JVMCI
  if (nm->is_compiled_by_jvmci()) {
    jvmci_java_nmethod_stats.note_nmethod(nm);
  } else
#endif
  {
    unknown_java_nmethod_stats.note_nmethod(nm);
  }
}
#endif // !PRODUCT

//---------------------------------------------------------------------------------


ExceptionCache::ExceptionCache(Handle exception, address pc, address handler) {
  assert(pc != nullptr, "Must be non null");
  assert(exception.not_null(), "Must be non null");
  assert(handler != nullptr, "Must be non null");

  _count = 0;
  _exception_type = exception->klass();
  _next = nullptr;
  _purge_list_next = nullptr;

  add_address_and_handler(pc,handler);
}


address ExceptionCache::match(Handle exception, address pc) {
  assert(pc != nullptr,"Must be non null");
  assert(exception.not_null(),"Must be non null");
  if (exception->klass() == exception_type()) {
    return (test_address(pc));
  }

  return nullptr;
}


bool ExceptionCache::match_exception_with_space(Handle exception) {
  assert(exception.not_null(),"Must be non null");
  if (exception->klass() == exception_type() && count() < cache_size) {
    return true;
  }
  return false;
}


address ExceptionCache::test_address(address addr) {
  int limit = count();
  for (int i = 0; i < limit; i++) {
    if (pc_at(i) == addr) {
      return handler_at(i);
    }
  }
  return nullptr;
}


bool ExceptionCache::add_address_and_handler(address addr, address handler) {
  if (test_address(addr) == handler) return true;

  int index = count();
  if (index < cache_size) {
    set_pc_at(index, addr);
    set_handler_at(index, handler);
    increment_count();
    return true;
  }
  return false;
}

ExceptionCache* ExceptionCache::next() {
  return Atomic::load(&_next);
}

void ExceptionCache::set_next(ExceptionCache *ec) {
  Atomic::store(&_next, ec);
}

//-----------------------------------------------------------------------------


// Helper used by both find_pc_desc methods.
static inline bool match_desc(PcDesc* pc, int pc_offset, bool approximate) {
  NOT_PRODUCT(++pc_nmethod_stats.pc_desc_tests);
  if (!approximate) {
    return pc->pc_offset() == pc_offset;
  } else {
    return (pc-1)->pc_offset() < pc_offset && pc_offset <= pc->pc_offset();
  }
}

void PcDescCache::init_to(PcDesc* initial_pc_desc) {
  NOT_PRODUCT(++pc_nmethod_stats.pc_desc_init);
  // initialize the cache by filling it with benign (non-null) values
  assert(initial_pc_desc != nullptr && initial_pc_desc->pc_offset() == PcDesc::lower_offset_limit,
         "must start with a sentinel");
  for (int i = 0; i < cache_size; i++) {
    _pc_descs[i] = initial_pc_desc;
  }
}

PcDesc* PcDescCache::find_pc_desc(int pc_offset, bool approximate) {
  // Note: one might think that caching the most recently
  // read value separately would be a win, but one would be
  // wrong.  When many threads are updating it, the cache
  // line it's in would bounce between caches, negating
  // any benefit.

  // In order to prevent race conditions do not load cache elements
  // repeatedly, but use a local copy:
  PcDesc* res;

  // Step one:  Check the most recently added value.
  res = _pc_descs[0];
  assert(res != nullptr, "PcDesc cache should be initialized already");

  // Approximate only here since PcDescContainer::find_pc_desc() checked for exact case.
  if (approximate && match_desc(res, pc_offset, approximate)) {
    NOT_PRODUCT(++pc_nmethod_stats.pc_desc_repeats);
    return res;
  }

  // Step two:  Check the rest of the LRU cache.
  for (int i = 1; i < cache_size; ++i) {
    res = _pc_descs[i];
    if (res->pc_offset() < 0) break;  // optimization: skip empty cache
    if (match_desc(res, pc_offset, approximate)) {
      NOT_PRODUCT(++pc_nmethod_stats.pc_desc_hits);
      return res;
    }
  }

  // Report failure.
  return nullptr;
}

void PcDescCache::add_pc_desc(PcDesc* pc_desc) {
  NOT_PRODUCT(++pc_nmethod_stats.pc_desc_adds);
  // Update the LRU cache by shifting pc_desc forward.
  for (int i = 0; i < cache_size; i++)  {
    PcDesc* next = _pc_descs[i];
    _pc_descs[i] = pc_desc;
    pc_desc = next;
  }
}

// adjust pcs_size so that it is a multiple of both oopSize and
// sizeof(PcDesc) (assumes that if sizeof(PcDesc) is not a multiple
// of oopSize, then 2*sizeof(PcDesc) is)
static int adjust_pcs_size(int pcs_size) {
  int nsize = align_up(pcs_size,   oopSize);
  if ((nsize % sizeof(PcDesc)) != 0) {
    nsize = pcs_size + sizeof(PcDesc);
  }
  assert((nsize % oopSize) == 0, "correct alignment");
  return nsize;
}

bool nmethod::is_method_handle_return(address return_pc) {
  if (!has_method_handle_invokes())  return false;
  PcDesc* pd = pc_desc_at(return_pc);
  if (pd == nullptr)
    return false;
  return pd->is_method_handle_invoke();
}

// Returns a string version of the method state.
const char* nmethod::state() const {
  int state = get_state();
  switch (state) {
  case not_installed:
    return "not installed";
  case in_use:
    return "in use";
  case not_entrant:
    return "not_entrant";
  default:
    fatal("unexpected method state: %d", state);
    return nullptr;
  }
}

void nmethod::set_deoptimized_done() {
  ConditionalMutexLocker ml(NMethodState_lock, !NMethodState_lock->owned_by_self(), Mutex::_no_safepoint_check_flag);
  if (_deoptimization_status != deoptimize_done) { // can't go backwards
    Atomic::store(&_deoptimization_status, deoptimize_done);
  }
}

ExceptionCache* nmethod::exception_cache_acquire() const {
  return Atomic::load_acquire(&_exception_cache);
}

void nmethod::add_exception_cache_entry(ExceptionCache* new_entry) {
  assert(ExceptionCache_lock->owned_by_self(),"Must hold the ExceptionCache_lock");
  assert(new_entry != nullptr,"Must be non null");
  assert(new_entry->next() == nullptr, "Must be null");

  for (;;) {
    ExceptionCache *ec = exception_cache();
    if (ec != nullptr) {
      Klass* ex_klass = ec->exception_type();
      if (!ex_klass->is_loader_alive()) {
        // We must guarantee that entries are not inserted with new next pointer
        // edges to ExceptionCache entries with dead klasses, due to bad interactions
        // with concurrent ExceptionCache cleanup. Therefore, the inserts roll
        // the head pointer forward to the first live ExceptionCache, so that the new
        // next pointers always point at live ExceptionCaches, that are not removed due
        // to concurrent ExceptionCache cleanup.
        ExceptionCache* next = ec->next();
        if (Atomic::cmpxchg(&_exception_cache, ec, next) == ec) {
          CodeCache::release_exception_cache(ec);
        }
        continue;
      }
      ec = exception_cache();
      if (ec != nullptr) {
        new_entry->set_next(ec);
      }
    }
    if (Atomic::cmpxchg(&_exception_cache, ec, new_entry) == ec) {
      return;
    }
  }
}

void nmethod::clean_exception_cache() {
  // For each nmethod, only a single thread may call this cleanup function
  // at the same time, whether called in STW cleanup or concurrent cleanup.
  // Note that if the GC is processing exception cache cleaning in a concurrent phase,
  // then a single writer may contend with cleaning up the head pointer to the
  // first ExceptionCache node that has a Klass* that is alive. That is fine,
  // as long as there is no concurrent cleanup of next pointers from concurrent writers.
  // And the concurrent writers do not clean up next pointers, only the head.
  // Also note that concurrent readers will walk through Klass* pointers that are not
  // alive. That does not cause ABA problems, because Klass* is deleted after
  // a handshake with all threads, after all stale ExceptionCaches have been
  // unlinked. That is also when the CodeCache::exception_cache_purge_list()
  // is deleted, with all ExceptionCache entries that were cleaned concurrently.
  // That similarly implies that CAS operations on ExceptionCache entries do not
  // suffer from ABA problems as unlinking and deletion is separated by a global
  // handshake operation.
  ExceptionCache* prev = nullptr;
  ExceptionCache* curr = exception_cache_acquire();

  while (curr != nullptr) {
    ExceptionCache* next = curr->next();

    if (!curr->exception_type()->is_loader_alive()) {
      if (prev == nullptr) {
        // Try to clean head; this is contended by concurrent inserts, that
        // both lazily clean the head, and insert entries at the head. If
        // the CAS fails, the operation is restarted.
        if (Atomic::cmpxchg(&_exception_cache, curr, next) != curr) {
          prev = nullptr;
          curr = exception_cache_acquire();
          continue;
        }
      } else {
        // It is impossible to during cleanup connect the next pointer to
        // an ExceptionCache that has not been published before a safepoint
        // prior to the cleanup. Therefore, release is not required.
        prev->set_next(next);
      }
      // prev stays the same.

      CodeCache::release_exception_cache(curr);
    } else {
      prev = curr;
    }

    curr = next;
  }
}

// public method for accessing the exception cache
// These are the public access methods.
address nmethod::handler_for_exception_and_pc(Handle exception, address pc) {
  // We never grab a lock to read the exception cache, so we may
  // have false negatives. This is okay, as it can only happen during
  // the first few exception lookups for a given nmethod.
  ExceptionCache* ec = exception_cache_acquire();
  while (ec != nullptr) {
    address ret_val;
    if ((ret_val = ec->match(exception,pc)) != nullptr) {
      return ret_val;
    }
    ec = ec->next();
  }
  return nullptr;
}

void nmethod::add_handler_for_exception_and_pc(Handle exception, address pc, address handler) {
  // There are potential race conditions during exception cache updates, so we
  // must own the ExceptionCache_lock before doing ANY modifications. Because
  // we don't lock during reads, it is possible to have several threads attempt
  // to update the cache with the same data. We need to check for already inserted
  // copies of the current data before adding it.

  MutexLocker ml(ExceptionCache_lock);
  ExceptionCache* target_entry = exception_cache_entry_for_exception(exception);

  if (target_entry == nullptr || !target_entry->add_address_and_handler(pc,handler)) {
    target_entry = new ExceptionCache(exception,pc,handler);
    add_exception_cache_entry(target_entry);
  }
}

// private method for handling exception cache
// These methods are private, and used to manipulate the exception cache
// directly.
ExceptionCache* nmethod::exception_cache_entry_for_exception(Handle exception) {
  ExceptionCache* ec = exception_cache_acquire();
  while (ec != nullptr) {
    if (ec->match_exception_with_space(exception)) {
      return ec;
    }
    ec = ec->next();
  }
  return nullptr;
}

bool nmethod::is_at_poll_return(address pc) {
  RelocIterator iter(this, pc, pc+1);
  while (iter.next()) {
    if (iter.type() == relocInfo::poll_return_type)
      return true;
  }
  return false;
}


bool nmethod::is_at_poll_or_poll_return(address pc) {
  RelocIterator iter(this, pc, pc+1);
  while (iter.next()) {
    relocInfo::relocType t = iter.type();
    if (t == relocInfo::poll_return_type || t == relocInfo::poll_type)
      return true;
  }
  return false;
}

void nmethod::verify_oop_relocations() {
  // Ensure sure that the code matches the current oop values
  RelocIterator iter(this, nullptr, nullptr);
  while (iter.next()) {
    if (iter.type() == relocInfo::oop_type) {
      oop_Relocation* reloc = iter.oop_reloc();
      if (!reloc->oop_is_immediate()) {
        reloc->verify_oop_relocation();
      }
    }
  }
}


ScopeDesc* nmethod::scope_desc_at(address pc) {
  PcDesc* pd = pc_desc_at(pc);
  guarantee(pd != nullptr, "scope must be present");
  return new ScopeDesc(this, pd);
}

ScopeDesc* nmethod::scope_desc_near(address pc) {
  PcDesc* pd = pc_desc_near(pc);
  guarantee(pd != nullptr, "scope must be present");
  return new ScopeDesc(this, pd);
}

address nmethod::oops_reloc_begin() const {
  // If the method is not entrant then a JMP is plastered over the
  // first few bytes.  If an oop in the old code was there, that oop
  // should not get GC'd.  Skip the first few bytes of oops on
  // not-entrant methods.
  if (frame_complete_offset() != CodeOffsets::frame_never_safe &&
      code_begin() + frame_complete_offset() >
      verified_entry_point() + NativeJump::instruction_size)
  {
    // If we have a frame_complete_offset after the native jump, then there
    // is no point trying to look for oops before that. This is a requirement
    // for being allowed to scan oops concurrently.
    return code_begin() + frame_complete_offset();
  }

  // It is not safe to read oops concurrently using entry barriers, if their
  // location depend on whether the nmethod is entrant or not.
  // assert(BarrierSet::barrier_set()->barrier_set_nmethod() == nullptr, "Not safe oop scan");

  address low_boundary = verified_entry_point();
  if (!is_in_use()) {
    low_boundary += NativeJump::instruction_size;
    // %%% Note:  On SPARC we patch only a 4-byte trap, not a full NativeJump.
    // This means that the low_boundary is going to be a little too high.
    // This shouldn't matter, since oops of non-entrant methods are never used.
    // In fact, why are we bothering to look at oops in a non-entrant method??
  }
  return low_boundary;
}

// Method that knows how to preserve outgoing arguments at call. This method must be
// called with a frame corresponding to a Java invoke
void nmethod::preserve_callee_argument_oops(frame fr, const RegisterMap *reg_map, OopClosure* f) {
  if (method() == nullptr) {
    return;
  }

  // handle the case of an anchor explicitly set in continuation code that doesn't have a callee
  JavaThread* thread = reg_map->thread();
  if (thread->has_last_Java_frame() && fr.sp() == thread->last_Java_sp()) {
    return;
  }

  if (!method()->is_native()) {
    address pc = fr.pc();
    bool has_receiver, has_appendix;
    Symbol* signature;

    // The method attached by JIT-compilers should be used, if present.
    // Bytecode can be inaccurate in such case.
    Method* callee = attached_method_before_pc(pc);
    if (callee != nullptr) {
      has_receiver = !(callee->access_flags().is_static());
      has_appendix = false;
      signature    = callee->signature();
    } else {
      SimpleScopeDesc ssd(this, pc);

      Bytecode_invoke call(methodHandle(Thread::current(), ssd.method()), ssd.bci());
      has_receiver = call.has_receiver();
      has_appendix = call.has_appendix();
      signature    = call.signature();
    }

    fr.oops_compiled_arguments_do(signature, has_receiver, has_appendix, reg_map, f);
  } else if (method()->is_continuation_enter_intrinsic()) {
    // This method only calls Continuation.enter()
    Symbol* signature = vmSymbols::continuationEnter_signature();
    fr.oops_compiled_arguments_do(signature, false, false, reg_map, f);
  }
}

Method* nmethod::attached_method(address call_instr) {
  assert(code_contains(call_instr), "not part of the nmethod");
  RelocIterator iter(this, call_instr, call_instr + 1);
  while (iter.next()) {
    if (iter.addr() == call_instr) {
      switch(iter.type()) {
        case relocInfo::static_call_type:      return iter.static_call_reloc()->method_value();
        case relocInfo::opt_virtual_call_type: return iter.opt_virtual_call_reloc()->method_value();
        case relocInfo::virtual_call_type:     return iter.virtual_call_reloc()->method_value();
        default:                               break;
      }
    }
  }
  return nullptr; // not found
}

Method* nmethod::attached_method_before_pc(address pc) {
  if (NativeCall::is_call_before(pc)) {
    NativeCall* ncall = nativeCall_before(pc);
    return attached_method(ncall->instruction_address());
  }
  return nullptr; // not a call
}

void nmethod::clear_inline_caches() {
  assert(SafepointSynchronize::is_at_safepoint(), "clearing of IC's only allowed at safepoint");
  RelocIterator iter(this);
  while (iter.next()) {
    iter.reloc()->clear_inline_cache();
  }
}

#ifdef ASSERT
// Check class_loader is alive for this bit of metadata.
class CheckClass : public MetadataClosure {
  void do_metadata(Metadata* md) {
    Klass* klass = nullptr;
    if (md->is_klass()) {
      klass = ((Klass*)md);
    } else if (md->is_method()) {
      klass = ((Method*)md)->method_holder();
    } else if (md->is_methodData()) {
      klass = ((MethodData*)md)->method()->method_holder();
    } else if (md->is_methodCounters()) {
      klass = ((MethodCounters*)md)->method()->method_holder();
    } else {
      md->print();
      ShouldNotReachHere();
    }
    assert(klass->is_loader_alive(), "must be alive");
  }
};
#endif // ASSERT


static void clean_ic_if_metadata_is_dead(CompiledIC *ic) {
  ic->clean_metadata();
}

// Clean references to unloaded nmethods at addr from this one, which is not unloaded.
template <typename CallsiteT>
static void clean_if_nmethod_is_unloaded(CallsiteT* callsite, nmethod* from,
                                         bool clean_all) {
  CodeBlob* cb = CodeCache::find_blob(callsite->destination());
  if (!cb->is_nmethod()) {
    return;
  }
  nmethod* nm = cb->as_nmethod();
  if (clean_all || !nm->is_in_use() || nm->is_unloading() || nm->method()->code() != nm) {
    callsite->set_to_clean();
  }
}

// Cleans caches in nmethods that point to either classes that are unloaded
// or nmethods that are unloaded.
//
// Can be called either in parallel by G1 currently or after all
// nmethods are unloaded.  Return postponed=true in the parallel case for
// inline caches found that point to nmethods that are not yet visited during
// the do_unloading walk.
void nmethod::unload_nmethod_caches(bool unloading_occurred) {
  ResourceMark rm;

  // Exception cache only needs to be called if unloading occurred
  if (unloading_occurred) {
    clean_exception_cache();
  }

  cleanup_inline_caches_impl(unloading_occurred, false);

#ifdef ASSERT
  // Check that the metadata embedded in the nmethod is alive
  CheckClass check_class;
  metadata_do(&check_class);
#endif
}

void nmethod::run_nmethod_entry_barrier() {
  BarrierSetNMethod* bs_nm = BarrierSet::barrier_set()->barrier_set_nmethod();
  if (bs_nm != nullptr) {
    // We want to keep an invariant that nmethods found through iterations of a Thread's
    // nmethods found in safepoints have gone through an entry barrier and are not armed.
    // By calling this nmethod entry barrier, it plays along and acts
    // like any other nmethod found on the stack of a thread (fewer surprises).
    nmethod* nm = this;
    if (bs_nm->is_armed(nm)) {
      bool alive = bs_nm->nmethod_entry_barrier(nm);
      assert(alive, "should be alive");
    }
  }
}

// Only called by whitebox test
void nmethod::cleanup_inline_caches_whitebox() {
  assert_locked_or_safepoint(CodeCache_lock);
  CompiledICLocker ic_locker(this);
  cleanup_inline_caches_impl(false /* unloading_occurred */, true /* clean_all */);
}

address* nmethod::orig_pc_addr(const frame* fr) {
  return (address*) ((address)fr->unextended_sp() + orig_pc_offset());
}

// Called to clean up after class unloading for live nmethods
void nmethod::cleanup_inline_caches_impl(bool unloading_occurred, bool clean_all) {
  assert(CompiledICLocker::is_safe(this), "mt unsafe call");
  ResourceMark rm;

  // Find all calls in an nmethod and clear the ones that point to bad nmethods.
  RelocIterator iter(this, oops_reloc_begin());
  bool is_in_static_stub = false;
  while(iter.next()) {

    switch (iter.type()) {

    case relocInfo::virtual_call_type:
      if (unloading_occurred) {
        // If class unloading occurred we first clear ICs where the cached metadata
        // is referring to an unloaded klass or method.
        clean_ic_if_metadata_is_dead(CompiledIC_at(&iter));
      }

      clean_if_nmethod_is_unloaded(CompiledIC_at(&iter), this, clean_all);
      break;

    case relocInfo::opt_virtual_call_type:
    case relocInfo::static_call_type:
      clean_if_nmethod_is_unloaded(CompiledDirectCall::at(iter.reloc()), this, clean_all);
      break;

    case relocInfo::static_stub_type: {
      is_in_static_stub = true;
      break;
    }

    case relocInfo::metadata_type: {
      // Only the metadata relocations contained in static/opt virtual call stubs
      // contains the Method* passed to c2i adapters. It is the only metadata
      // relocation that needs to be walked, as it is the one metadata relocation
      // that violates the invariant that all metadata relocations have an oop
      // in the compiled method (due to deferred resolution and code patching).

      // This causes dead metadata to remain in compiled methods that are not
      // unloading. Unless these slippery metadata relocations of the static
      // stubs are at least cleared, subsequent class redefinition operations
      // will access potentially free memory, and JavaThread execution
      // concurrent to class unloading may call c2i adapters with dead methods.
      if (!is_in_static_stub) {
        // The first metadata relocation after a static stub relocation is the
        // metadata relocation of the static stub used to pass the Method* to
        // c2i adapters.
        continue;
      }
      is_in_static_stub = false;
      if (is_unloading()) {
        // If the nmethod itself is dying, then it may point at dead metadata.
        // Nobody should follow that metadata; it is strictly unsafe.
        continue;
      }
      metadata_Relocation* r = iter.metadata_reloc();
      Metadata* md = r->metadata_value();
      if (md != nullptr && md->is_method()) {
        Method* method = static_cast<Method*>(md);
        if (!method->method_holder()->is_loader_alive()) {
          Atomic::store(r->metadata_addr(), (Method*)nullptr);

          if (!r->metadata_is_immediate()) {
            r->fix_metadata_relocation();
          }
        }
      }
      break;
    }

    default:
      break;
    }
  }
}

address nmethod::continuation_for_implicit_exception(address pc, bool for_div0_check) {
  // Exception happened outside inline-cache check code => we are inside
  // an active nmethod => use cpc to determine a return address
  int exception_offset = int(pc - code_begin());
  int cont_offset = ImplicitExceptionTable(this).continuation_offset( exception_offset );
#ifdef ASSERT
  if (cont_offset == 0) {
    Thread* thread = Thread::current();
    ResourceMark rm(thread);
    CodeBlob* cb = CodeCache::find_blob(pc);
    assert(cb != nullptr && cb == this, "");

    // Keep tty output consistent. To avoid ttyLocker, we buffer in stream, and print all at once.
    stringStream ss;
    ss.print_cr("implicit exception happened at " INTPTR_FORMAT, p2i(pc));
    print_on(&ss);
    method()->print_codes_on(&ss);
    print_code_on(&ss);
    print_pcs_on(&ss);
    tty->print("%s", ss.as_string()); // print all at once
  }
#endif
  if (cont_offset == 0) {
    // Let the normal error handling report the exception
    return nullptr;
  }
  if (cont_offset == exception_offset) {
#if INCLUDE_JVMCI
    Deoptimization::DeoptReason deopt_reason = for_div0_check ? Deoptimization::Reason_div0_check : Deoptimization::Reason_null_check;
    JavaThread *thread = JavaThread::current();
    thread->set_jvmci_implicit_exception_pc(pc);
    thread->set_pending_deoptimization(Deoptimization::make_trap_request(deopt_reason,
                                                                         Deoptimization::Action_reinterpret));
    return (SharedRuntime::deopt_blob()->implicit_exception_uncommon_trap());
#else
    ShouldNotReachHere();
#endif
  }
  return code_begin() + cont_offset;
}

class HasEvolDependency : public MetadataClosure {
  bool _has_evol_dependency;
 public:
  HasEvolDependency() : _has_evol_dependency(false) {}
  void do_metadata(Metadata* md) {
    if (md->is_method()) {
      Method* method = (Method*)md;
      if (method->is_old()) {
        _has_evol_dependency = true;
      }
    }
  }
  bool has_evol_dependency() const { return _has_evol_dependency; }
};

bool nmethod::has_evol_metadata() {
  // Check the metadata in relocIter and CompiledIC and also deoptimize
  // any nmethod that has reference to old methods.
  HasEvolDependency check_evol;
  metadata_do(&check_evol);
  if (check_evol.has_evol_dependency() && log_is_enabled(Debug, redefine, class, nmethod)) {
    ResourceMark rm;
    log_debug(redefine, class, nmethod)
            ("Found evol dependency of nmethod %s.%s(%s) compile_id=%d on in nmethod metadata",
             _method->method_holder()->external_name(),
             _method->name()->as_C_string(),
             _method->signature()->as_C_string(),
             compile_id());
  }
  return check_evol.has_evol_dependency();
}

int nmethod::total_size() const {
  return
    consts_size()        +
    insts_size()         +
    stub_size()          +
    scopes_data_size()   +
    scopes_pcs_size()    +
    handler_table_size() +
    nul_chk_table_size();
}

const char* nmethod::compile_kind() const {
  if (is_osr_method())     return "osr";
  if (method() != nullptr && is_native_method()) {
    if (method()->is_continuation_native_intrinsic()) {
      return "cnt";
    }
    return "c2n";
  }
  return nullptr;
}

const char* nmethod::compiler_name() const {
  return compilertype2name(_compiler_type);
}

<<<<<<< HEAD
// Fill in default values for various flag fields
void nmethod::init_defaults() {
  // avoid uninitialized fields, even for short time periods
  _exception_cache            = nullptr;

  _has_unsafe_access          = 0;
  _has_method_handle_invokes  = 0;
  _has_wide_vectors           = 0;
  _has_monitors               = 0;
  _preloaded                  = 0;
  _has_clinit_barriers        = 0;

  _state                      = not_installed;
  _has_flushed_dependencies   = 0;
  _load_reported              = false; // jvmti state
  _used                       = false;

  _oops_do_mark_link          = nullptr;
  _osr_link                   = nullptr;
#if INCLUDE_RTM_OPT
  _rtm_state                  = NoRTM;
#endif
}

=======
>>>>>>> b3bcc494
#ifdef ASSERT
class CheckForOopsClosure : public OopClosure {
  bool _found_oop = false;
 public:
  virtual void do_oop(oop* o) { _found_oop = true; }
  virtual void do_oop(narrowOop* o) { _found_oop = true; }
  bool found_oop() { return _found_oop; }
};
class CheckForMetadataClosure : public MetadataClosure {
  bool _found_metadata = false;
  Metadata* _ignore = nullptr;
 public:
  CheckForMetadataClosure(Metadata* ignore) : _ignore(ignore) {}
  virtual void do_metadata(Metadata* md) { if (md != _ignore) _found_metadata = true; }
  bool found_metadata() { return _found_metadata; }
};

static void assert_no_oops_or_metadata(nmethod* nm) {
  if (nm == nullptr) return;
  assert(nm->oop_maps() == nullptr, "expectation");

  CheckForOopsClosure cfo;
  nm->oops_do(&cfo);
  assert(!cfo.found_oop(), "no oops allowed");

  // We allow an exception for the own Method, but require its class to be permanent.
  Method* own_method = nm->method();
  CheckForMetadataClosure cfm(/* ignore reference to own Method */ own_method);
  nm->metadata_do(&cfm);
  assert(!cfm.found_metadata(), "no metadata allowed");

  assert(own_method->method_holder()->class_loader_data()->is_permanent_class_loader_data(),
         "Method's class needs to be permanent");
}
#endif

nmethod* nmethod::new_native_nmethod(const methodHandle& method,
  int compile_id,
  CodeBuffer *code_buffer,
  int vep_offset,
  int frame_complete,
  int frame_size,
  ByteSize basic_lock_owner_sp_offset,
  ByteSize basic_lock_sp_offset,
  OopMapSet* oop_maps,
  int exception_handler) {
  code_buffer->finalize_oop_references(method);
  // create nmethod
  nmethod* nm = nullptr;
  int native_nmethod_size = CodeBlob::allocation_size(code_buffer, sizeof(nmethod));
  {
    MutexLocker mu(CodeCache_lock, Mutex::_no_safepoint_check_flag);

    CodeOffsets offsets;
    offsets.set_value(CodeOffsets::Verified_Entry, vep_offset);
    offsets.set_value(CodeOffsets::Frame_Complete, frame_complete);
    if (exception_handler != -1) {
      offsets.set_value(CodeOffsets::Exceptions, exception_handler);
    }

    // MH intrinsics are dispatch stubs which are compatible with NonNMethod space.
    // IsUnloadingBehaviour::is_unloading needs to handle them separately.
    bool allow_NonNMethod_space = method->can_be_allocated_in_NonNMethod_space();
    nm = new (native_nmethod_size, allow_NonNMethod_space)
    nmethod(method(), compiler_none, native_nmethod_size,
            compile_id, &offsets,
            code_buffer, frame_size,
            basic_lock_owner_sp_offset,
            basic_lock_sp_offset,
            oop_maps);
    DEBUG_ONLY( if (allow_NonNMethod_space) assert_no_oops_or_metadata(nm); )
    NOT_PRODUCT(if (nm != nullptr) native_nmethod_stats.note_native_nmethod(nm));
  }

  if (nm != nullptr) {
    // verify nmethod
    debug_only(nm->verify();) // might block

    nm->log_new_nmethod();
  }
  return nm;
}

nmethod* nmethod::new_nmethod(const methodHandle& method,
  int compile_id,
  int entry_bci,
  CodeOffsets* offsets,
  int orig_pc_offset,
  DebugInformationRecorder* debug_info,
  Dependencies* dependencies,
  CodeBuffer* code_buffer, int frame_size,
  OopMapSet* oop_maps,
  ExceptionHandlerTable* handler_table,
  ImplicitExceptionTable* nul_chk_table,
  AbstractCompiler* compiler,
  CompLevel comp_level
  , SCCEntry* scc_entry
#if INCLUDE_JVMCI
  , char* speculations,
  int speculations_len,
  JVMCINMethodData* jvmci_data
#endif
)
{
  assert(debug_info->oop_recorder() == code_buffer->oop_recorder(), "shared OR");
  code_buffer->finalize_oop_references(method);
  // create nmethod
  nmethod* nm = nullptr;
#if INCLUDE_JVMCI
  int jvmci_data_size = compiler->is_jvmci() ? jvmci_data->size() : 0;
#endif
  int nmethod_size =
    CodeBlob::allocation_size(code_buffer, sizeof(nmethod))
    + adjust_pcs_size(debug_info->pcs_size())
    + align_up((int)dependencies->size_in_bytes(), oopSize)
    + align_up(handler_table->size_in_bytes()    , oopSize)
    + align_up(nul_chk_table->size_in_bytes()    , oopSize)
#if INCLUDE_JVMCI
    + align_up(speculations_len                  , oopSize)
    + align_up(jvmci_data_size                   , oopSize)
#endif
    + align_up(debug_info->data_size()           , oopSize);
  {
    MutexLocker mu(CodeCache_lock, Mutex::_no_safepoint_check_flag);

    nm = new (nmethod_size, comp_level)
    nmethod(method(), compiler->type(), nmethod_size, compile_id, entry_bci, offsets,
            orig_pc_offset, debug_info, dependencies, code_buffer, frame_size,
            oop_maps,
            handler_table,
            nul_chk_table,
            compiler,
            comp_level
            , scc_entry
#if INCLUDE_JVMCI
            , speculations,
            speculations_len,
            jvmci_data
#endif
            );

    if (nm != nullptr) {
      // To make dependency checking during class loading fast, record
      // the nmethod dependencies in the classes it is dependent on.
      // This allows the dependency checking code to simply walk the
      // class hierarchy above the loaded class, checking only nmethods
      // which are dependent on those classes.  The slow way is to
      // check every nmethod for dependencies which makes it linear in
      // the number of methods compiled.  For applications with a lot
      // classes the slow way is too slow.
      for (Dependencies::DepStream deps(nm); deps.next(); ) {
        if (deps.type() == Dependencies::call_site_target_value) {
          // CallSite dependencies are managed on per-CallSite instance basis.
          oop call_site = deps.argument_oop(0);
          MethodHandles::add_dependent_nmethod(call_site, nm);
        } else {
          InstanceKlass* ik = deps.context_type();
          if (ik == nullptr) {
            continue;  // ignore things like evol_method
          }
          // record this nmethod as dependent on this klass
          ik->add_dependent_nmethod(nm);
        }
      }
      NOT_PRODUCT(if (nm != nullptr)  note_java_nmethod(nm));
    }
  }
  // Do verification and logging outside CodeCache_lock.
  if (nm != nullptr) {

#ifdef ASSERT
    LogTarget(Debug, scc, nmethod) log;
    if (log.is_enabled()) {
      LogStream out(log);
      out.print_cr("== new_nmethod 2");
      FlagSetting fs(PrintRelocations, true);
      nm->print(&out);
      nm->decode(&out);
    }
#endif

    // Safepoints in nmethod::verify aren't allowed because nm hasn't been installed yet.
    DEBUG_ONLY(nm->verify();)
    nm->log_new_nmethod();
  }
  return nm;
}

// Fill in default values for various fields
void nmethod::init_defaults(CodeBuffer *code_buffer, CodeOffsets* offsets) {
  // avoid uninitialized fields, even for short time periods
  _exception_cache            = nullptr;
  _gc_data                    = nullptr;
  _oops_do_mark_link          = nullptr;
  _compiled_ic_data           = nullptr;

#if INCLUDE_RTM_OPT
  _rtm_state                  = NoRTM;
#endif
  _is_unloading_state         = 0;
  _state                      = not_installed;

  _has_unsafe_access          = 0;
  _has_method_handle_invokes  = 0;
  _has_wide_vectors           = 0;
  _has_monitors               = 0;
  _has_flushed_dependencies   = 0;
  _is_unlinked                = 0;
  _load_reported              = 0; // jvmti state

  _deoptimization_status      = not_marked;

  // SECT_CONSTS is first in code buffer so the offset should be 0.
  int consts_offset = code_buffer->total_offset_of(code_buffer->consts());
  assert(consts_offset == 0, "const_offset: %d", consts_offset);

  _entry_offset          = checked_cast<uint16_t>(offsets->value(CodeOffsets::Entry));
  _verified_entry_offset = checked_cast<uint16_t>(offsets->value(CodeOffsets::Verified_Entry));
  _stub_offset           = content_offset() + code_buffer->total_offset_of(code_buffer->stubs());

  _skipped_instructions_size = checked_cast<uint16_t>(code_buffer->total_skipped_instructions_size());
}

// Post initialization
void nmethod::post_init() {
  clear_unloading_state();

  finalize_relocations();

  Universe::heap()->register_nmethod(this);
  debug_only(Universe::heap()->verify_nmethod(this));

  CodeCache::commit(this);
}

// For native wrappers
nmethod::nmethod(
  Method* method,
  CompilerType type,
  int nmethod_size,
  int compile_id,
  CodeOffsets* offsets,
  CodeBuffer* code_buffer,
  int frame_size,
  ByteSize basic_lock_owner_sp_offset,
  ByteSize basic_lock_sp_offset,
  OopMapSet* oop_maps )
  : CodeBlob("native nmethod", CodeBlobKind::Nmethod, code_buffer, nmethod_size, sizeof(nmethod),
             offsets->value(CodeOffsets::Frame_Complete), frame_size, oop_maps, false),
  _deoptimization_generation(0),
  _gc_epoch(CodeCache::gc_epoch()),
  _method(method),
  _native_receiver_sp_offset(basic_lock_owner_sp_offset),
  _native_basic_lock_sp_offset(basic_lock_sp_offset)
{
  {
    debug_only(NoSafepointVerifier nsv;)
    assert_locked_or_safepoint(CodeCache_lock);

    init_defaults(code_buffer, offsets);

    _osr_entry_point         = nullptr;
    _pc_desc_container       = nullptr;
    _entry_bci               = InvocationEntryBci;
    _compile_id              = compile_id;
    _comp_level              = CompLevel_none;
    _compiler_type           = type;
    _orig_pc_offset          = 0;
    _num_stack_arg_slots     = _method->constMethod()->num_stack_arg_slots();

    if (offsets->value(CodeOffsets::Exceptions) != -1) {
      // Continuation enter intrinsic
      _exception_offset      = code_offset() + offsets->value(CodeOffsets::Exceptions);
    } else {
      _exception_offset      = 0;
    }
    // Native wrappers do not have deopt handlers. Make the values
    // something that will never match a pc like the nmethod vtable entry
    _deopt_handler_offset    = 0;
    _deopt_mh_handler_offset = 0;
<<<<<<< HEAD
    _gc_epoch                = CodeCache::gc_epoch();
    _scc_entry               = nullptr;
    _method_profiling_count  = 0;

    _consts_offset           = content_offset()      + code_buffer->total_offset_of(code_buffer->consts());
    _stub_offset             = content_offset()      + code_buffer->total_offset_of(code_buffer->stubs());
    _oops_offset             = data_offset();
    _metadata_offset         = _oops_offset          + align_up(code_buffer->total_oop_size(), oopSize);
    _scopes_data_offset      = _metadata_offset      + align_up(code_buffer->total_metadata_size(), wordSize);
    _scopes_pcs_offset       = _scopes_data_offset;
    _dependencies_offset     = _scopes_pcs_offset;
    _handler_table_offset    = _dependencies_offset;
=======
    _unwind_handler_offset   = 0;

    _metadata_offset         = checked_cast<uint16_t>(align_up(code_buffer->total_oop_size(), oopSize));
    _dependencies_offset     = checked_cast<uint16_t>(_metadata_offset + align_up(code_buffer->total_metadata_size(), wordSize));
    _scopes_pcs_offset       = _dependencies_offset;
    _scopes_data_offset      = _scopes_pcs_offset;
    _handler_table_offset    = _scopes_data_offset;
>>>>>>> b3bcc494
    _nul_chk_table_offset    = _handler_table_offset;
#if INCLUDE_JVMCI
    _speculations_offset     = _nul_chk_table_offset;
    _jvmci_data_offset       = _speculations_offset;
    DEBUG_ONLY( int data_end_offset = _jvmci_data_offset; )
#else
    DEBUG_ONLY( int data_end_offset = _nul_chk_table_offset; )
#endif
    assert((data_offset() + data_end_offset) <= nmethod_size, "wrong nmethod's size: %d < %d", nmethod_size, (data_offset() + data_end_offset));

    code_buffer->copy_code_and_locs_to(this);
    code_buffer->copy_values_to(this);

    post_init();
  }

  if (PrintNativeNMethods || PrintDebugInfo || PrintRelocations || PrintDependencies) {
    ttyLocker ttyl;  // keep the following output all in one block
    // This output goes directly to the tty, not the compiler log.
    // To enable tools to match it up with the compilation activity,
    // be sure to tag this tty output with the compile ID.
    if (xtty != nullptr) {
      xtty->begin_head("print_native_nmethod");
      xtty->method(_method);
      xtty->stamp();
      xtty->end_head(" address='" INTPTR_FORMAT "'", (intptr_t) this);
    }
    // Print the header part, then print the requested information.
    // This is both handled in decode2(), called via print_code() -> decode()
    if (PrintNativeNMethods) {
      tty->print_cr("-------------------------- Assembly (native nmethod) ---------------------------");
      print_code();
      tty->print_cr("- - - - - - - - - - - - - - - - - - - - - - - - - - - - - - - - - - - - - - - - ");
#if defined(SUPPORT_DATA_STRUCTS)
      if (AbstractDisassembler::show_structs()) {
        if (oop_maps != nullptr) {
          tty->print("oop maps:"); // oop_maps->print_on(tty) outputs a cr() at the beginning
          oop_maps->print_on(tty);
          tty->print_cr("- - - - - - - - - - - - - - - - - - - - - - - - - - - - - - - - - - - - - - - - ");
        }
      }
#endif
    } else {
      print(); // print the header part only.
    }
#if defined(SUPPORT_DATA_STRUCTS)
    if (AbstractDisassembler::show_structs()) {
      if (PrintRelocations) {
        print_relocations_on(tty);
        tty->print_cr("- - - - - - - - - - - - - - - - - - - - - - - - - - - - - - - - - - - - - - - - ");
      }
    }
#endif
    if (xtty != nullptr) {
      xtty->tail("print_native_nmethod");
    }
  }
}

void* nmethod::operator new(size_t size, int nmethod_size, int comp_level) throw () {
  return CodeCache::allocate(nmethod_size, CodeCache::get_code_blob_type(comp_level));
}

void* nmethod::operator new(size_t size, int nmethod_size, bool allow_NonNMethod_space) throw () {
  // Try MethodNonProfiled and MethodProfiled.
  void* return_value = CodeCache::allocate(nmethod_size, CodeBlobType::MethodNonProfiled);
  if (return_value != nullptr || !allow_NonNMethod_space) return return_value;
  // Try NonNMethod or give up.
  return CodeCache::allocate(nmethod_size, CodeBlobType::NonNMethod);
}

// For normal JIT compiled code
nmethod::nmethod(
  Method* method,
  CompilerType type,
  int nmethod_size,
  int compile_id,
  int entry_bci,
  CodeOffsets* offsets,
  int orig_pc_offset,
  DebugInformationRecorder* debug_info,
  Dependencies* dependencies,
  CodeBuffer *code_buffer,
  int frame_size,
  OopMapSet* oop_maps,
  ExceptionHandlerTable* handler_table,
  ImplicitExceptionTable* nul_chk_table,
  AbstractCompiler* compiler,
  CompLevel comp_level
  , SCCEntry* scc_entry
#if INCLUDE_JVMCI
  , char* speculations,
  int speculations_len,
  JVMCINMethodData* jvmci_data
#endif
  )
  : CodeBlob("nmethod", CodeBlobKind::Nmethod, code_buffer, nmethod_size, sizeof(nmethod),
             offsets->value(CodeOffsets::Frame_Complete), frame_size, oop_maps, false),
  _deoptimization_generation(0),
  _gc_epoch(CodeCache::gc_epoch()),
  _method(method),
  _osr_link(nullptr)
{
  assert(debug_info->oop_recorder() == code_buffer->oop_recorder(), "shared OR");
  {
    debug_only(NoSafepointVerifier nsv;)
    assert_locked_or_safepoint(CodeCache_lock);

<<<<<<< HEAD
    init_defaults();
    _entry_bci      = entry_bci;
    _compile_id     = compile_id;
    _compiler_type  = type;
    _comp_level     = comp_level;
    _orig_pc_offset = orig_pc_offset;
    _gc_epoch       = CodeCache::gc_epoch();
    _scc_entry      = scc_entry;
    _method_profiling_count  = 0;
=======
    init_defaults(code_buffer, offsets);

    _osr_entry_point = code_begin() + offsets->value(CodeOffsets::OSR_Entry);
    _entry_bci       = entry_bci;
    _compile_id      = compile_id;
    _comp_level      = comp_level;
    _compiler_type   = type;
    _orig_pc_offset  = orig_pc_offset;

    _num_stack_arg_slots = entry_bci != InvocationEntryBci ? 0 : _method->constMethod()->num_stack_arg_slots();
>>>>>>> b3bcc494

    set_ctable_begin(header_begin() + content_offset());

#if INCLUDE_JVMCI
    if (compiler->is_jvmci()) {
      // JVMCI might not produce any stub sections
      if (offsets->value(CodeOffsets::Exceptions) != -1) {
        _exception_offset        = code_offset() + offsets->value(CodeOffsets::Exceptions);
      } else {
        _exception_offset        = -1;
      }
      if (offsets->value(CodeOffsets::Deopt) != -1) {
        _deopt_handler_offset    = code_offset() + offsets->value(CodeOffsets::Deopt);
      } else {
        _deopt_handler_offset    = -1;
      }
      if (offsets->value(CodeOffsets::DeoptMH) != -1) {
        _deopt_mh_handler_offset = code_offset() + offsets->value(CodeOffsets::DeoptMH);
      } else {
        _deopt_mh_handler_offset = -1;
      }
    } else
#endif
    {
      // Exception handler and deopt handler are in the stub section
      assert(offsets->value(CodeOffsets::Exceptions) != -1, "must be set");
      assert(offsets->value(CodeOffsets::Deopt     ) != -1, "must be set");

      _exception_offset          = _stub_offset + offsets->value(CodeOffsets::Exceptions);
      _deopt_handler_offset      = _stub_offset + offsets->value(CodeOffsets::Deopt);
      if (offsets->value(CodeOffsets::DeoptMH) != -1) {
        _deopt_mh_handler_offset = _stub_offset + offsets->value(CodeOffsets::DeoptMH);
      } else {
        _deopt_mh_handler_offset = -1;
      }
    }
    if (offsets->value(CodeOffsets::UnwindHandler) != -1) {
      _unwind_handler_offset = code_offset() + offsets->value(CodeOffsets::UnwindHandler);
    } else {
      _unwind_handler_offset = -1;
    }
    _metadata_offset      = checked_cast<uint16_t>(align_up(code_buffer->total_oop_size(), oopSize));
    _dependencies_offset  = checked_cast<uint16_t>(_metadata_offset     + align_up(code_buffer->total_metadata_size(), wordSize));
    _scopes_pcs_offset    = checked_cast<uint16_t>(_dependencies_offset + align_up((int)dependencies->size_in_bytes(), oopSize));
    _scopes_data_offset   = _scopes_pcs_offset    + adjust_pcs_size(debug_info->pcs_size());
    _handler_table_offset = _scopes_data_offset   + align_up(debug_info->data_size       (), oopSize);
    _nul_chk_table_offset = _handler_table_offset + align_up(handler_table->size_in_bytes(), oopSize);
#if INCLUDE_JVMCI
    _speculations_offset  = _nul_chk_table_offset + align_up(nul_chk_table->size_in_bytes(), oopSize);
    _jvmci_data_offset    = _speculations_offset  + align_up(speculations_len, oopSize);
    int jvmci_data_size   = compiler->is_jvmci() ? jvmci_data->size() : 0;
    DEBUG_ONLY( int data_end_offset = _jvmci_data_offset    + align_up(jvmci_data_size, oopSize); )
#else
    DEBUG_ONLY( int data_end_offset = _nul_chk_table_offset + align_up(nul_chk_table->size_in_bytes(), oopSize); )
#endif
<<<<<<< HEAD
    _entry_point             = code_begin()          + offsets->value(CodeOffsets::Entry);
    _verified_entry_point    = code_begin()          + offsets->value(CodeOffsets::Verified_Entry);
    _osr_entry_point         = code_begin()          + offsets->value(CodeOffsets::OSR_Entry);
    _exception_cache         = nullptr;

=======
    assert((data_offset() + data_end_offset) <= nmethod_size, "wrong nmethod's size: %d < %d", nmethod_size, (data_offset() + data_end_offset));

    // Copy code and relocation info
>>>>>>> b3bcc494
    code_buffer->copy_code_and_locs_to(this);
    // Copy oops and metadata
    code_buffer->copy_values_to(this);
    dependencies->copy_to(this);
<<<<<<< HEAD

    _pc_desc_container.reset_to(scopes_pcs_begin());

    clear_unloading_state();
=======
    // Copy PcDesc and ScopeDesc data
    debug_info->copy_to(this);

    // Create cache after PcDesc data is copied - it will be used to initialize cache
    _pc_desc_container = new PcDescContainer(scopes_pcs_begin());
>>>>>>> b3bcc494

#if INCLUDE_JVMCI
    if (compiler->is_jvmci()) {
      // Initialize the JVMCINMethodData object inlined into nm
      jvmci_nmethod_data()->copy(jvmci_data);
    }
#endif

    // Copy contents of ExceptionHandlerTable to nmethod
    handler_table->copy_to(this);
    nul_chk_table->copy_to(this);

#if INCLUDE_JVMCI
    // Copy speculations to nmethod
    if (speculations_size() != 0) {
      memcpy(speculations_begin(), speculations, speculations_len);
    }
#endif

    post_init();

    // we use the information of entry points to find out if a method is
    // static or non static
    assert(compiler->is_c2() || compiler->is_jvmci() ||
           _method->is_static() == (entry_point() == verified_entry_point()),
           " entry points must be same for static methods and vice versa");
  }
}

// Print a short set of xml attributes to identify this nmethod.  The
// output should be embedded in some other element.
void nmethod::log_identity(xmlStream* log) const {
  assert(log->inside_attrs_or_error(), "printing attributes");
  log->print(" code_compile_id='%d'", compile_id());
  const char* nm_kind = compile_kind();
  if (nm_kind != nullptr)  log->print(" code_compile_kind='%s'", nm_kind);
  log->print(" code_compiler='%s'", compiler_name());
  if (TieredCompilation) {
    log->print(" code_compile_level='%d'", comp_level());
  }
#if INCLUDE_JVMCI
  if (jvmci_nmethod_data() != nullptr) {
    const char* jvmci_name = jvmci_nmethod_data()->name();
    if (jvmci_name != nullptr) {
      log->print(" jvmci_mirror_name='");
      log->text("%s", jvmci_name);
      log->print("'");
    }
  }
#endif
}


#define LOG_OFFSET(log, name)                    \
  if (p2i(name##_end()) - p2i(name##_begin())) \
    log->print(" " XSTR(name) "_offset='" INTX_FORMAT "'"    , \
               p2i(name##_begin()) - p2i(this))


void nmethod::log_new_nmethod() const {
  if (LogCompilation && xtty != nullptr) {
    ttyLocker ttyl;
    xtty->begin_elem("nmethod");
    log_identity(xtty);
    xtty->print(" entry='" INTPTR_FORMAT "' size='%d'", p2i(code_begin()), size());
    xtty->print(" address='" INTPTR_FORMAT "'", p2i(this));

    LOG_OFFSET(xtty, relocation);
    LOG_OFFSET(xtty, consts);
    LOG_OFFSET(xtty, insts);
    LOG_OFFSET(xtty, stub);
    LOG_OFFSET(xtty, scopes_data);
    LOG_OFFSET(xtty, scopes_pcs);
    LOG_OFFSET(xtty, dependencies);
    LOG_OFFSET(xtty, handler_table);
    LOG_OFFSET(xtty, nul_chk_table);
    LOG_OFFSET(xtty, oops);
    LOG_OFFSET(xtty, metadata);

    xtty->method(method());
    xtty->stamp();
    xtty->end_elem();
  }
}

#undef LOG_OFFSET


// Print out more verbose output usually for a newly created nmethod.
void nmethod::print_on(outputStream* st, const char* msg) const {
  if (st != nullptr) {
    ttyLocker ttyl;
    if (WizardMode) {
      CompileTask::print(st, this, msg, /*short_form:*/ true);
      st->print_cr(" (" INTPTR_FORMAT ")", p2i(this));
    } else {
      CompileTask::print(st, this, msg, /*short_form:*/ false);
    }
  }
}

void nmethod::maybe_print_nmethod(const DirectiveSet* directive) {
  bool printnmethods = directive->PrintAssemblyOption || directive->PrintNMethodsOption;
  if (printnmethods || PrintDebugInfo || PrintRelocations || PrintDependencies || PrintExceptionHandlers) {
    print_nmethod(printnmethods);
  }
}

void nmethod::print_nmethod(bool printmethod) {
  ttyLocker ttyl;  // keep the following output all in one block
  if (xtty != nullptr) {
    xtty->begin_head("print_nmethod");
    log_identity(xtty);
    xtty->stamp();
    xtty->end_head();
  }
  // Print the header part, then print the requested information.
  // This is both handled in decode2().
  if (printmethod) {
    ResourceMark m;
    if (is_compiled_by_c1()) {
      tty->cr();
      tty->print_cr("============================= C1-compiled nmethod ==============================");
    }
    if (is_compiled_by_jvmci()) {
      tty->cr();
      tty->print_cr("=========================== JVMCI-compiled nmethod =============================");
    }
    tty->print_cr("----------------------------------- Assembly -----------------------------------");
    decode2(tty);
#if defined(SUPPORT_DATA_STRUCTS)
    if (AbstractDisassembler::show_structs()) {
      // Print the oops from the underlying CodeBlob as well.
      tty->print_cr("- - - - - - - - - - - - - - - - - - - - - - - - - - - - - - - - - - - - - - - - ");
      print_oops(tty);
      tty->print_cr("- - - - - - - - - - - - - - - - - - - - - - - - - - - - - - - - - - - - - - - - ");
      print_metadata(tty);
      tty->print_cr("- - - - - - - - - - - - - - - - - - - - - - - - - - - - - - - - - - - - - - - - ");
      print_pcs_on(tty);
      tty->print_cr("- - - - - - - - - - - - - - - - - - - - - - - - - - - - - - - - - - - - - - - - ");
      if (oop_maps() != nullptr) {
        tty->print("oop maps:"); // oop_maps()->print_on(tty) outputs a cr() at the beginning
        oop_maps()->print_on(tty);
        tty->print_cr("- - - - - - - - - - - - - - - - - - - - - - - - - - - - - - - - - - - - - - - - ");
      }
    }
#endif
  } else {
    print(); // print the header part only.
  }

#if defined(SUPPORT_DATA_STRUCTS)
  if (AbstractDisassembler::show_structs()) {
    methodHandle mh(Thread::current(), _method);
    if (printmethod || PrintDebugInfo || CompilerOracle::has_option(mh, CompileCommandEnum::PrintDebugInfo)) {
      print_scopes();
      tty->print_cr("- - - - - - - - - - - - - - - - - - - - - - - - - - - - - - - - - - - - - - - - ");
    }
<<<<<<< HEAD
    if (printmethod || PrintRelocations || CompilerOracle::has_option(mh, CompileCommand::PrintRelocations)) {
      print_relocations_on(tty);
=======
    if (printmethod || PrintRelocations || CompilerOracle::has_option(mh, CompileCommandEnum::PrintRelocations)) {
      print_relocations();
>>>>>>> b3bcc494
      tty->print_cr("- - - - - - - - - - - - - - - - - - - - - - - - - - - - - - - - - - - - - - - - ");
    }
    if (printmethod || PrintDependencies || CompilerOracle::has_option(mh, CompileCommandEnum::PrintDependencies)) {
      print_dependencies_on(tty);
      tty->print_cr("- - - - - - - - - - - - - - - - - - - - - - - - - - - - - - - - - - - - - - - - ");
    }
    if (printmethod || PrintExceptionHandlers) {
      print_handler_table();
      tty->print_cr("- - - - - - - - - - - - - - - - - - - - - - - - - - - - - - - - - - - - - - - - ");
      print_nul_chk_table();
      tty->print_cr("- - - - - - - - - - - - - - - - - - - - - - - - - - - - - - - - - - - - - - - - ");
    }

    if (printmethod) {
      print_recorded_oops();
      tty->print_cr("- - - - - - - - - - - - - - - - - - - - - - - - - - - - - - - - - - - - - - - - ");
      print_recorded_metadata();
      tty->print_cr("- - - - - - - - - - - - - - - - - - - - - - - - - - - - - - - - - - - - - - - - ");
    }
  }
#endif

  if (xtty != nullptr) {
    xtty->tail("print_nmethod");
  }
}


// Promote one word from an assembly-time handle to a live embedded oop.
inline void nmethod::initialize_immediate_oop(oop* dest, jobject handle) {
  if (handle == nullptr ||
      // As a special case, IC oops are initialized to 1 or -1.
      handle == (jobject) Universe::non_oop_word()) {
    *(void**)dest = handle;
  } else {
    *dest = JNIHandles::resolve_non_null(handle);
  }
}


// Have to have the same name because it's called by a template
void nmethod::copy_values(GrowableArray<jobject>* array) {
  int length = array->length();
  assert((address)(oops_begin() + length) <= (address)oops_end(), "oops big enough");
  oop* dest = oops_begin();
  for (int index = 0 ; index < length; index++) {
    initialize_immediate_oop(&dest[index], array->at(index));
  }

  // Now we can fix up all the oops in the code.  We need to do this
  // in the code because the assembler uses jobjects as placeholders.
  // The code and relocations have already been initialized by the
  // CodeBlob constructor, so it is valid even at this early point to
  // iterate over relocations and patch the code.
  fix_oop_relocations(nullptr, nullptr, /*initialize_immediates=*/ true);
}

void nmethod::copy_values(GrowableArray<Metadata*>* array) {
  int length = array->length();
  assert((address)(metadata_begin() + length) <= (address)metadata_end(), "big enough");
  Metadata** dest = metadata_begin();
  for (int index = 0 ; index < length; index++) {
    dest[index] = array->at(index);
  }
}

void nmethod::fix_oop_relocations(address begin, address end, bool initialize_immediates) {
  // re-patch all oop-bearing instructions, just in case some oops moved
  RelocIterator iter(this, begin, end);
  while (iter.next()) {
    if (iter.type() == relocInfo::oop_type) {
      oop_Relocation* reloc = iter.oop_reloc();
      if (initialize_immediates && reloc->oop_is_immediate()) {
        oop* dest = reloc->oop_addr();
        jobject obj = *reinterpret_cast<jobject*>(dest);
        initialize_immediate_oop(dest, obj);
      }
      // Refresh the oop-related bits of this instruction.
      reloc->fix_oop_relocation();
    } else if (iter.type() == relocInfo::metadata_type) {
      metadata_Relocation* reloc = iter.metadata_reloc();
      reloc->fix_metadata_relocation();
    }
  }
}

static void install_post_call_nop_displacement(nmethod* nm, address pc) {
  NativePostCallNop* nop = nativePostCallNop_at((address) pc);
  intptr_t cbaddr = (intptr_t) nm;
  intptr_t offset = ((intptr_t) pc) - cbaddr;

  int oopmap_slot = nm->oop_maps()->find_slot_for_offset(int((intptr_t) pc - (intptr_t) nm->code_begin()));
  if (oopmap_slot < 0) { // this can happen at asynchronous (non-safepoint) stackwalks
    log_debug(codecache)("failed to find oopmap for cb: " INTPTR_FORMAT " offset: %d", cbaddr, (int) offset);
  } else if (!nop->patch(oopmap_slot, offset)) {
    log_debug(codecache)("failed to encode %d %d", oopmap_slot, (int) offset);
  }
}

void nmethod::finalize_relocations() {
  NoSafepointVerifier nsv;

  GrowableArray<NativeMovConstReg*> virtual_call_data;

  // Make sure that post call nops fill in nmethod offsets eagerly so
  // we don't have to race with deoptimization
  RelocIterator iter(this);
  while (iter.next()) {
    if (iter.type() == relocInfo::virtual_call_type) {
      virtual_call_Relocation* r = iter.virtual_call_reloc();
      NativeMovConstReg* value = nativeMovConstReg_at(r->cached_value());
      virtual_call_data.append(value);
    } else if (iter.type() == relocInfo::post_call_nop_type) {
      post_call_nop_Relocation* const reloc = iter.post_call_nop_reloc();
      address pc = reloc->addr();
      install_post_call_nop_displacement(this, pc);
    }
  }

  if (virtual_call_data.length() > 0) {
    // We allocate a block of CompiledICData per nmethod so the GC can purge this faster.
    _compiled_ic_data = new CompiledICData[virtual_call_data.length()];
    CompiledICData* next_data = _compiled_ic_data;

    for (NativeMovConstReg* value : virtual_call_data) {
      value->set_data((intptr_t)next_data);
      next_data++;
    }
  }
}

void nmethod::make_deoptimized() {
  if (!Continuations::enabled()) {
    // Don't deopt this again.
    set_deoptimized_done();
    return;
  }

  assert(method() == nullptr || can_be_deoptimized(), "");

  CompiledICLocker ml(this);
  assert(CompiledICLocker::is_safe(this), "mt unsafe call");

  // If post call nops have been already patched, we can just bail-out.
  if (has_been_deoptimized()) {
    return;
  }

  ResourceMark rm;
  RelocIterator iter(this, oops_reloc_begin());

  while (iter.next()) {

    switch (iter.type()) {
      case relocInfo::virtual_call_type: {
        CompiledIC *ic = CompiledIC_at(&iter);
        address pc = ic->end_of_call();
        NativePostCallNop* nop = nativePostCallNop_at(pc);
        if (nop != nullptr) {
          nop->make_deopt();
        }
        assert(NativeDeoptInstruction::is_deopt_at(pc), "check");
        break;
      }
      case relocInfo::static_call_type:
      case relocInfo::opt_virtual_call_type: {
        CompiledDirectCall *csc = CompiledDirectCall::at(iter.reloc());
        address pc = csc->end_of_call();
        NativePostCallNop* nop = nativePostCallNop_at(pc);
        //tty->print_cr(" - static pc %p", pc);
        if (nop != nullptr) {
          nop->make_deopt();
        }
        // We can't assert here, there are some calls to stubs / runtime
        // that have reloc data and doesn't have a post call NOP.
        //assert(NativeDeoptInstruction::is_deopt_at(pc), "check");
        break;
      }
      default:
        break;
    }
  }
  // Don't deopt this again.
  set_deoptimized_done();
}

void nmethod::verify_clean_inline_caches() {
  assert(CompiledICLocker::is_safe(this), "mt unsafe call");

  ResourceMark rm;
  RelocIterator iter(this, oops_reloc_begin());
  while(iter.next()) {
    switch(iter.type()) {
      case relocInfo::virtual_call_type: {
        CompiledIC *ic = CompiledIC_at(&iter);
        CodeBlob *cb = CodeCache::find_blob(ic->destination());
        assert(cb != nullptr, "destination not in CodeBlob?");
        nmethod* nm = cb->as_nmethod_or_null();
        if (nm != nullptr) {
          // Verify that inline caches pointing to bad nmethods are clean
          if (!nm->is_in_use() || nm->is_unloading()) {
            assert(ic->is_clean(), "IC should be clean");
          }
        }
        break;
      }
      case relocInfo::static_call_type:
      case relocInfo::opt_virtual_call_type: {
        CompiledDirectCall *cdc = CompiledDirectCall::at(iter.reloc());
        CodeBlob *cb = CodeCache::find_blob(cdc->destination());
        assert(cb != nullptr, "destination not in CodeBlob?");
        nmethod* nm = cb->as_nmethod_or_null();
        if (nm != nullptr) {
          // Verify that inline caches pointing to bad nmethods are clean
          if (!nm->is_in_use() || nm->is_unloading() || nm->method()->code() != nm) {
            assert(cdc->is_clean(), "IC should be clean");
          }
        }
        break;
      }
      default:
        break;
    }
  }
}

void nmethod::mark_as_maybe_on_stack() {
  Atomic::store(&_gc_epoch, CodeCache::gc_epoch());
}

bool nmethod::is_maybe_on_stack() {
  // If the condition below is true, it means that the nmethod was found to
  // be alive the previous completed marking cycle.
  return Atomic::load(&_gc_epoch) >= CodeCache::previous_completed_gc_marking_cycle();
}

void nmethod::inc_decompile_count() {
  if (!is_compiled_by_c2() && !is_compiled_by_jvmci()) return;
  // Could be gated by ProfileTraps, but do not bother...
  Method* m = method();
  if (m == nullptr)  return;
  MethodData* mdo = m->method_data();
  if (mdo == nullptr)  return;
  // There is a benign race here.  See comments in methodData.hpp.
  mdo->inc_decompile_count();
}

void nmethod::inc_method_profiling_count() {
  Atomic::inc(&_method_profiling_count);
}

uint64_t nmethod::method_profiling_count() {
  return _method_profiling_count;
}

bool nmethod::try_transition(signed char new_state_int) {
  signed char new_state = new_state_int;
  assert_lock_strong(NMethodState_lock);
  signed char old_state = _state;
  if (old_state >= new_state) {
    // Ensure monotonicity of transitions.
    return false;
  }
  Atomic::store(&_state, new_state);
  return true;
}

void nmethod::invalidate_osr_method() {
  assert(_entry_bci != InvocationEntryBci, "wrong kind of nmethod");
  // Remove from list of active nmethods
  if (method() != nullptr) {
    method()->method_holder()->remove_osr_nmethod(this);
  }
}

void nmethod::log_state_change() const {
  if (LogCompilation) {
    if (xtty != nullptr) {
      ttyLocker ttyl;  // keep the following output all in one block
      xtty->begin_elem("make_not_entrant thread='" UINTX_FORMAT "'",
                       os::current_thread_id());
      log_identity(xtty);
      xtty->stamp();
      xtty->end_elem();
    }
  }

  CompileTask::print_ul(this, "made not entrant");
  if (PrintCompilation) {
    print_on(tty, "made not entrant");
  }
}

void nmethod::unlink_from_method() {
  if (method() != nullptr) {
    method()->unlink_code(this);
  }
}

// Invalidate code
bool nmethod::make_not_entrant(bool make_not_entrant) {
  // This can be called while the system is already at a safepoint which is ok
  NoSafepointVerifier nsv;

  if (is_unloading()) {
    // If the nmethod is unloading, then it is already not entrant through
    // the nmethod entry barriers. No need to do anything; GC will unload it.
    return false;
  }

  if (Atomic::load(&_state) == not_entrant) {
    // Avoid taking the lock if already in required state.
    // This is safe from races because the state is an end-state,
    // which the nmethod cannot back out of once entered.
    // No need for fencing either.
    return false;
  }

  {
    // Enter critical section.  Does not block for safepoint.
    ConditionalMutexLocker ml(NMethodState_lock, !NMethodState_lock->owned_by_self(), Mutex::_no_safepoint_check_flag);

    if (Atomic::load(&_state) == not_entrant) {
      // another thread already performed this transition so nothing
      // to do, but return false to indicate this.
      return false;
    }

    if (is_osr_method()) {
      // This logic is equivalent to the logic below for patching the
      // verified entry point of regular methods.
      // this effectively makes the osr nmethod not entrant
      invalidate_osr_method();
    } else {
      // The caller can be calling the method statically or through an inline
      // cache call.
      NativeJump::patch_verified_entry(entry_point(), verified_entry_point(),
                                       SharedRuntime::get_handle_wrong_method_stub());
    }

    if (update_recompile_counts()) {
      // Mark the method as decompiled.
      inc_decompile_count();
    }

    BarrierSetNMethod* bs_nm = BarrierSet::barrier_set()->barrier_set_nmethod();
    if (bs_nm == nullptr || !bs_nm->supports_entry_barrier(this)) {
      // If nmethod entry barriers are not supported, we won't mark
      // nmethods as on-stack when they become on-stack. So we
      // degrade to a less accurate flushing strategy, for now.
      mark_as_maybe_on_stack();
    }

    // Change state
    bool success = try_transition(not_entrant);
    assert(success, "Transition can't fail");

    // Log the transition once
    log_state_change();

    // Remove nmethod from method.
    unlink_from_method();

    if (make_not_entrant) {
      // Keep cached code if it was simply replaced
      // otherwise make it not entrant too.
      SCCache::invalidate(_scc_entry);
    }

    CompileBroker::log_not_entrant(this);
  } // leave critical region under NMethodState_lock

#if INCLUDE_JVMCI
  // Invalidate can't occur while holding the Patching lock
  JVMCINMethodData* nmethod_data = jvmci_nmethod_data();
  if (nmethod_data != nullptr) {
    nmethod_data->invalidate_nmethod_mirror(this);
  }
#endif

#ifdef ASSERT
  if (is_osr_method() && method() != nullptr) {
    // Make sure osr nmethod is invalidated, i.e. not on the list
    bool found = method()->method_holder()->remove_osr_nmethod(this);
    assert(!found, "osr nmethod should have been invalidated");
  }
#endif

  return true;
}

// For concurrent GCs, there must be a handshake between unlink and flush
void nmethod::unlink() {
  if (is_unlinked()) {
    // Already unlinked.
    return;
  }

  flush_dependencies();

  // unlink_from_method will take the NMethodState_lock.
  // In this case we don't strictly need it when unlinking nmethods from
  // the Method, because it is only concurrently unlinked by
  // the entry barrier, which acquires the per nmethod lock.
  unlink_from_method();

  if (is_osr_method()) {
    invalidate_osr_method();
  }

#if INCLUDE_JVMCI
  // Clear the link between this nmethod and a HotSpotNmethod mirror
  JVMCINMethodData* nmethod_data = jvmci_nmethod_data();
  if (nmethod_data != nullptr) {
    nmethod_data->invalidate_nmethod_mirror(this);
  }
#endif

  // Post before flushing as jmethodID is being used
  post_compiled_method_unload();

  // Register for flushing when it is safe. For concurrent class unloading,
  // that would be after the unloading handshake, and for STW class unloading
  // that would be when getting back to the VM thread.
  ClassUnloadingContext::context()->register_unlinked_nmethod(this);
}

void nmethod::purge(bool unregister_nmethod) {

  MutexLocker ml(CodeCache_lock, Mutex::_no_safepoint_check_flag);

  // completely deallocate this method
  Events::log_nmethod_flush(Thread::current(), "flushing %s nmethod " INTPTR_FORMAT, is_osr_method() ? "osr" : "", p2i(this));
  log_debug(codecache)("*flushing %s nmethod %3d/" INTPTR_FORMAT ". Live blobs:" UINT32_FORMAT
                       "/Free CodeCache:" SIZE_FORMAT "Kb",
                       is_osr_method() ? "osr" : "",_compile_id, p2i(this), CodeCache::blob_count(),
                       CodeCache::unallocated_capacity(CodeCache::get_code_blob_type(this))/1024);

  // We need to deallocate any ExceptionCache data.
  // Note that we do not need to grab the nmethod lock for this, it
  // better be thread safe if we're disposing of it!
  ExceptionCache* ec = exception_cache();
  while(ec != nullptr) {
    ExceptionCache* next = ec->next();
    delete ec;
    ec = next;
  }
  if (_pc_desc_container != nullptr) {
    delete _pc_desc_container;
  }
  delete[] _compiled_ic_data;

  if (unregister_nmethod) {
    Universe::heap()->unregister_nmethod(this);
  }
  CodeCache::unregister_old_nmethod(this);

  CodeBlob::purge();
}

oop nmethod::oop_at(int index) const {
  if (index == 0) {
    return nullptr;
  }
  return NMethodAccess<AS_NO_KEEPALIVE>::oop_load(oop_addr_at(index));
}

oop nmethod::oop_at_phantom(int index) const {
  if (index == 0) {
    return nullptr;
  }
  return NMethodAccess<ON_PHANTOM_OOP_REF>::oop_load(oop_addr_at(index));
}

//
// Notify all classes this nmethod is dependent on that it is no
// longer dependent.

void nmethod::flush_dependencies() {
  if (!has_flushed_dependencies()) {
    set_has_flushed_dependencies(true);
    for (Dependencies::DepStream deps(this); deps.next(); ) {
      if (deps.type() == Dependencies::call_site_target_value) {
        // CallSite dependencies are managed on per-CallSite instance basis.
        oop call_site = deps.argument_oop(0);
        MethodHandles::clean_dependency_context(call_site);
      } else {
        InstanceKlass* ik = deps.context_type();
        if (ik == nullptr) {
          continue;  // ignore things like evol_method
        }
        // During GC liveness of dependee determines class that needs to be updated.
        // The GC may clean dependency contexts concurrently and in parallel.
        ik->clean_dependency_context();
      }
    }
  }
}

void nmethod::post_compiled_method(CompileTask* task) {
  task->mark_success();
  task->set_nm_content_size(content_size());
  task->set_nm_insts_size(insts_size());
  task->set_nm_total_size(total_size());

  // task->is_scc() is true only for loaded cached code.
  // nmethod::_scc_entry is set for loaded and stored cached code
  // to invalidate the entry when nmethod is deoptimized.
  // There is option to not store in archive cached code.
  guarantee((_scc_entry != nullptr) || !task->is_scc() || VerifyCachedCode, "sanity");

  // JVMTI -- compiled method notification (must be done outside lock)
  post_compiled_method_load_event();

  if (CompilationLog::log() != nullptr) {
    CompilationLog::log()->log_nmethod(JavaThread::current(), this);
  }

  const DirectiveSet* directive = task->directive();
  maybe_print_nmethod(directive);
}

// ------------------------------------------------------------------
// post_compiled_method_load_event
// new method for install_code() path
// Transfer information from compilation to jvmti
void nmethod::post_compiled_method_load_event(JvmtiThreadState* state) {
  // This is a bad time for a safepoint.  We don't want
  // this nmethod to get unloaded while we're queueing the event.
  NoSafepointVerifier nsv;

  Method* m = method();
  HOTSPOT_COMPILED_METHOD_LOAD(
      (char *) m->klass_name()->bytes(),
      m->klass_name()->utf8_length(),
      (char *) m->name()->bytes(),
      m->name()->utf8_length(),
      (char *) m->signature()->bytes(),
      m->signature()->utf8_length(),
      insts_begin(), insts_size());


  if (JvmtiExport::should_post_compiled_method_load()) {
    // Only post unload events if load events are found.
    set_load_reported();
    // If a JavaThread hasn't been passed in, let the Service thread
    // (which is a real Java thread) post the event
    JvmtiDeferredEvent event = JvmtiDeferredEvent::compiled_method_load_event(this);
    if (state == nullptr) {
      // Execute any barrier code for this nmethod as if it's called, since
      // keeping it alive looks like stack walking.
      run_nmethod_entry_barrier();
      ServiceThread::enqueue_deferred_event(&event);
    } else {
      // This enters the nmethod barrier outside in the caller.
      state->enqueue_event(&event);
    }
  }
}

void nmethod::post_compiled_method_unload() {
  assert(_method != nullptr, "just checking");
  DTRACE_METHOD_UNLOAD_PROBE(method());

  // If a JVMTI agent has enabled the CompiledMethodUnload event then
  // post the event. The Method* will not be valid when this is freed.

  // Don't bother posting the unload if the load event wasn't posted.
  if (load_reported() && JvmtiExport::should_post_compiled_method_unload()) {
    JvmtiDeferredEvent event =
      JvmtiDeferredEvent::compiled_method_unload_event(
          method()->jmethod_id(), insts_begin());
    ServiceThread::enqueue_deferred_event(&event);
  }
}

// Iterate over metadata calling this function.   Used by RedefineClasses
void nmethod::metadata_do(MetadataClosure* f) {
  {
    // Visit all immediate references that are embedded in the instruction stream.
    RelocIterator iter(this, oops_reloc_begin());
    while (iter.next()) {
      if (iter.type() == relocInfo::metadata_type) {
        metadata_Relocation* r = iter.metadata_reloc();
        // In this metadata, we must only follow those metadatas directly embedded in
        // the code.  Other metadatas (oop_index>0) are seen as part of
        // the metadata section below.
        assert(1 == (r->metadata_is_immediate()) +
               (r->metadata_addr() >= metadata_begin() && r->metadata_addr() < metadata_end()),
               "metadata must be found in exactly one place");
        if (r->metadata_is_immediate() && r->metadata_value() != nullptr) {
          Metadata* md = r->metadata_value();
          if (md != _method) f->do_metadata(md);
        }
      } else if (iter.type() == relocInfo::virtual_call_type) {
        // Check compiledIC holders associated with this nmethod
        ResourceMark rm;
        CompiledIC *ic = CompiledIC_at(&iter);
        ic->metadata_do(f);
      }
    }
  }

  // Visit the metadata section
  for (Metadata** p = metadata_begin(); p < metadata_end(); p++) {
    if (*p == Universe::non_oop_word() || *p == nullptr)  continue;  // skip non-oops
    Metadata* md = *p;
    f->do_metadata(md);
  }

  // Visit metadata not embedded in the other places.
  if (_method != nullptr) f->do_metadata(_method);
}

// Heuristic for nuking nmethods even though their oops are live.
// Main purpose is to reduce code cache pressure and get rid of
// nmethods that don't seem to be all that relevant any longer.
bool nmethod::is_cold() {
  if (!MethodFlushing || is_native_method() || is_not_installed()) {
    // No heuristic unloading at all
    return false;
  }

  if (!is_maybe_on_stack() && is_not_entrant()) {
    // Not entrant nmethods that are not on any stack can just
    // be removed
    return true;
  }

  BarrierSetNMethod* bs_nm = BarrierSet::barrier_set()->barrier_set_nmethod();
  if (bs_nm == nullptr || !bs_nm->supports_entry_barrier(this)) {
    // On platforms that don't support nmethod entry barriers, we can't
    // trust the temporal aspect of the gc epochs. So we can't detect
    // cold nmethods on such platforms.
    return false;
  }

  if (!UseCodeCacheFlushing) {
    // Bail out if we don't heuristically remove nmethods
    return false;
  }

  // Other code can be phased out more gradually after N GCs
  return CodeCache::previous_completed_gc_marking_cycle() > _gc_epoch + 2 * CodeCache::cold_gc_count();
}

// The _is_unloading_state encodes a tuple comprising the unloading cycle
// and the result of IsUnloadingBehaviour::is_unloading() for that cycle.
// This is the bit layout of the _is_unloading_state byte: 00000CCU
// CC refers to the cycle, which has 2 bits, and U refers to the result of
// IsUnloadingBehaviour::is_unloading() for that unloading cycle.

class IsUnloadingState: public AllStatic {
  static const uint8_t _is_unloading_mask = 1;
  static const uint8_t _is_unloading_shift = 0;
  static const uint8_t _unloading_cycle_mask = 6;
  static const uint8_t _unloading_cycle_shift = 1;

  static uint8_t set_is_unloading(uint8_t state, bool value) {
    state &= (uint8_t)~_is_unloading_mask;
    if (value) {
      state |= 1 << _is_unloading_shift;
    }
    assert(is_unloading(state) == value, "unexpected unloading cycle overflow");
    return state;
  }

  static uint8_t set_unloading_cycle(uint8_t state, uint8_t value) {
    state &= (uint8_t)~_unloading_cycle_mask;
    state |= (uint8_t)(value << _unloading_cycle_shift);
    assert(unloading_cycle(state) == value, "unexpected unloading cycle overflow");
    return state;
  }

public:
  static bool is_unloading(uint8_t state) { return (state & _is_unloading_mask) >> _is_unloading_shift == 1; }
  static uint8_t unloading_cycle(uint8_t state) { return (state & _unloading_cycle_mask) >> _unloading_cycle_shift; }

  static uint8_t create(bool is_unloading, uint8_t unloading_cycle) {
    uint8_t state = 0;
    state = set_is_unloading(state, is_unloading);
    state = set_unloading_cycle(state, unloading_cycle);
    return state;
  }
};

bool nmethod::is_unloading() {
  uint8_t state = Atomic::load(&_is_unloading_state);
  bool state_is_unloading = IsUnloadingState::is_unloading(state);
  if (state_is_unloading) {
    return true;
  }
  uint8_t state_unloading_cycle = IsUnloadingState::unloading_cycle(state);
  uint8_t current_cycle = CodeCache::unloading_cycle();
  if (state_unloading_cycle == current_cycle) {
    return false;
  }

  // The IsUnloadingBehaviour is responsible for calculating if the nmethod
  // should be unloaded. This can be either because there is a dead oop,
  // or because is_cold() heuristically determines it is time to unload.
  state_unloading_cycle = current_cycle;
  state_is_unloading = IsUnloadingBehaviour::is_unloading(this);
  uint8_t new_state = IsUnloadingState::create(state_is_unloading, state_unloading_cycle);

  // Note that if an nmethod has dead oops, everyone will agree that the
  // nmethod is_unloading. However, the is_cold heuristics can yield
  // different outcomes, so we guard the computed result with a CAS
  // to ensure all threads have a shared view of whether an nmethod
  // is_unloading or not.
  uint8_t found_state = Atomic::cmpxchg(&_is_unloading_state, state, new_state, memory_order_relaxed);

  if (found_state == state) {
    // First to change state, we win
    return state_is_unloading;
  } else {
    // State already set, so use it
    return IsUnloadingState::is_unloading(found_state);
  }
}

void nmethod::clear_unloading_state() {
  uint8_t state = IsUnloadingState::create(false, CodeCache::unloading_cycle());
  Atomic::store(&_is_unloading_state, state);
}


// This is called at the end of the strong tracing/marking phase of a
// GC to unload an nmethod if it contains otherwise unreachable
// oops or is heuristically found to be not important.
void nmethod::do_unloading(bool unloading_occurred) {
  // Make sure the oop's ready to receive visitors
  if (is_unloading()) {
    unlink();
  } else {
    unload_nmethod_caches(unloading_occurred);
    BarrierSetNMethod* bs_nm = BarrierSet::barrier_set()->barrier_set_nmethod();
    if (bs_nm != nullptr) {
      bs_nm->disarm(this);
    }
  }
}

void nmethod::oops_do(OopClosure* f, bool allow_dead) {
  // Prevent extra code cache walk for platforms that don't have immediate oops.
  if (relocInfo::mustIterateImmediateOopsInCode()) {
    RelocIterator iter(this, oops_reloc_begin());

    while (iter.next()) {
      if (iter.type() == relocInfo::oop_type ) {
        oop_Relocation* r = iter.oop_reloc();
        // In this loop, we must only follow those oops directly embedded in
        // the code.  Other oops (oop_index>0) are seen as part of scopes_oops.
        assert(1 == (r->oop_is_immediate()) +
               (r->oop_addr() >= oops_begin() && r->oop_addr() < oops_end()),
               "oop must be found in exactly one place");
        if (r->oop_is_immediate() && r->oop_value() != nullptr) {
          f->do_oop(r->oop_addr());
        }
      }
    }
  }

  // Scopes
  // This includes oop constants not inlined in the code stream.
  for (oop* p = oops_begin(); p < oops_end(); p++) {
    if (*p == Universe::non_oop_word())  continue;  // skip non-oops
    f->do_oop(p);
  }
}

void nmethod::follow_nmethod(OopIterateClosure* cl) {
  // Process oops in the nmethod
  oops_do(cl);

  // CodeCache unloading support
  mark_as_maybe_on_stack();

  BarrierSetNMethod* bs_nm = BarrierSet::barrier_set()->barrier_set_nmethod();
  bs_nm->disarm(this);

  // There's an assumption made that this function is not used by GCs that
  // relocate objects, and therefore we don't call fix_oop_relocations.
}

nmethod* volatile nmethod::_oops_do_mark_nmethods;

void nmethod::oops_do_log_change(const char* state) {
  LogTarget(Trace, gc, nmethod) lt;
  if (lt.is_enabled()) {
    LogStream ls(lt);
    CompileTask::print(&ls, this, state, true /* short_form */);
  }
}

bool nmethod::oops_do_try_claim() {
  if (oops_do_try_claim_weak_request()) {
    nmethod* result = oops_do_try_add_to_list_as_weak_done();
    assert(result == nullptr, "adding to global list as weak done must always succeed.");
    return true;
  }
  return false;
}

bool nmethod::oops_do_try_claim_weak_request() {
  assert(SafepointSynchronize::is_at_safepoint(), "only at safepoint");

  if ((_oops_do_mark_link == nullptr) &&
      (Atomic::replace_if_null(&_oops_do_mark_link, mark_link(this, claim_weak_request_tag)))) {
    oops_do_log_change("oops_do, mark weak request");
    return true;
  }
  return false;
}

void nmethod::oops_do_set_strong_done(nmethod* old_head) {
  _oops_do_mark_link = mark_link(old_head, claim_strong_done_tag);
}

nmethod::oops_do_mark_link* nmethod::oops_do_try_claim_strong_done() {
  assert(SafepointSynchronize::is_at_safepoint(), "only at safepoint");

  oops_do_mark_link* old_next = Atomic::cmpxchg(&_oops_do_mark_link, mark_link(nullptr, claim_weak_request_tag), mark_link(this, claim_strong_done_tag));
  if (old_next == nullptr) {
    oops_do_log_change("oops_do, mark strong done");
  }
  return old_next;
}

nmethod::oops_do_mark_link* nmethod::oops_do_try_add_strong_request(nmethod::oops_do_mark_link* next) {
  assert(SafepointSynchronize::is_at_safepoint(), "only at safepoint");
  assert(next == mark_link(this, claim_weak_request_tag), "Should be claimed as weak");

  oops_do_mark_link* old_next = Atomic::cmpxchg(&_oops_do_mark_link, next, mark_link(this, claim_strong_request_tag));
  if (old_next == next) {
    oops_do_log_change("oops_do, mark strong request");
  }
  return old_next;
}

bool nmethod::oops_do_try_claim_weak_done_as_strong_done(nmethod::oops_do_mark_link* next) {
  assert(SafepointSynchronize::is_at_safepoint(), "only at safepoint");
  assert(extract_state(next) == claim_weak_done_tag, "Should be claimed as weak done");

  oops_do_mark_link* old_next = Atomic::cmpxchg(&_oops_do_mark_link, next, mark_link(extract_nmethod(next), claim_strong_done_tag));
  if (old_next == next) {
    oops_do_log_change("oops_do, mark weak done -> mark strong done");
    return true;
  }
  return false;
}

nmethod* nmethod::oops_do_try_add_to_list_as_weak_done() {
  assert(SafepointSynchronize::is_at_safepoint(), "only at safepoint");

  assert(extract_state(_oops_do_mark_link) == claim_weak_request_tag ||
         extract_state(_oops_do_mark_link) == claim_strong_request_tag,
         "must be but is nmethod " PTR_FORMAT " %u", p2i(extract_nmethod(_oops_do_mark_link)), extract_state(_oops_do_mark_link));

  nmethod* old_head = Atomic::xchg(&_oops_do_mark_nmethods, this);
  // Self-loop if needed.
  if (old_head == nullptr) {
    old_head = this;
  }
  // Try to install end of list and weak done tag.
  if (Atomic::cmpxchg(&_oops_do_mark_link, mark_link(this, claim_weak_request_tag), mark_link(old_head, claim_weak_done_tag)) == mark_link(this, claim_weak_request_tag)) {
    oops_do_log_change("oops_do, mark weak done");
    return nullptr;
  } else {
    return old_head;
  }
}

void nmethod::oops_do_add_to_list_as_strong_done() {
  assert(SafepointSynchronize::is_at_safepoint(), "only at safepoint");

  nmethod* old_head = Atomic::xchg(&_oops_do_mark_nmethods, this);
  // Self-loop if needed.
  if (old_head == nullptr) {
    old_head = this;
  }
  assert(_oops_do_mark_link == mark_link(this, claim_strong_done_tag), "must be but is nmethod " PTR_FORMAT " state %u",
         p2i(extract_nmethod(_oops_do_mark_link)), extract_state(_oops_do_mark_link));

  oops_do_set_strong_done(old_head);
}

void nmethod::oops_do_process_weak(OopsDoProcessor* p) {
  if (!oops_do_try_claim_weak_request()) {
    // Failed to claim for weak processing.
    oops_do_log_change("oops_do, mark weak request fail");
    return;
  }

  p->do_regular_processing(this);

  nmethod* old_head = oops_do_try_add_to_list_as_weak_done();
  if (old_head == nullptr) {
    return;
  }
  oops_do_log_change("oops_do, mark weak done fail");
  // Adding to global list failed, another thread added a strong request.
  assert(extract_state(_oops_do_mark_link) == claim_strong_request_tag,
         "must be but is %u", extract_state(_oops_do_mark_link));

  oops_do_log_change("oops_do, mark weak request -> mark strong done");

  oops_do_set_strong_done(old_head);
  // Do missing strong processing.
  p->do_remaining_strong_processing(this);
}

void nmethod::oops_do_process_strong(OopsDoProcessor* p) {
  oops_do_mark_link* next_raw = oops_do_try_claim_strong_done();
  if (next_raw == nullptr) {
    p->do_regular_processing(this);
    oops_do_add_to_list_as_strong_done();
    return;
  }
  // Claim failed. Figure out why and handle it.
  if (oops_do_has_weak_request(next_raw)) {
    oops_do_mark_link* old = next_raw;
    // Claim failed because being weak processed (state == "weak request").
    // Try to request deferred strong processing.
    next_raw = oops_do_try_add_strong_request(old);
    if (next_raw == old) {
      // Successfully requested deferred strong processing.
      return;
    }
    // Failed because of a concurrent transition. No longer in "weak request" state.
  }
  if (oops_do_has_any_strong_state(next_raw)) {
    // Already claimed for strong processing or requested for such.
    return;
  }
  if (oops_do_try_claim_weak_done_as_strong_done(next_raw)) {
    // Successfully claimed "weak done" as "strong done". Do the missing marking.
    p->do_remaining_strong_processing(this);
    return;
  }
  // Claim failed, some other thread got it.
}

void nmethod::oops_do_marking_prologue() {
  assert_at_safepoint();

  log_trace(gc, nmethod)("oops_do_marking_prologue");
  assert(_oops_do_mark_nmethods == nullptr, "must be empty");
}

void nmethod::oops_do_marking_epilogue() {
  assert_at_safepoint();

  nmethod* next = _oops_do_mark_nmethods;
  _oops_do_mark_nmethods = nullptr;
  if (next != nullptr) {
    nmethod* cur;
    do {
      cur = next;
      next = extract_nmethod(cur->_oops_do_mark_link);
      cur->_oops_do_mark_link = nullptr;
      DEBUG_ONLY(cur->verify_oop_relocations());

      LogTarget(Trace, gc, nmethod) lt;
      if (lt.is_enabled()) {
        LogStream ls(lt);
        CompileTask::print(&ls, cur, "oops_do, unmark", /*short_form:*/ true);
      }
      // End if self-loop has been detected.
    } while (cur != next);
  }
  log_trace(gc, nmethod)("oops_do_marking_epilogue");
}

inline bool includes(void* p, void* from, void* to) {
  return from <= p && p < to;
}


void nmethod::copy_scopes_pcs(PcDesc* pcs, int count) {
  assert(count >= 2, "must be sentinel values, at least");

#ifdef ASSERT
  // must be sorted and unique; we do a binary search in find_pc_desc()
  int prev_offset = pcs[0].pc_offset();
  assert(prev_offset == PcDesc::lower_offset_limit,
         "must start with a sentinel");
  for (int i = 1; i < count; i++) {
    int this_offset = pcs[i].pc_offset();
    assert(this_offset > prev_offset, "offsets must be sorted");
    prev_offset = this_offset;
  }
  assert(prev_offset == PcDesc::upper_offset_limit,
         "must end with a sentinel");
#endif //ASSERT

  // Search for MethodHandle invokes and tag the nmethod.
  for (int i = 0; i < count; i++) {
    if (pcs[i].is_method_handle_invoke()) {
      set_has_method_handle_invokes(true);
      break;
    }
  }
  assert(has_method_handle_invokes() == (_deopt_mh_handler_offset != -1), "must have deopt mh handler");

  int size = count * sizeof(PcDesc);
  assert(scopes_pcs_size() >= size, "oob");
  memcpy(scopes_pcs_begin(), pcs, size);

  // Adjust the final sentinel downward.
  PcDesc* last_pc = &scopes_pcs_begin()[count-1];
  assert(last_pc->pc_offset() == PcDesc::upper_offset_limit, "sanity");
  last_pc->set_pc_offset(content_size() + 1);
  for (; last_pc + 1 < scopes_pcs_end(); last_pc += 1) {
    // Fill any rounding gaps with copies of the last record.
    last_pc[1] = last_pc[0];
  }
  // The following assert could fail if sizeof(PcDesc) is not
  // an integral multiple of oopSize (the rounding term).
  // If it fails, change the logic to always allocate a multiple
  // of sizeof(PcDesc), and fill unused words with copies of *last_pc.
  assert(last_pc + 1 == scopes_pcs_end(), "must match exactly");
}

void nmethod::copy_scopes_data(u_char* buffer, int size) {
  assert(scopes_data_size() >= size, "oob");
  memcpy(scopes_data_begin(), buffer, size);
}

#ifdef ASSERT
static PcDesc* linear_search(int pc_offset, bool approximate, PcDesc* lower, PcDesc* upper) {
  PcDesc* res = nullptr;
  assert(lower != nullptr && lower->pc_offset() == PcDesc::lower_offset_limit,
         "must start with a sentinel");
  // lower + 1 to exclude initial sentinel
  for (PcDesc* p = lower + 1; p < upper; p++) {
    NOT_PRODUCT(--pc_nmethod_stats.pc_desc_tests);  // don't count this call to match_desc
    if (match_desc(p, pc_offset, approximate)) {
      if (res == nullptr) {
        res = p;
      } else {
        res = (PcDesc*) badAddress;
      }
    }
  }
  return res;
}
#endif


#ifndef PRODUCT
// Version of method to collect statistic
PcDesc* PcDescContainer::find_pc_desc(address pc, bool approximate, address code_begin,
                                      PcDesc* lower, PcDesc* upper) {
  ++pc_nmethod_stats.pc_desc_queries;
  if (approximate) ++pc_nmethod_stats.pc_desc_approx;

  PcDesc* desc = _pc_desc_cache.last_pc_desc();
  assert(desc != nullptr, "PcDesc cache should be initialized already");
  if (desc->pc_offset() == (pc - code_begin)) {
    // Cached value matched
    ++pc_nmethod_stats.pc_desc_tests;
    ++pc_nmethod_stats.pc_desc_repeats;
    return desc;
  }
  return find_pc_desc_internal(pc, approximate, code_begin, lower, upper);
}
#endif

// Finds a PcDesc with real-pc equal to "pc"
PcDesc* PcDescContainer::find_pc_desc_internal(address pc, bool approximate, address code_begin,
                                               PcDesc* lower_incl, PcDesc* upper_incl) {
  if ((pc < code_begin) ||
      (pc - code_begin) >= (ptrdiff_t) PcDesc::upper_offset_limit) {
    return nullptr;  // PC is wildly out of range
  }
  int pc_offset = (int) (pc - code_begin);

  // Check the PcDesc cache if it contains the desired PcDesc
  // (This as an almost 100% hit rate.)
  PcDesc* res = _pc_desc_cache.find_pc_desc(pc_offset, approximate);
  if (res != nullptr) {
    assert(res == linear_search(pc_offset, approximate, lower_incl, upper_incl), "cache ok");
    return res;
  }

  // Fallback algorithm: quasi-linear search for the PcDesc
  // Find the last pc_offset less than the given offset.
  // The successor must be the required match, if there is a match at all.
  // (Use a fixed radix to avoid expensive affine pointer arithmetic.)
  PcDesc* lower = lower_incl;     // this is initial sentiel
  PcDesc* upper = upper_incl - 1; // exclude final sentinel
  if (lower >= upper)  return nullptr;  // no PcDescs at all

#define assert_LU_OK \
  /* invariant on lower..upper during the following search: */ \
  assert(lower->pc_offset() <  pc_offset, "sanity"); \
  assert(upper->pc_offset() >= pc_offset, "sanity")
  assert_LU_OK;

  // Use the last successful return as a split point.
  PcDesc* mid = _pc_desc_cache.last_pc_desc();
  NOT_PRODUCT(++pc_nmethod_stats.pc_desc_searches);
  if (mid->pc_offset() < pc_offset) {
    lower = mid;
  } else {
    upper = mid;
  }

  // Take giant steps at first (4096, then 256, then 16, then 1)
  const int LOG2_RADIX = 4 /*smaller steps in debug mode:*/ debug_only(-1);
  const int RADIX = (1 << LOG2_RADIX);
  for (int step = (1 << (LOG2_RADIX*3)); step > 1; step >>= LOG2_RADIX) {
    while ((mid = lower + step) < upper) {
      assert_LU_OK;
      NOT_PRODUCT(++pc_nmethod_stats.pc_desc_searches);
      if (mid->pc_offset() < pc_offset) {
        lower = mid;
      } else {
        upper = mid;
        break;
      }
    }
    assert_LU_OK;
  }

  // Sneak up on the value with a linear search of length ~16.
  while (true) {
    assert_LU_OK;
    mid = lower + 1;
    NOT_PRODUCT(++pc_nmethod_stats.pc_desc_searches);
    if (mid->pc_offset() < pc_offset) {
      lower = mid;
    } else {
      upper = mid;
      break;
    }
  }
#undef assert_LU_OK

  if (match_desc(upper, pc_offset, approximate)) {
    assert(upper == linear_search(pc_offset, approximate, lower_incl, upper_incl), "search mismatch");
    if (!Thread::current_in_asgct()) {
      // we don't want to modify the cache if we're in ASGCT
      // which is typically called in a signal handler
      _pc_desc_cache.add_pc_desc(upper);
    }
    return upper;
  } else {
    assert(nullptr == linear_search(pc_offset, approximate, lower_incl, upper_incl), "search mismatch");
    return nullptr;
  }
}

bool nmethod::check_dependency_on(DepChange& changes) {
  // What has happened:
  // 1) a new class dependee has been added
  // 2) dependee and all its super classes have been marked
  bool found_check = false;  // set true if we are upset
  for (Dependencies::DepStream deps(this); deps.next(); ) {
    // Evaluate only relevant dependencies.
    if (deps.spot_check_dependency_at(changes) != nullptr) {
      found_check = true;
      NOT_DEBUG(break);
    }
  }
  return found_check;
}

// Called from mark_for_deoptimization, when dependee is invalidated.
bool nmethod::is_dependent_on_method(Method* dependee) {
  for (Dependencies::DepStream deps(this); deps.next(); ) {
    if (deps.type() != Dependencies::evol_method)
      continue;
    Method* method = deps.method_argument(0);
    if (method == dependee) return true;
  }
  return false;
}

void nmethod_init() {
  // make sure you didn't forget to adjust the filler fields
  assert(sizeof(nmethod) % oopSize == 0, "nmethod size must be multiple of a word");
}

// -----------------------------------------------------------------------------
// Verification

class VerifyOopsClosure: public OopClosure {
  nmethod* _nm;
  bool     _ok;
public:
  VerifyOopsClosure(nmethod* nm) : _nm(nm), _ok(true) { }
  bool ok() { return _ok; }
  virtual void do_oop(oop* p) {
    if (oopDesc::is_oop_or_null(*p)) return;
    // Print diagnostic information before calling print_nmethod().
    // Assertions therein might prevent call from returning.
    tty->print_cr("*** non-oop " PTR_FORMAT " found at " PTR_FORMAT " (offset %d)",
                  p2i(*p), p2i(p), (int)((intptr_t)p - (intptr_t)_nm));
    if (_ok) {
      _nm->print_nmethod(true);
      _ok = false;
    }
  }
  virtual void do_oop(narrowOop* p) { ShouldNotReachHere(); }
};

class VerifyMetadataClosure: public MetadataClosure {
 public:
  void do_metadata(Metadata* md) {
    if (md->is_method()) {
      Method* method = (Method*)md;
      assert(!method->is_old(), "Should not be installing old methods");
    }
  }
};


void nmethod::verify() {
  if (is_not_entrant())
    return;

  // Make sure all the entry points are correctly aligned for patching.
  NativeJump::check_verified_entry_alignment(entry_point(), verified_entry_point());

  // assert(oopDesc::is_oop(method()), "must be valid");

  ResourceMark rm;

  if (!CodeCache::contains(this)) {
    fatal("nmethod at " INTPTR_FORMAT " not in zone", p2i(this));
  }

  if(is_native_method() )
    return;

  nmethod* nm = CodeCache::find_nmethod(verified_entry_point());
  if (nm != this) {
    fatal("find_nmethod did not find this nmethod (" INTPTR_FORMAT ")", p2i(this));
  }

  for (PcDesc* p = scopes_pcs_begin(); p < scopes_pcs_end(); p++) {
    if (! p->verify(this)) {
      tty->print_cr("\t\tin nmethod at " INTPTR_FORMAT " (pcs)", p2i(this));
    }
  }

#ifdef ASSERT
#if INCLUDE_JVMCI
  {
    // Verify that implicit exceptions that deoptimize have a PcDesc and OopMap
    ImmutableOopMapSet* oms = oop_maps();
    ImplicitExceptionTable implicit_table(this);
    for (uint i = 0; i < implicit_table.len(); i++) {
      int exec_offset = (int) implicit_table.get_exec_offset(i);
      if (implicit_table.get_exec_offset(i) == implicit_table.get_cont_offset(i)) {
        assert(pc_desc_at(code_begin() + exec_offset) != nullptr, "missing PcDesc");
        bool found = false;
        for (int i = 0, imax = oms->count(); i < imax; i++) {
          if (oms->pair_at(i)->pc_offset() == exec_offset) {
            found = true;
            break;
          }
        }
        assert(found, "missing oopmap");
      }
    }
  }
#endif
#endif

  VerifyOopsClosure voc(this);
  oops_do(&voc);
  assert(voc.ok(), "embedded oops must be OK");
  Universe::heap()->verify_nmethod(this);

  assert(_oops_do_mark_link == nullptr, "_oops_do_mark_link for %s should be nullptr but is " PTR_FORMAT,
         nm->method()->external_name(), p2i(_oops_do_mark_link));
  verify_scopes();

  CompiledICLocker nm_verify(this);
  VerifyMetadataClosure vmc;
  metadata_do(&vmc);
}


void nmethod::verify_interrupt_point(address call_site, bool is_inline_cache) {

  // Verify IC only when nmethod installation is finished.
  if (!is_not_installed()) {
    if (CompiledICLocker::is_safe(this)) {
      if (is_inline_cache) {
        CompiledIC_at(this, call_site);
      } else {
        CompiledDirectCall::at(call_site);
      }
    } else {
      CompiledICLocker ml_verify(this);
      if (is_inline_cache) {
        CompiledIC_at(this, call_site);
      } else {
        CompiledDirectCall::at(call_site);
      }
    }
  }

  HandleMark hm(Thread::current());

  PcDesc* pd = pc_desc_at(nativeCall_at(call_site)->return_address());
  assert(pd != nullptr, "PcDesc must exist");
  for (ScopeDesc* sd = new ScopeDesc(this, pd);
       !sd->is_top(); sd = sd->sender()) {
    sd->verify();
  }
}

void nmethod::verify_scopes() {
  if( !method() ) return;       // Runtime stubs have no scope
  if (method()->is_native()) return; // Ignore stub methods.
  // iterate through all interrupt point
  // and verify the debug information is valid.
  RelocIterator iter(this);
  while (iter.next()) {
    address stub = nullptr;
    switch (iter.type()) {
      case relocInfo::virtual_call_type:
        verify_interrupt_point(iter.addr(), true /* is_inline_cache */);
        break;
      case relocInfo::opt_virtual_call_type:
        stub = iter.opt_virtual_call_reloc()->static_stub();
        verify_interrupt_point(iter.addr(), false /* is_inline_cache */);
        break;
      case relocInfo::static_call_type:
        stub = iter.static_call_reloc()->static_stub();
        verify_interrupt_point(iter.addr(), false /* is_inline_cache */);
        break;
      case relocInfo::runtime_call_type:
      case relocInfo::runtime_call_w_cp_type: {
        address destination = iter.reloc()->value();
        // Right now there is no way to find out which entries support
        // an interrupt point.  It would be nice if we had this
        // information in a table.
        break;
      }
      default:
        break;
    }
    assert(stub == nullptr || stub_contains(stub), "static call stub outside stub section");
  }
}


// -----------------------------------------------------------------------------
// Printing operations

void nmethod::print() const {
  ttyLocker ttyl;   // keep the following output all in one block
  print(tty);
}

void nmethod::print(outputStream* st) const {
  ResourceMark rm;

  st->print("Compiled method ");

  if (is_compiled_by_c1()) {
    st->print("(c1) ");
  } else if (is_compiled_by_c2()) {
    st->print("(c2) ");
  } else if (is_compiled_by_jvmci()) {
    st->print("(JVMCI) ");
  } else {
    st->print("(n/a) ");
  }

  print_on(st, nullptr);

  if (WizardMode) {
    st->print("((nmethod*) " INTPTR_FORMAT ") ", p2i(this));
    st->print(" for method " INTPTR_FORMAT , p2i(method()));
    st->print(" { ");
    st->print_cr("%s ", state());
    st->print_cr("}:");
  }
  if (size              () > 0) st->print_cr(" total in heap  [" INTPTR_FORMAT "," INTPTR_FORMAT "] = %d",
                                             p2i(this),
                                             p2i(this) + size(),
                                             size());
  if (relocation_size   () > 0) st->print_cr(" relocation     [" INTPTR_FORMAT "," INTPTR_FORMAT "] = %d",
                                             p2i(relocation_begin()),
                                             p2i(relocation_end()),
                                             relocation_size());
  if (consts_size       () > 0) st->print_cr(" constants      [" INTPTR_FORMAT "," INTPTR_FORMAT "] = %d",
                                             p2i(consts_begin()),
                                             p2i(consts_end()),
                                             consts_size());
  if (insts_size        () > 0) st->print_cr(" main code      [" INTPTR_FORMAT "," INTPTR_FORMAT "] = %d",
                                             p2i(insts_begin()),
                                             p2i(insts_end()),
                                             insts_size());
  if (stub_size         () > 0) st->print_cr(" stub code      [" INTPTR_FORMAT "," INTPTR_FORMAT "] = %d",
                                             p2i(stub_begin()),
                                             p2i(stub_end()),
                                             stub_size());
  if (oops_size         () > 0) st->print_cr(" oops           [" INTPTR_FORMAT "," INTPTR_FORMAT "] = %d",
                                             p2i(oops_begin()),
                                             p2i(oops_end()),
                                             oops_size());
  if (metadata_size     () > 0) st->print_cr(" metadata       [" INTPTR_FORMAT "," INTPTR_FORMAT "] = %d",
                                             p2i(metadata_begin()),
                                             p2i(metadata_end()),
                                             metadata_size());
  if (scopes_data_size  () > 0) st->print_cr(" scopes data    [" INTPTR_FORMAT "," INTPTR_FORMAT "] = %d",
                                             p2i(scopes_data_begin()),
                                             p2i(scopes_data_end()),
                                             scopes_data_size());
  if (scopes_pcs_size   () > 0) st->print_cr(" scopes pcs     [" INTPTR_FORMAT "," INTPTR_FORMAT "] = %d",
                                             p2i(scopes_pcs_begin()),
                                             p2i(scopes_pcs_end()),
                                             scopes_pcs_size());
  if (dependencies_size () > 0) st->print_cr(" dependencies   [" INTPTR_FORMAT "," INTPTR_FORMAT "] = %d",
                                             p2i(dependencies_begin()),
                                             p2i(dependencies_end()),
                                             dependencies_size());
  if (handler_table_size() > 0) st->print_cr(" handler table  [" INTPTR_FORMAT "," INTPTR_FORMAT "] = %d",
                                             p2i(handler_table_begin()),
                                             p2i(handler_table_end()),
                                             handler_table_size());
  if (nul_chk_table_size() > 0) st->print_cr(" nul chk table  [" INTPTR_FORMAT "," INTPTR_FORMAT "] = %d",
                                             p2i(nul_chk_table_begin()),
                                             p2i(nul_chk_table_end()),
                                             nul_chk_table_size());
#if INCLUDE_JVMCI
  if (speculations_size () > 0) st->print_cr(" speculations   [" INTPTR_FORMAT "," INTPTR_FORMAT "] = %d",
                                             p2i(speculations_begin()),
                                             p2i(speculations_end()),
                                             speculations_size());
  if (jvmci_data_size   () > 0) st->print_cr(" JVMCI data     [" INTPTR_FORMAT "," INTPTR_FORMAT "] = %d",
                                             p2i(jvmci_data_begin()),
                                             p2i(jvmci_data_end()),
                                             jvmci_data_size());
#endif
  if (SCCache::is_on() && _scc_entry != nullptr) {
    _scc_entry->print(st);
  }
}

void nmethod::print_code() {
  ResourceMark m;
  ttyLocker ttyl;
  // Call the specialized decode method of this class.
  decode(tty);
}

#ifndef PRODUCT  // called InstanceKlass methods are available only then. Declared as PRODUCT_RETURN

void nmethod::print_dependencies_on(outputStream* out) {
  ResourceMark rm;
  stringStream st;
  st.print_cr("Dependencies:");
  for (Dependencies::DepStream deps(this); deps.next(); ) {
    deps.print_dependency(&st);
    InstanceKlass* ctxk = deps.context_type();
    if (ctxk != nullptr) {
      if (ctxk->is_dependent_nmethod(this)) {
        st.print_cr("   [nmethod<=klass]%s", ctxk->external_name());
      }
    }
    deps.log_dependency();  // put it into the xml log also
  }
  out->print_raw(st.as_string());
}
#endif

#if defined(SUPPORT_DATA_STRUCTS)

// Print the oops from the underlying CodeBlob.
void nmethod::print_oops(outputStream* st) {
  ResourceMark m;
  st->print("Oops:");
  if (oops_begin() < oops_end()) {
    st->cr();
    for (oop* p = oops_begin(); p < oops_end(); p++) {
      Disassembler::print_location((unsigned char*)p, (unsigned char*)oops_begin(), (unsigned char*)oops_end(), st, true, false);
      st->print(PTR_FORMAT " ", *((uintptr_t*)p));
      if (Universe::contains_non_oop_word(p)) {
        st->print_cr("NON_OOP");
        continue;  // skip non-oops
      }
      if (*p == nullptr) {
        st->print_cr("nullptr-oop");
        continue;  // skip non-oops
      }
      (*p)->print_value_on(st);
      st->cr();
    }
  } else {
    st->print_cr(" <list empty>");
  }
}

// Print metadata pool.
void nmethod::print_metadata(outputStream* st) {
  ResourceMark m;
  st->print("Metadata:");
  if (metadata_begin() < metadata_end()) {
    st->cr();
    for (Metadata** p = metadata_begin(); p < metadata_end(); p++) {
      Disassembler::print_location((unsigned char*)p, (unsigned char*)metadata_begin(), (unsigned char*)metadata_end(), st, true, false);
      st->print(PTR_FORMAT " ", *((uintptr_t*)p));
      if (*p && *p != Universe::non_oop_word()) {
        (*p)->print_value_on(st);
      }
      st->cr();
    }
  } else {
    st->print_cr(" <list empty>");
  }
}

#ifndef PRODUCT  // ScopeDesc::print_on() is available only then. Declared as PRODUCT_RETURN
void nmethod::print_scopes_on(outputStream* st) {
  // Find the first pc desc for all scopes in the code and print it.
  ResourceMark rm;
  st->print("scopes:");
  if (scopes_pcs_begin() < scopes_pcs_end()) {
    st->cr();
    for (PcDesc* p = scopes_pcs_begin(); p < scopes_pcs_end(); p++) {
      if (p->scope_decode_offset() == DebugInformationRecorder::serialized_null)
        continue;

      ScopeDesc* sd = scope_desc_at(p->real_pc(this));
      while (sd != nullptr) {
        sd->print_on(st, p);  // print output ends with a newline
        sd = sd->sender();
      }
    }
  } else {
    st->print_cr(" <list empty>");
  }
}
#endif

#ifndef PRODUCT  // RelocIterator does support printing only then.
void nmethod::print_relocations_on(outputStream* st) {
  ResourceMark m;       // in case methods get printed via the debugger
  st->print_cr("relocations:");
  RelocIterator iter(this);
  iter.print_on(st);
}
#endif

void nmethod::print_pcs_on(outputStream* st) {
  ResourceMark m;       // in case methods get printed via debugger
  st->print("pc-bytecode offsets:");
  if (scopes_pcs_begin() < scopes_pcs_end()) {
    st->cr();
    for (PcDesc* p = scopes_pcs_begin(); p < scopes_pcs_end(); p++) {
      p->print_on(st, this);  // print output ends with a newline
    }
  } else {
    st->print_cr(" <list empty>");
  }
}

void nmethod::print_handler_table() {
  ExceptionHandlerTable(this).print(code_begin());
}

void nmethod::print_nul_chk_table() {
  ImplicitExceptionTable(this).print(code_begin());
}

void nmethod::print_recorded_oop(int log_n, int i) {
  void* value;

  if (i == 0) {
    value = nullptr;
  } else {
    // Be careful around non-oop words. Don't create an oop
    // with that value, or it will assert in verification code.
    if (Universe::contains_non_oop_word(oop_addr_at(i))) {
      value = Universe::non_oop_word();
    } else {
      value = oop_at(i);
    }
  }

  tty->print("#%*d: " INTPTR_FORMAT " ", log_n, i, p2i(value));

  if (value == Universe::non_oop_word()) {
    tty->print("non-oop word");
  } else {
    if (value == 0) {
      tty->print("nullptr-oop");
    } else {
      oop_at(i)->print_value_on(tty);
    }
  }

  tty->cr();
}

void nmethod::print_recorded_oops() {
  const int n = oops_count();
  const int log_n = (n<10) ? 1 : (n<100) ? 2 : (n<1000) ? 3 : (n<10000) ? 4 : 6;
  tty->print("Recorded oops:");
  if (n > 0) {
    tty->cr();
    for (int i = 0; i < n; i++) {
      print_recorded_oop(log_n, i);
    }
  } else {
    tty->print_cr(" <list empty>");
  }
}

void nmethod::print_recorded_metadata() {
  const int n = metadata_count();
  const int log_n = (n<10) ? 1 : (n<100) ? 2 : (n<1000) ? 3 : (n<10000) ? 4 : 6;
  tty->print("Recorded metadata:");
  if (n > 0) {
    tty->cr();
    for (int i = 0; i < n; i++) {
      Metadata* m = metadata_at(i);
      tty->print("#%*d: " INTPTR_FORMAT " ", log_n, i, p2i(m));
      if (m == (Metadata*)Universe::non_oop_word()) {
        tty->print("non-metadata word");
      } else if (m == nullptr) {
        tty->print("nullptr-oop");
      } else {
        Metadata::print_value_on_maybe_null(tty, m);
      }
      tty->cr();
    }
  } else {
    tty->print_cr(" <list empty>");
  }
}
#endif

#if defined(SUPPORT_ASSEMBLY) || defined(SUPPORT_ABSTRACT_ASSEMBLY)

void nmethod::print_constant_pool(outputStream* st) {
  //-----------------------------------
  //---<  Print the constant pool  >---
  //-----------------------------------
  int consts_size = this->consts_size();
  if ( consts_size > 0 ) {
    unsigned char* cstart = this->consts_begin();
    unsigned char* cp     = cstart;
    unsigned char* cend   = cp + consts_size;
    unsigned int   bytes_per_line = 4;
    unsigned int   CP_alignment   = 8;
    unsigned int   n;

    st->cr();

    //---<  print CP header to make clear what's printed  >---
    if( ((uintptr_t)cp&(CP_alignment-1)) == 0 ) {
      n = bytes_per_line;
      st->print_cr("[Constant Pool]");
      Disassembler::print_location(cp, cstart, cend, st, true, true);
      Disassembler::print_hexdata(cp, n, st, true);
      st->cr();
    } else {
      n = (int)((uintptr_t)cp & (bytes_per_line-1));
      st->print_cr("[Constant Pool (unaligned)]");
    }

    //---<  print CP contents, bytes_per_line at a time  >---
    while (cp < cend) {
      Disassembler::print_location(cp, cstart, cend, st, true, false);
      Disassembler::print_hexdata(cp, n, st, false);
      cp += n;
      n   = bytes_per_line;
      st->cr();
    }

    //---<  Show potential alignment gap between constant pool and code  >---
    cend = code_begin();
    if( cp < cend ) {
      n = 4;
      st->print_cr("[Code entry alignment]");
      while (cp < cend) {
        Disassembler::print_location(cp, cstart, cend, st, false, false);
        cp += n;
        st->cr();
      }
    }
  } else {
    st->print_cr("[Constant Pool (empty)]");
  }
  st->cr();
}

#endif

// Disassemble this nmethod.
// Print additional debug information, if requested. This could be code
// comments, block comments, profiling counters, etc.
// The undisassembled format is useful no disassembler library is available.
// The resulting hex dump (with markers) can be disassembled later, or on
// another system, when/where a disassembler library is available.
void nmethod::decode2(outputStream* ost) const {

  // Called from frame::back_trace_with_decode without ResourceMark.
  ResourceMark rm;

  // Make sure we have a valid stream to print on.
  outputStream* st = ost ? ost : tty;

#if defined(SUPPORT_ABSTRACT_ASSEMBLY) && ! defined(SUPPORT_ASSEMBLY)
  const bool use_compressed_format    = true;
  const bool compressed_with_comments = use_compressed_format && (AbstractDisassembler::show_comment() ||
                                                                  AbstractDisassembler::show_block_comment());
#else
  const bool use_compressed_format    = Disassembler::is_abstract();
  const bool compressed_with_comments = use_compressed_format && (AbstractDisassembler::show_comment() ||
                                                                  AbstractDisassembler::show_block_comment());
#endif

  st->cr();
  this->print(st);
  st->cr();

#if defined(SUPPORT_ASSEMBLY)
  //----------------------------------
  //---<  Print real disassembly  >---
  //----------------------------------
  if (! use_compressed_format) {
    st->print_cr("[Disassembly]");
    Disassembler::decode(const_cast<nmethod*>(this), st);
    st->bol();
    st->print_cr("[/Disassembly]");
    return;
  }
#endif

#if defined(SUPPORT_ABSTRACT_ASSEMBLY)

  // Compressed undisassembled disassembly format.
  // The following status values are defined/supported:
  //   = 0 - currently at bol() position, nothing printed yet on current line.
  //   = 1 - currently at position after print_location().
  //   > 1 - in the midst of printing instruction stream bytes.
  int        compressed_format_idx    = 0;
  int        code_comment_column      = 0;
  const int  instr_maxlen             = Assembler::instr_maxlen();
  const uint tabspacing               = 8;
  unsigned char* start = this->code_begin();
  unsigned char* p     = this->code_begin();
  unsigned char* end   = this->code_end();
  unsigned char* pss   = p; // start of a code section (used for offsets)

  if ((start == nullptr) || (end == nullptr)) {
    st->print_cr("PrintAssembly not possible due to uninitialized section pointers");
    return;
  }
#endif

#if defined(SUPPORT_ABSTRACT_ASSEMBLY)
  //---<  plain abstract disassembly, no comments or anything, just section headers  >---
  if (use_compressed_format && ! compressed_with_comments) {
    const_cast<nmethod*>(this)->print_constant_pool(st);

    //---<  Open the output (Marker for post-mortem disassembler)  >---
    st->print_cr("[MachCode]");
    const char* header = nullptr;
    address p0 = p;
    while (p < end) {
      address pp = p;
      while ((p < end) && (header == nullptr)) {
        header = nmethod_section_label(p);
        pp  = p;
        p  += Assembler::instr_len(p);
      }
      if (pp > p0) {
        AbstractDisassembler::decode_range_abstract(p0, pp, start, end, st, Assembler::instr_maxlen());
        p0 = pp;
        p  = pp;
        header = nullptr;
      } else if (header != nullptr) {
        st->bol();
        st->print_cr("%s", header);
        header = nullptr;
      }
    }
    //---<  Close the output (Marker for post-mortem disassembler)  >---
    st->bol();
    st->print_cr("[/MachCode]");
    return;
  }
#endif

#if defined(SUPPORT_ABSTRACT_ASSEMBLY)
  //---<  abstract disassembly with comments and section headers merged in  >---
  if (compressed_with_comments) {
    const_cast<nmethod*>(this)->print_constant_pool(st);

    //---<  Open the output (Marker for post-mortem disassembler)  >---
    st->print_cr("[MachCode]");
    while ((p < end) && (p != nullptr)) {
      const int instruction_size_in_bytes = Assembler::instr_len(p);

      //---<  Block comments for nmethod. Interrupts instruction stream, if any.  >---
      // Outputs a bol() before and a cr() after, but only if a comment is printed.
      // Prints nmethod_section_label as well.
      if (AbstractDisassembler::show_block_comment()) {
        print_block_comment(st, p);
        if (st->position() == 0) {
          compressed_format_idx = 0;
        }
      }

      //---<  New location information after line break  >---
      if (compressed_format_idx == 0) {
        code_comment_column   = Disassembler::print_location(p, pss, end, st, false, false);
        compressed_format_idx = 1;
      }

      //---<  Code comment for current instruction. Address range [p..(p+len))  >---
      unsigned char* p_end = p + (ssize_t)instruction_size_in_bytes;
      S390_ONLY(if (p_end > end) p_end = end;) // avoid getting past the end

      if (AbstractDisassembler::show_comment() && const_cast<nmethod*>(this)->has_code_comment(p, p_end)) {
        //---<  interrupt instruction byte stream for code comment  >---
        if (compressed_format_idx > 1) {
          st->cr();  // interrupt byte stream
          st->cr();  // add an empty line
          code_comment_column = Disassembler::print_location(p, pss, end, st, false, false);
        }
        const_cast<nmethod*>(this)->print_code_comment_on(st, code_comment_column, p, p_end );
        st->bol();
        compressed_format_idx = 0;
      }

      //---<  New location information after line break  >---
      if (compressed_format_idx == 0) {
        code_comment_column   = Disassembler::print_location(p, pss, end, st, false, false);
        compressed_format_idx = 1;
      }

      //---<  Nicely align instructions for readability  >---
      if (compressed_format_idx > 1) {
        Disassembler::print_delimiter(st);
      }

      //---<  Now, finally, print the actual instruction bytes  >---
      unsigned char* p0 = p;
      p = Disassembler::decode_instruction_abstract(p, st, instruction_size_in_bytes, instr_maxlen);
      compressed_format_idx += (int)(p - p0);

      if (Disassembler::start_newline(compressed_format_idx-1)) {
        st->cr();
        compressed_format_idx = 0;
      }
    }
    //---<  Close the output (Marker for post-mortem disassembler)  >---
    st->bol();
    st->print_cr("[/MachCode]");
    return;
  }
#endif
}

#if defined(SUPPORT_ASSEMBLY) || defined(SUPPORT_ABSTRACT_ASSEMBLY)

const char* nmethod::reloc_string_for(u_char* begin, u_char* end) {
  RelocIterator iter(this, begin, end);
  bool have_one = false;
  while (iter.next()) {
    have_one = true;
    switch (iter.type()) {
        case relocInfo::none:                  return "no_reloc";
        case relocInfo::oop_type: {
          // Get a non-resizable resource-allocated stringStream.
          // Our callees make use of (nested) ResourceMarks.
          stringStream st(NEW_RESOURCE_ARRAY(char, 1024), 1024);
          oop_Relocation* r = iter.oop_reloc();
          oop obj = r->oop_value();
          st.print("oop(");
          if (obj == nullptr) st.print("nullptr");
          else obj->print_value_on(&st);
          st.print(")");
          return st.as_string();
        }
        case relocInfo::metadata_type: {
          stringStream st;
          metadata_Relocation* r = iter.metadata_reloc();
          Metadata* obj = r->metadata_value();
          st.print("metadata(");
          if (obj == nullptr) st.print("nullptr");
          else obj->print_value_on(&st);
          st.print(")");
          return st.as_string();
        }
        case relocInfo::runtime_call_type:
        case relocInfo::runtime_call_w_cp_type: {
          stringStream st;
          st.print("runtime_call");
          CallRelocation* r = (CallRelocation*)iter.reloc();
          address dest = r->destination();
          if (StubRoutines::contains(dest)) {
            StubCodeDesc* desc = StubCodeDesc::desc_for(dest);
            if (desc == nullptr) {
              desc = StubCodeDesc::desc_for(dest + frame::pc_return_offset);
            }
            if (desc != nullptr) {
              st.print(" Stub::%s", desc->name());
              return st.as_string();
            }
          }
          CodeBlob* cb = CodeCache::find_blob(dest);
          if (cb != nullptr) {
            st.print(" %s", cb->name());
          } else {
            ResourceMark rm;
            const int buflen = 1024;
            char* buf = NEW_RESOURCE_ARRAY(char, buflen);
            int offset;
            if (os::dll_address_to_function_name(dest, buf, buflen, &offset)) {
              st.print(" %s", buf);
              if (offset != 0) {
                st.print("+%d", offset);
              }
            }
          }
          return st.as_string();
        }
        case relocInfo::virtual_call_type: {
          stringStream st;
          st.print_raw("virtual_call");
          virtual_call_Relocation* r = iter.virtual_call_reloc();
          Method* m = r->method_value();
          if (m != nullptr) {
            assert(m->is_method(), "");
            m->print_short_name(&st);
          }
          return st.as_string();
        }
        case relocInfo::opt_virtual_call_type: {
          stringStream st;
          st.print_raw("optimized virtual_call");
          opt_virtual_call_Relocation* r = iter.opt_virtual_call_reloc();
          Method* m = r->method_value();
          if (m != nullptr) {
            assert(m->is_method(), "");
            m->print_short_name(&st);
          }
          return st.as_string();
        }
        case relocInfo::static_call_type: {
          stringStream st;
          st.print_raw("static_call");
          static_call_Relocation* r = iter.static_call_reloc();
          Method* m = r->method_value();
          if (m != nullptr) {
            assert(m->is_method(), "");
            m->print_short_name(&st);
          }
          return st.as_string();
        }
        case relocInfo::static_stub_type:      return "static_stub";
        case relocInfo::external_word_type:    return "external_word";
        case relocInfo::internal_word_type:    return "internal_word";
        case relocInfo::section_word_type:     return "section_word";
        case relocInfo::poll_type:             return "poll";
        case relocInfo::poll_return_type:      return "poll_return";
        case relocInfo::trampoline_stub_type:  return "trampoline_stub";
        case relocInfo::type_mask:             return "type_bit_mask";

        default:
          break;
    }
  }
  return have_one ? "other" : nullptr;
}

// Return the last scope in (begin..end]
ScopeDesc* nmethod::scope_desc_in(address begin, address end) {
  PcDesc* p = pc_desc_near(begin+1);
  if (p != nullptr && p->real_pc(this) <= end) {
    return new ScopeDesc(this, p);
  }
  return nullptr;
}

const char* nmethod::nmethod_section_label(address pos) const {
  const char* label = nullptr;
  if (pos == code_begin())                                              label = "[Instructions begin]";
  if (pos == entry_point())                                             label = "[Entry Point]";
  if (pos == verified_entry_point())                                    label = "[Verified Entry Point]";
  if (has_method_handle_invokes() && (pos == deopt_mh_handler_begin())) label = "[Deopt MH Handler Code]";
  if (pos == consts_begin() && pos != insts_begin())                    label = "[Constants]";
  // Check stub_code before checking exception_handler or deopt_handler.
  if (pos == this->stub_begin())                                        label = "[Stub Code]";
  if (JVMCI_ONLY(_exception_offset >= 0 &&) pos == exception_begin())          label = "[Exception Handler]";
  if (JVMCI_ONLY(_deopt_handler_offset != -1 &&) pos == deopt_handler_begin()) label = "[Deopt Handler Code]";
  return label;
}

void nmethod::print_nmethod_labels(outputStream* stream, address block_begin, bool print_section_labels) const {
  if (print_section_labels) {
    const char* label = nmethod_section_label(block_begin);
    if (label != nullptr) {
      stream->bol();
      stream->print_cr("%s", label);
    }
  }

  if (block_begin == entry_point()) {
    Method* m = method();
    if (m != nullptr) {
      stream->print("  # ");
      m->print_value_on(stream);
      stream->cr();
    }
    if (m != nullptr && !is_osr_method()) {
      ResourceMark rm;
      int sizeargs = m->size_of_parameters();
      BasicType* sig_bt = NEW_RESOURCE_ARRAY(BasicType, sizeargs);
      VMRegPair* regs   = NEW_RESOURCE_ARRAY(VMRegPair, sizeargs);
      {
        int sig_index = 0;
        if (!m->is_static())
          sig_bt[sig_index++] = T_OBJECT; // 'this'
        for (SignatureStream ss(m->signature()); !ss.at_return_type(); ss.next()) {
          BasicType t = ss.type();
          sig_bt[sig_index++] = t;
          if (type2size[t] == 2) {
            sig_bt[sig_index++] = T_VOID;
          } else {
            assert(type2size[t] == 1, "size is 1 or 2");
          }
        }
        assert(sig_index == sizeargs, "");
      }
      const char* spname = "sp"; // make arch-specific?
      SharedRuntime::java_calling_convention(sig_bt, regs, sizeargs);
      int stack_slot_offset = this->frame_size() * wordSize;
      int tab1 = 14, tab2 = 24;
      int sig_index = 0;
      int arg_index = (m->is_static() ? 0 : -1);
      bool did_old_sp = false;
      for (SignatureStream ss(m->signature()); !ss.at_return_type(); ) {
        bool at_this = (arg_index == -1);
        bool at_old_sp = false;
        BasicType t = (at_this ? T_OBJECT : ss.type());
        assert(t == sig_bt[sig_index], "sigs in sync");
        if (at_this)
          stream->print("  # this: ");
        else
          stream->print("  # parm%d: ", arg_index);
        stream->move_to(tab1);
        VMReg fst = regs[sig_index].first();
        VMReg snd = regs[sig_index].second();
        if (fst->is_reg()) {
          stream->print("%s", fst->name());
          if (snd->is_valid())  {
            stream->print(":%s", snd->name());
          }
        } else if (fst->is_stack()) {
          int offset = fst->reg2stack() * VMRegImpl::stack_slot_size + stack_slot_offset;
          if (offset == stack_slot_offset)  at_old_sp = true;
          stream->print("[%s+0x%x]", spname, offset);
        } else {
          stream->print("reg%d:%d??", (int)(intptr_t)fst, (int)(intptr_t)snd);
        }
        stream->print(" ");
        stream->move_to(tab2);
        stream->print("= ");
        if (at_this) {
          m->method_holder()->print_value_on(stream);
        } else {
          bool did_name = false;
          if (!at_this && ss.is_reference()) {
            Symbol* name = ss.as_symbol();
            name->print_value_on(stream);
            did_name = true;
          }
          if (!did_name)
            stream->print("%s", type2name(t));
        }
        if (at_old_sp) {
          stream->print("  (%s of caller)", spname);
          did_old_sp = true;
        }
        stream->cr();
        sig_index += type2size[t];
        arg_index += 1;
        if (!at_this)  ss.next();
      }
      if (!did_old_sp) {
        stream->print("  # ");
        stream->move_to(tab1);
        stream->print("[%s+0x%x]", spname, stack_slot_offset);
        stream->print("  (%s of caller)", spname);
        stream->cr();
      }
    }
  }
}

// Returns whether this nmethod has code comments.
bool nmethod::has_code_comment(address begin, address end) {
  // scopes?
  ScopeDesc* sd  = scope_desc_in(begin, end);
  if (sd != nullptr) return true;

  // relocations?
  const char* str = reloc_string_for(begin, end);
  if (str != nullptr) return true;

  // implicit exceptions?
  int cont_offset = ImplicitExceptionTable(this).continuation_offset((uint)(begin - code_begin()));
  if (cont_offset != 0) return true;

  return false;
}

void nmethod::print_code_comment_on(outputStream* st, int column, address begin, address end) {
  ImplicitExceptionTable implicit_table(this);
  int pc_offset = (int)(begin - code_begin());
  int cont_offset = implicit_table.continuation_offset(pc_offset);
  bool oop_map_required = false;
  if (cont_offset != 0) {
    st->move_to(column, 6, 0);
    if (pc_offset == cont_offset) {
      st->print("; implicit exception: deoptimizes");
      oop_map_required = true;
    } else {
      st->print("; implicit exception: dispatches to " INTPTR_FORMAT, p2i(code_begin() + cont_offset));
    }
  }

  // Find an oopmap in (begin, end].  We use the odd half-closed
  // interval so that oop maps and scope descs which are tied to the
  // byte after a call are printed with the call itself.  OopMaps
  // associated with implicit exceptions are printed with the implicit
  // instruction.
  address base = code_begin();
  ImmutableOopMapSet* oms = oop_maps();
  if (oms != nullptr) {
    for (int i = 0, imax = oms->count(); i < imax; i++) {
      const ImmutableOopMapPair* pair = oms->pair_at(i);
      const ImmutableOopMap* om = pair->get_from(oms);
      address pc = base + pair->pc_offset();
      if (pc >= begin) {
#if INCLUDE_JVMCI
        bool is_implicit_deopt = implicit_table.continuation_offset(pair->pc_offset()) == (uint) pair->pc_offset();
#else
        bool is_implicit_deopt = false;
#endif
        if (is_implicit_deopt ? pc == begin : pc > begin && pc <= end) {
          st->move_to(column, 6, 0);
          st->print("; ");
          om->print_on(st);
          oop_map_required = false;
        }
      }
      if (pc > end) {
        break;
      }
    }
  }
  assert(!oop_map_required, "missed oopmap");

  Thread* thread = Thread::current();

  // Print any debug info present at this pc.
  ScopeDesc* sd  = scope_desc_in(begin, end);
  if (sd != nullptr) {
    st->move_to(column, 6, 0);
    if (sd->bci() == SynchronizationEntryBCI) {
      st->print(";*synchronization entry");
    } else if (sd->bci() == AfterBci) {
      st->print(";* method exit (unlocked if synchronized)");
    } else if (sd->bci() == UnwindBci) {
      st->print(";* unwind (locked if synchronized)");
    } else if (sd->bci() == AfterExceptionBci) {
      st->print(";* unwind (unlocked if synchronized)");
    } else if (sd->bci() == UnknownBci) {
      st->print(";* unknown");
    } else if (sd->bci() == InvalidFrameStateBci) {
      st->print(";* invalid frame state");
    } else {
      if (sd->method() == nullptr) {
        st->print("method is nullptr");
      } else if (sd->method()->is_native()) {
        st->print("method is native");
      } else {
        Bytecodes::Code bc = sd->method()->java_code_at(sd->bci());
        st->print(";*%s", Bytecodes::name(bc));
        switch (bc) {
        case Bytecodes::_invokevirtual:
        case Bytecodes::_invokespecial:
        case Bytecodes::_invokestatic:
        case Bytecodes::_invokeinterface:
          {
            Bytecode_invoke invoke(methodHandle(thread, sd->method()), sd->bci());
            st->print(" ");
            if (invoke.name() != nullptr)
              invoke.name()->print_symbol_on(st);
            else
              st->print("<UNKNOWN>");
            break;
          }
        case Bytecodes::_getfield:
        case Bytecodes::_putfield:
        case Bytecodes::_getstatic:
        case Bytecodes::_putstatic:
          {
            Bytecode_field field(methodHandle(thread, sd->method()), sd->bci());
            st->print(" ");
            if (field.name() != nullptr)
              field.name()->print_symbol_on(st);
            else
              st->print("<UNKNOWN>");
          }
        default:
          break;
        }
      }
      st->print(" {reexecute=%d rethrow=%d return_oop=%d}", sd->should_reexecute(), sd->rethrow_exception(), sd->return_oop());
    }

    // Print all scopes
    for (;sd != nullptr; sd = sd->sender()) {
      st->move_to(column, 6, 0);
      st->print("; -");
      if (sd->should_reexecute()) {
        st->print(" (reexecute)");
      }
      if (sd->method() == nullptr) {
        st->print("method is nullptr");
      } else {
        sd->method()->print_short_name(st);
      }
      int lineno = sd->method()->line_number_from_bci(sd->bci());
      if (lineno != -1) {
        st->print("@%d (line %d)", sd->bci(), lineno);
      } else {
        st->print("@%d", sd->bci());
      }
      st->cr();
    }
  }

  // Print relocation information
  // Prevent memory leak: allocating without ResourceMark.
  ResourceMark rm;
  const char* str = reloc_string_for(begin, end);
  if (str != nullptr) {
    if (sd != nullptr) st->cr();
    st->move_to(column, 6, 0);
    st->print(";   {%s}", str);
  }
}

#endif

address nmethod::call_instruction_address(address pc) const {
  if (NativeCall::is_call_before(pc)) {
    NativeCall *ncall = nativeCall_before(pc);
    return ncall->instruction_address();
  }
  return nullptr;
}

#if defined(SUPPORT_DATA_STRUCTS)
void nmethod::print_value_on(outputStream* st) const {
  st->print("nmethod");
  print_on(st, nullptr);
}
#endif

#ifndef PRODUCT

void nmethod::print_calls(outputStream* st) {
  RelocIterator iter(this);
  while (iter.next()) {
    switch (iter.type()) {
    case relocInfo::virtual_call_type: {
      CompiledICLocker ml_verify(this);
      CompiledIC_at(&iter)->print();
      break;
    }
    case relocInfo::static_call_type:
    case relocInfo::opt_virtual_call_type:
      st->print_cr("Direct call at " INTPTR_FORMAT, p2i(iter.reloc()->addr()));
      CompiledDirectCall::at(iter.reloc())->print();
      break;
    default:
      break;
    }
  }
}

void nmethod::print_statistics() {
  ttyLocker ttyl;
  if (xtty != nullptr)  xtty->head("statistics type='nmethod'");
  native_nmethod_stats.print_native_nmethod_stats();
#ifdef COMPILER1
  c1_java_nmethod_stats.print_nmethod_stats("C1");
#endif
#ifdef COMPILER2
  c2_java_nmethod_stats.print_nmethod_stats("C2");
#endif
#if INCLUDE_JVMCI
  jvmci_java_nmethod_stats.print_nmethod_stats("JVMCI");
#endif
  unknown_java_nmethod_stats.print_nmethod_stats("Unknown");
  DebugInformationRecorder::print_statistics();
#ifndef PRODUCT
  pc_nmethod_stats.print_pc_stats();
#endif
  Dependencies::print_statistics();
  if (xtty != nullptr)  xtty->tail("statistics");
}

#endif // !PRODUCT

#if INCLUDE_JVMCI
void nmethod::update_speculation(JavaThread* thread) {
  jlong speculation = thread->pending_failed_speculation();
  if (speculation != 0) {
    guarantee(jvmci_nmethod_data() != nullptr, "failed speculation in nmethod without failed speculation list");
    jvmci_nmethod_data()->add_failed_speculation(this, speculation);
    thread->set_pending_failed_speculation(0);
  }
}

const char* nmethod::jvmci_name() {
  if (jvmci_nmethod_data() != nullptr) {
    return jvmci_nmethod_data()->name();
  }
  return nullptr;
}
#endif<|MERGE_RESOLUTION|>--- conflicted
+++ resolved
@@ -997,33 +997,6 @@
   return compilertype2name(_compiler_type);
 }
 
-<<<<<<< HEAD
-// Fill in default values for various flag fields
-void nmethod::init_defaults() {
-  // avoid uninitialized fields, even for short time periods
-  _exception_cache            = nullptr;
-
-  _has_unsafe_access          = 0;
-  _has_method_handle_invokes  = 0;
-  _has_wide_vectors           = 0;
-  _has_monitors               = 0;
-  _preloaded                  = 0;
-  _has_clinit_barriers        = 0;
-
-  _state                      = not_installed;
-  _has_flushed_dependencies   = 0;
-  _load_reported              = false; // jvmti state
-  _used                       = false;
-
-  _oops_do_mark_link          = nullptr;
-  _osr_link                   = nullptr;
-#if INCLUDE_RTM_OPT
-  _rtm_state                  = NoRTM;
-#endif
-}
-
-=======
->>>>>>> b3bcc494
 #ifdef ASSERT
 class CheckForOopsClosure : public OopClosure {
   bool _found_oop = false;
@@ -1233,7 +1206,10 @@
   _has_flushed_dependencies   = 0;
   _is_unlinked                = 0;
   _load_reported              = 0; // jvmti state
-
+  _preloaded                  = 0;
+  _has_clinit_barriers        = 0;
+
+  _used                       = false;
   _deoptimization_status      = not_marked;
 
   // SECT_CONSTS is first in code buffer so the offset should be 0.
@@ -1304,20 +1280,8 @@
     // something that will never match a pc like the nmethod vtable entry
     _deopt_handler_offset    = 0;
     _deopt_mh_handler_offset = 0;
-<<<<<<< HEAD
-    _gc_epoch                = CodeCache::gc_epoch();
     _scc_entry               = nullptr;
     _method_profiling_count  = 0;
-
-    _consts_offset           = content_offset()      + code_buffer->total_offset_of(code_buffer->consts());
-    _stub_offset             = content_offset()      + code_buffer->total_offset_of(code_buffer->stubs());
-    _oops_offset             = data_offset();
-    _metadata_offset         = _oops_offset          + align_up(code_buffer->total_oop_size(), oopSize);
-    _scopes_data_offset      = _metadata_offset      + align_up(code_buffer->total_metadata_size(), wordSize);
-    _scopes_pcs_offset       = _scopes_data_offset;
-    _dependencies_offset     = _scopes_pcs_offset;
-    _handler_table_offset    = _dependencies_offset;
-=======
     _unwind_handler_offset   = 0;
 
     _metadata_offset         = checked_cast<uint16_t>(align_up(code_buffer->total_oop_size(), oopSize));
@@ -1325,7 +1289,6 @@
     _scopes_pcs_offset       = _dependencies_offset;
     _scopes_data_offset      = _scopes_pcs_offset;
     _handler_table_offset    = _scopes_data_offset;
->>>>>>> b3bcc494
     _nul_chk_table_offset    = _handler_table_offset;
 #if INCLUDE_JVMCI
     _speculations_offset     = _nul_chk_table_offset;
@@ -1434,18 +1397,9 @@
     debug_only(NoSafepointVerifier nsv;)
     assert_locked_or_safepoint(CodeCache_lock);
 
-<<<<<<< HEAD
-    init_defaults();
-    _entry_bci      = entry_bci;
-    _compile_id     = compile_id;
-    _compiler_type  = type;
-    _comp_level     = comp_level;
-    _orig_pc_offset = orig_pc_offset;
-    _gc_epoch       = CodeCache::gc_epoch();
+    init_defaults(code_buffer, offsets);
     _scc_entry      = scc_entry;
     _method_profiling_count  = 0;
-=======
-    init_defaults(code_buffer, offsets);
 
     _osr_entry_point = code_begin() + offsets->value(CodeOffsets::OSR_Entry);
     _entry_bci       = entry_bci;
@@ -1455,7 +1409,6 @@
     _orig_pc_offset  = orig_pc_offset;
 
     _num_stack_arg_slots = entry_bci != InvocationEntryBci ? 0 : _method->constMethod()->num_stack_arg_slots();
->>>>>>> b3bcc494
 
     set_ctable_begin(header_begin() + content_offset());
 
@@ -1511,33 +1464,18 @@
 #else
     DEBUG_ONLY( int data_end_offset = _nul_chk_table_offset + align_up(nul_chk_table->size_in_bytes(), oopSize); )
 #endif
-<<<<<<< HEAD
-    _entry_point             = code_begin()          + offsets->value(CodeOffsets::Entry);
-    _verified_entry_point    = code_begin()          + offsets->value(CodeOffsets::Verified_Entry);
-    _osr_entry_point         = code_begin()          + offsets->value(CodeOffsets::OSR_Entry);
-    _exception_cache         = nullptr;
-
-=======
     assert((data_offset() + data_end_offset) <= nmethod_size, "wrong nmethod's size: %d < %d", nmethod_size, (data_offset() + data_end_offset));
 
     // Copy code and relocation info
->>>>>>> b3bcc494
     code_buffer->copy_code_and_locs_to(this);
     // Copy oops and metadata
     code_buffer->copy_values_to(this);
     dependencies->copy_to(this);
-<<<<<<< HEAD
-
-    _pc_desc_container.reset_to(scopes_pcs_begin());
-
-    clear_unloading_state();
-=======
     // Copy PcDesc and ScopeDesc data
     debug_info->copy_to(this);
 
     // Create cache after PcDesc data is copied - it will be used to initialize cache
     _pc_desc_container = new PcDescContainer(scopes_pcs_begin());
->>>>>>> b3bcc494
 
 #if INCLUDE_JVMCI
     if (compiler->is_jvmci()) {
@@ -1696,13 +1634,8 @@
       print_scopes();
       tty->print_cr("- - - - - - - - - - - - - - - - - - - - - - - - - - - - - - - - - - - - - - - - ");
     }
-<<<<<<< HEAD
-    if (printmethod || PrintRelocations || CompilerOracle::has_option(mh, CompileCommand::PrintRelocations)) {
+    if (printmethod || PrintRelocations || CompilerOracle::has_option(mh, CompileCommandEnum::PrintRelocations)) {
       print_relocations_on(tty);
-=======
-    if (printmethod || PrintRelocations || CompilerOracle::has_option(mh, CompileCommandEnum::PrintRelocations)) {
-      print_relocations();
->>>>>>> b3bcc494
       tty->print_cr("- - - - - - - - - - - - - - - - - - - - - - - - - - - - - - - - - - - - - - - - ");
     }
     if (printmethod || PrintDependencies || CompilerOracle::has_option(mh, CompileCommandEnum::PrintDependencies)) {
