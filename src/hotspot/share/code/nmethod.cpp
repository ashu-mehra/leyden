--- conflicted
+++ resolved
@@ -751,6 +751,8 @@
       klass = ((Method*)md)->method_holder();
     } else if (md->is_methodData()) {
       klass = ((MethodData*)md)->method()->method_holder();
+    } else if (md->is_methodCounters()) {
+      klass = ((MethodCounters*)md)->method()->method_holder();
     } else {
       md->print();
       ShouldNotReachHere();
@@ -1014,6 +1016,8 @@
   _has_method_handle_invokes  = 0;
   _has_wide_vectors           = 0;
   _has_monitors               = 0;
+  _preloaded                  = 0;
+  _has_clinit_barriers        = 0;
 
   _state                      = not_installed;
   _has_flushed_dependencies   = 0;
@@ -1393,22 +1397,14 @@
     assert_locked_or_safepoint(CodeCache_lock);
 
     init_defaults();
-<<<<<<< HEAD
-    _entry_bci               = entry_bci;
-    _compile_id              = compile_id;
-    _comp_level              = comp_level;
-    _orig_pc_offset          = orig_pc_offset;
-    _gc_epoch                = CodeCache::gc_epoch();
-    _scc_entry               = scc_entry;
-    _method_profiling_count  = 0;
-=======
     _entry_bci      = entry_bci;
     _compile_id     = compile_id;
     _compiler_type  = type;
     _comp_level     = comp_level;
     _orig_pc_offset = orig_pc_offset;
     _gc_epoch       = CodeCache::gc_epoch();
->>>>>>> 83eba863
+    _scc_entry      = scc_entry;
+    _method_profiling_count  = 0;
 
     // Section offsets
     _consts_offset  = content_offset() + code_buffer->total_offset_of(code_buffer->consts());
