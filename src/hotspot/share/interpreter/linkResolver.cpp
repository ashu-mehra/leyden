--- conflicted
+++ resolved
@@ -1840,16 +1840,10 @@
 }
 
 void LinkResolver::resolve_invokedynamic(CallInfo& result, const constantPoolHandle& pool, int indy_index, TRAPS) {
-<<<<<<< HEAD
   PerfTraceTimedEvent timer(ClassLoader::perf_resolve_invokedynamic_time(),
                             ClassLoader::perf_resolve_invokedynamic_count(),
                             THREAD->class_being_initialized() == nullptr);
-
-  int index = pool->decode_invokedynamic_index(indy_index);
-  int pool_index = pool->resolved_indy_entry_at(index)->constant_pool_index();
-=======
   int pool_index = pool->resolved_indy_entry_at(indy_index)->constant_pool_index();
->>>>>>> b3bcc494
 
   // Resolve the bootstrap specifier (BSM + optional arguments).
   BootstrapInfo bootstrap_specifier(pool, pool_index, indy_index);
