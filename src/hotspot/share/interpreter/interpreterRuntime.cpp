--- conflicted
+++ resolved
@@ -467,13 +467,9 @@
 // bci where the exception happened. If the exception was propagated back
 // from a call, the expression stack contains the values for the bci at the
 // invoke w/o arguments (i.e., as if one were inside the call).
-<<<<<<< HEAD
+// Note that the implementation of this method assumes it's only called when an exception has actually occured
 JRT_ENTRY_PROF(address, InterpreterRuntime, exception_handler_for_exception,
            InterpreterRuntime::exception_handler_for_exception(JavaThread* current, oopDesc* exception))
-=======
-// Note that the implementation of this method assumes it's only called when an exception has actually occured
-JRT_ENTRY(address, InterpreterRuntime::exception_handler_for_exception(JavaThread* current, oopDesc* exception))
->>>>>>> 2c4c6c9b
   // We get here after we have unwound from a callee throwing an exception
   // into the interpreter. Any deferred stack processing is notified of
   // the event via the StackWatermarkSet.
